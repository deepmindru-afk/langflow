--- conflicted
+++ resolved
@@ -39,16 +39,15 @@
     instantiate_input,
 )
 
-<<<<<<< HEAD
 __all__ = [
     "AuthInput",
-    "BoolInput",
+    "BoolInput", 
     "CodeInput",
     "DataFrameInput",
     "DataInput",
     "DefaultPromptField",
     "DictInput",
-    "DropdownInput",
+    "DropdownInput", 
     "FileInput",
     "FloatInput",
     "HandleInput",
@@ -72,676 +71,4 @@
     "TableInput",
     "ToolsInput",
     "instantiate_input",
-]
-=======
-
-class TableInput(BaseInputMixin, MetadataTraceMixin, TableMixin, ListableInputMixin, ToolModeMixin):
-    field_type: SerializableFieldTypes = FieldTypes.TABLE
-    is_list: bool = True
-
-    @field_validator("value")
-    @classmethod
-    def validate_value(cls, v: Any, _info):
-        # Convert single dict or Data instance into a list.
-        if isinstance(v, dict | Data):
-            v = [v]
-        # Automatically convert DataFrame into a list of dictionaries.
-        if isinstance(v, DataFrame):
-            v = v.to_dict(orient="records")
-        # Verify the value is now a list.
-        if not isinstance(v, list):
-            msg = (
-                "The table input must be a list of rows. You provided a "
-                f"{type(v).__name__}, which cannot be converted to table format. "
-                "Please provide your data as either:\n"
-                "- A list of dictionaries (each dict is a row)\n"
-                "- A pandas DataFrame\n"
-                "- A single dictionary (will become a one-row table)\n"
-                "- A Data object (Langflow's internal data structure)\n"
-            )
-            raise ValueError(msg)  # noqa: TRY004
-        # Ensure each item in the list is either a dict or a Data instance.
-        for i, item in enumerate(v):
-            if not isinstance(item, dict | Data):
-                msg = (
-                    f"Row {i + 1} in your table has an invalid format. Each row must be either:\n"
-                    "- A dictionary containing column name/value pairs\n"
-                    "- A Data object (Langflow's internal data structure for passing data between components)\n"
-                    f"Instead, got a {type(item).__name__}. Please check the format of your input data."
-                )
-                raise ValueError(msg)  # noqa: TRY004
-        return v
-
-
-class HandleInput(BaseInputMixin, ListableInputMixin, MetadataTraceMixin):
-    """Represents an Input that has a Handle to a specific type (e.g. BaseLanguageModel, BaseRetriever, etc.).
-
-    This class inherits from the `BaseInputMixin` and `ListableInputMixin` classes.
-
-    Attributes:
-        input_types (list[str]): A list of input types.
-        field_type (SerializableFieldTypes): The field type of the input.
-    """
-
-    input_types: list[str] = Field(default_factory=list)
-    field_type: SerializableFieldTypes = FieldTypes.OTHER
-
-
-class ToolsInput(BaseInputMixin, ListableInputMixin, MetadataTraceMixin, ToolModeMixin):
-    """Represents an Input that contains a list of tools to activate, deactivate, or edit.
-
-    Attributes:
-        field_type (SerializableFieldTypes): The field type of the input.
-        value (list[dict]): The value of the input.
-
-    """
-
-    field_type: SerializableFieldTypes = FieldTypes.TOOLS
-    value: list[dict] = Field(default_factory=list)
-    is_list: bool = True
-    real_time_refresh: bool = True
-
-
-class DataInput(HandleInput, InputTraceMixin, ListableInputMixin, ToolModeMixin):
-    """Represents an Input that has a Handle that receives a Data object.
-
-    Attributes:
-        input_types (list[str]): A list of input types supported by this data input.
-    """
-
-    input_types: list[str] = ["Data"]
-
-
-class DataFrameInput(HandleInput, InputTraceMixin, ListableInputMixin, ToolModeMixin):
-    input_types: list[str] = ["DataFrame"]
-
-
-class PromptInput(BaseInputMixin, ListableInputMixin, InputTraceMixin, ToolModeMixin):
-    field_type: SerializableFieldTypes = FieldTypes.PROMPT
-
-
-class CodeInput(BaseInputMixin, ListableInputMixin, InputTraceMixin, ToolModeMixin):
-    field_type: SerializableFieldTypes = FieldTypes.CODE
-
-
-# Applying mixins to a specific input type
-class StrInput(
-    BaseInputMixin,
-    ListableInputMixin,
-    DatabaseLoadMixin,
-    MetadataTraceMixin,
-    ToolModeMixin,
-):
-    field_type: SerializableFieldTypes = FieldTypes.TEXT
-    load_from_db: CoalesceBool = False
-    """Defines if the field will allow the user to open a text editor. Default is False."""
-
-    @staticmethod
-    def _validate_value(v: Any, info):
-        """Validates the given value and returns the processed value.
-
-        Args:
-            v (Any): The value to be validated.
-            info: Additional information about the input.
-
-        Returns:
-            The processed value.
-
-        Raises:
-            ValueError: If the value is not of a valid type or if the input is missing a required key.
-        """
-        if not isinstance(v, str) and v is not None:
-            # Keep the warning for now, but we should change it to an error
-            if info.data.get("input_types") and v.__class__.__name__ not in info.data.get("input_types"):
-                warnings.warn(
-                    f"Invalid value type {type(v)} for input {info.data.get('name')}. "
-                    f"Expected types: {info.data.get('input_types')}",
-                    stacklevel=4,
-                )
-            else:
-                warnings.warn(
-                    f"Invalid value type {type(v)} for input {info.data.get('name')}.",
-                    stacklevel=4,
-                )
-        return v
-
-    @field_validator("value")
-    @classmethod
-    def validate_value(cls, v: Any, info):
-        """Validates the given value and returns the processed value.
-
-        Args:
-            v (Any): The value to be validated.
-            info: Additional information about the input.
-
-        Returns:
-            The processed value.
-
-        Raises:
-            ValueError: If the value is not of a valid type or if the input is missing a required key.
-        """
-        is_list = info.data["is_list"]
-        return [cls._validate_value(vv, info) for vv in v] if is_list else cls._validate_value(v, info)
-
-
-class MessageInput(StrInput, InputTraceMixin):
-    input_types: list[str] = ["Message"]
-
-    @staticmethod
-    def _validate_value(v: Any, _info):
-        # If v is a instance of Message, then its fine
-        if isinstance(v, dict):
-            return Message(**v)
-        if isinstance(v, Message):
-            return v
-        if isinstance(v, str | AsyncIterator | Iterator):
-            return Message(text=v)
-        if isinstance(v, MessageBase):
-            return Message(**v.model_dump())
-        msg = f"Invalid value type {type(v)}"
-        raise ValueError(msg)
-
-
-class MessageTextInput(StrInput, MetadataTraceMixin, InputTraceMixin, ToolModeMixin):
-    """Represents a text input component for the Langflow system.
-
-    This component is used to handle text inputs in the Langflow system.
-    It provides methods for validating and processing text values.
-
-    Attributes:
-        input_types (list[str]): A list of input types that this component supports.
-            In this case, it supports the "Message" input type.
-    """
-
-    input_types: list[str] = ["Message"]
-
-    @staticmethod
-    def _validate_value(v: Any, info):
-        """Validates the given value and returns the processed value.
-
-        Args:
-            v (Any): The value to be validated.
-            info: Additional information about the input.
-
-        Returns:
-            The processed value.
-
-        Raises:
-            ValueError: If the value is not of a valid type or if the input is missing a required key.
-        """
-        value: str | AsyncIterator | Iterator | None = None
-        if isinstance(v, dict):
-            v = Message(**v)
-        if isinstance(v, str):
-            value = v
-        elif isinstance(v, Message):
-            value = v.text
-        elif isinstance(v, Data):
-            if v.text_key in v.data:
-                value = v.data[v.text_key]
-            else:
-                keys = ", ".join(v.data.keys())
-                input_name = info.data["name"]
-                msg = (
-                    f"The input to '{input_name}' must contain the key '{v.text_key}'."
-                    f"You can set `text_key` to one of the following keys: {keys} "
-                    "or set the value using another Component."
-                )
-                raise ValueError(msg)
-        elif isinstance(v, AsyncIterator | Iterator):
-            value = v
-        else:
-            msg = f"Invalid value type {type(v)}"
-            raise ValueError(msg)  # noqa: TRY004
-        return value
-
-
-class MultilineInput(MessageTextInput, MultilineMixin, InputTraceMixin, ToolModeMixin):
-    """Represents a multiline input field.
-
-    Attributes:
-        field_type (SerializableFieldTypes): The type of the field. Defaults to FieldTypes.TEXT.
-        multiline (CoalesceBool): Indicates whether the input field should support multiple lines. Defaults to True.
-    """
-
-    field_type: SerializableFieldTypes = FieldTypes.TEXT
-    multiline: CoalesceBool = True
-    copy_field: CoalesceBool = False
-
-
-class MultilineSecretInput(MessageTextInput, MultilineMixin, InputTraceMixin):
-    """Represents a multiline input field.
-
-    Attributes:
-        field_type (SerializableFieldTypes): The type of the field. Defaults to FieldTypes.TEXT.
-        multiline (CoalesceBool): Indicates whether the input field should support multiple lines. Defaults to True.
-    """
-
-    field_type: SerializableFieldTypes = FieldTypes.PASSWORD
-    multiline: CoalesceBool = True
-    password: CoalesceBool = Field(default=True)
-
-
-class SecretStrInput(BaseInputMixin, DatabaseLoadMixin):
-    """Represents a field with password field type.
-
-    This class inherits from `BaseInputMixin` and `DatabaseLoadMixin`.
-
-    Attributes:
-        field_type (SerializableFieldTypes): The field type of the input. Defaults to `FieldTypes.PASSWORD`.
-        password (CoalesceBool): A boolean indicating whether the input is a password. Defaults to `True`.
-        input_types (list[str]): A list of input types associated with this input. Defaults to an empty list.
-    """
-
-    field_type: SerializableFieldTypes = FieldTypes.PASSWORD
-    password: CoalesceBool = Field(default=True)
-    input_types: list[str] = []
-    load_from_db: CoalesceBool = True
-
-    @field_validator("value")
-    @classmethod
-    def validate_value(cls, v: Any, info):
-        """Validates the given value and returns the processed value.
-
-        Args:
-            v (Any): The value to be validated.
-            info: Additional information about the input.
-
-        Returns:
-            The processed value.
-
-        Raises:
-            ValueError: If the value is not of a valid type or if the input is missing a required key.
-        """
-        value: str | AsyncIterator | Iterator | None = None
-        if isinstance(v, str):
-            value = v
-        elif isinstance(v, Message):
-            value = v.text
-        elif isinstance(v, Data):
-            if v.text_key in v.data:
-                value = v.data[v.text_key]
-            else:
-                keys = ", ".join(v.data.keys())
-                input_name = info.data["name"]
-                msg = (
-                    f"The input to '{input_name}' must contain the key '{v.text_key}'."
-                    f"You can set `text_key` to one of the following keys: {keys} "
-                    "or set the value using another Component."
-                )
-                raise ValueError(msg)
-        elif isinstance(v, AsyncIterator | Iterator):
-            value = v
-        elif v is None:
-            value = None
-        else:
-            msg = f"Invalid value type `{type(v)}` for input `{info.data['name']}`"
-            raise ValueError(msg)
-        return value
-
-
-class IntInput(BaseInputMixin, ListableInputMixin, RangeMixin, MetadataTraceMixin, ToolModeMixin):
-    """Represents an integer field.
-
-    This class represents an integer input and provides functionality for handling integer values.
-    It inherits from the `BaseInputMixin`, `ListableInputMixin`, and `RangeMixin` classes.
-
-    Attributes:
-        field_type (SerializableFieldTypes): The field type of the input. Defaults to FieldTypes.INTEGER.
-    """
-
-    field_type: SerializableFieldTypes = FieldTypes.INTEGER
-
-    @field_validator("value")
-    @classmethod
-    def validate_value(cls, v: Any, info):
-        """Validates the given value and returns the processed value.
-
-        Args:
-            v (Any): The value to be validated.
-            info: Additional information about the input.
-
-        Returns:
-            The processed value.
-
-        Raises:
-            ValueError: If the value is not of a valid type or if the input is missing a required key.
-        """
-        if v and not isinstance(v, int | float):
-            msg = f"Invalid value type {type(v)} for input {info.data.get('name')}."
-            raise ValueError(msg)
-        if isinstance(v, float):
-            v = int(v)
-        return v
-
-
-class FloatInput(BaseInputMixin, ListableInputMixin, RangeMixin, MetadataTraceMixin, ToolModeMixin):
-    """Represents a float field.
-
-    This class represents a float input and provides functionality for handling float values.
-    It inherits from the `BaseInputMixin`, `ListableInputMixin`, and `RangeMixin` classes.
-
-    Attributes:
-        field_type (SerializableFieldTypes): The field type of the input. Defaults to FieldTypes.FLOAT.
-    """
-
-    field_type: SerializableFieldTypes = FieldTypes.FLOAT
-
-    @field_validator("value")
-    @classmethod
-    def validate_value(cls, v: Any, info):
-        """Validates the given value and returns the processed value.
-
-        Args:
-            v (Any): The value to be validated.
-            info: Additional information about the input.
-
-        Returns:
-            The processed value.
-
-        Raises:
-            ValueError: If the value is not of a valid type or if the input is missing a required key.
-        """
-        if v and not isinstance(v, int | float):
-            msg = f"Invalid value type {type(v)} for input {info.data.get('name')}."
-            raise ValueError(msg)
-        if isinstance(v, int):
-            v = float(v)
-        return v
-
-
-class BoolInput(BaseInputMixin, ListableInputMixin, MetadataTraceMixin, ToolModeMixin):
-    """Represents a boolean field.
-
-    This class represents a boolean input and provides functionality for handling boolean values.
-    It inherits from the `BaseInputMixin` and `ListableInputMixin` classes.
-
-    Attributes:
-        field_type (SerializableFieldTypes): The field type of the input. Defaults to FieldTypes.BOOLEAN.
-        value (CoalesceBool): The value of the boolean input.
-    """
-
-    field_type: SerializableFieldTypes = FieldTypes.BOOLEAN
-    value: CoalesceBool = False
-
-
-class NestedDictInput(
-    BaseInputMixin,
-    ListableInputMixin,
-    MetadataTraceMixin,
-    InputTraceMixin,
-    ToolModeMixin,
-):
-    """Represents a nested dictionary field.
-
-    This class represents a nested dictionary input and provides functionality for handling dictionary values.
-    It inherits from the `BaseInputMixin` and `ListableInputMixin` classes.
-
-    Attributes:
-        field_type (SerializableFieldTypes): The field type of the input. Defaults to FieldTypes.NESTED_DICT.
-        value (Optional[dict]): The value of the input. Defaults to an empty dictionary.
-    """
-
-    field_type: SerializableFieldTypes = FieldTypes.NESTED_DICT
-    value: dict | None = {}
-
-
-class DictInput(BaseInputMixin, ListableInputMixin, InputTraceMixin, ToolModeMixin):
-    """Represents a dictionary field.
-
-    This class represents a dictionary input and provides functionality for handling dictionary values.
-    It inherits from the `BaseInputMixin` and `ListableInputMixin` classes.
-
-    Attributes:
-        field_type (SerializableFieldTypes): The field type of the input. Defaults to FieldTypes.DICT.
-        value (Optional[dict]): The value of the dictionary input. Defaults to an empty dictionary.
-    """
-
-    field_type: SerializableFieldTypes = FieldTypes.DICT
-    # value: dict | None = {"key": "value"}
-    # Note do not set value to an empty dict, it will break the component in dynamic update build config
-    # value: dict | None = {}
-    value: dict = Field(default_factory=dict)
-
-
-class DropdownInput(BaseInputMixin, DropDownMixin, MetadataTraceMixin, ToolModeMixin):
-    """Represents a dropdown input field.
-
-    This class represents a dropdown input field and provides functionality for handling dropdown values.
-    It inherits from the `BaseInputMixin` and `DropDownMixin` classes.
-
-    Attributes:
-        field_type (SerializableFieldTypes): The field type of the input. Defaults to FieldTypes.TEXT.
-        options (Optional[Union[list[str], Callable]]): List of options for the field.
-            Default is None.
-        options_metadata (Optional[list[dict[str, str]]): List of dictionaries with metadata for each option.
-            Default is None.
-        combobox (CoalesceBool): Variable that defines if the user can insert custom values in the dropdown.
-        toggle (CoalesceBool): Variable that defines if a toggle button is shown.
-        toggle_value (CoalesceBool | None): Variable that defines the value of the toggle button. Defaults to None.
-    """
-
-    field_type: SerializableFieldTypes = FieldTypes.TEXT
-    options: list[str] = Field(default_factory=list)
-    options_metadata: list[dict[str, Any]] = Field(default_factory=list)
-    combobox: CoalesceBool = False
-    dialog_inputs: dict[str, Any] = Field(default_factory=dict)
-    external_options: dict[str, Any] = Field(default_factory=dict)
-    toggle: bool = False
-    toggle_disable: bool | None = None
-    toggle_value: bool | None = None
-
-
-class ConnectionInput(BaseInputMixin, ConnectionMixin, MetadataTraceMixin, ToolModeMixin):
-    """Represents a connection input field.
-
-    This class represents a connection input field and provides functionality for handling connection values.
-    It inherits from the `BaseInputMixin` and `ConnectionMixin` classes.
-
-    """
-
-    field_type: SerializableFieldTypes = FieldTypes.CONNECTION
-
-
-class AuthInput(BaseInputMixin, AuthMixin, MetadataTraceMixin):
-    """Represents an authentication input field.
-
-    This class represents an authentication input field and provides functionality for handling authentication values.
-    It inherits from the `BaseInputMixin` and `AuthMixin` classes.
-
-    Attributes:
-        field_type (SerializableFieldTypes): The field type of the input. Defaults to FieldTypes.AUTH.
-    """
-
-    field_type: SerializableFieldTypes = FieldTypes.AUTH
-    show: bool = False
-
-
-class QueryInput(MessageTextInput, QueryMixin):
-    """Represents a query input field.
-
-    This class represents an query input field and provides functionality for handling search values.
-    It inherits from the `BaseInputMixin` and `QueryMixin` classes.
-
-    Attributes:
-        field_type (SerializableFieldTypes): The field type of the input. Defaults to FieldTypes.SEARCH.
-        separator (str | None): The separator for the query input. Defaults to None.
-        value (str): The value for the query input. Defaults to an empty string.
-    """
-
-    field_type: SerializableFieldTypes = FieldTypes.QUERY
-    separator: str | None = Field(default=None)
-
-
-class SortableListInput(BaseInputMixin, SortableListMixin, MetadataTraceMixin, ToolModeMixin):
-    """Represents a list selection input field.
-
-    This class represents a list selection input field and provides functionality for handling list selection values.
-    It inherits from the `BaseInputMixin` and `ListableInputMixin` classes.
-
-    Attributes:
-        field_type (SerializableFieldTypes): The field type of the input. Defaults to FieldTypes.SORTABLE_LIST.
-    """
-
-    field_type: SerializableFieldTypes = FieldTypes.SORTABLE_LIST
-
-
-class TabInput(BaseInputMixin, TabMixin, MetadataTraceMixin, ToolModeMixin):
-    """Represents a tab input field.
-
-    This class represents a tab input field that allows a maximum of 3 values, each with a maximum of 20 characters.
-    It inherits from the `BaseInputMixin` and `TabMixin` classes.
-
-    Attributes:
-        field_type (SerializableFieldTypes): The field type of the input. Defaults to FieldTypes.TAB.
-        options (list[str]): List of tab options. Maximum of 3 values allowed, each with a maximum of 20 characters.
-        active_tab (int): Index of the currently active tab. Defaults to 0.
-    """
-
-    field_type: SerializableFieldTypes = FieldTypes.TAB
-    options: list[str] = Field(default_factory=list)
-
-    @model_validator(mode="after")
-    @classmethod
-    def validate_value(cls, values):
-        """Validates the value to ensure it's one of the tab values."""
-        options = values.options  # Agora temos certeza de que options está disponível
-        value = values.value
-
-        if not isinstance(value, str):
-            msg = f"TabInput value must be a string. Got {type(value).__name__}."
-            raise TypeError(msg)
-
-        if value not in options and value != "":
-            msg = f"TabInput value must be one of the following: {options}. Got: '{value}'"
-            raise ValueError(msg)
-
-        return values
-
-
-class MultiselectInput(BaseInputMixin, ListableInputMixin, DropDownMixin, MetadataTraceMixin, ToolModeMixin):
-    """Represents a multiselect input field.
-
-    This class represents a multiselect input field and provides functionality for handling multiselect values.
-    It inherits from the `BaseInputMixin`, `ListableInputMixin` and `DropDownMixin` classes.
-
-    Attributes:
-        field_type (SerializableFieldTypes): The field type of the input. Defaults to FieldTypes.TEXT.
-        options (Optional[Union[list[str], Callable]]): List of options for the field. Only used when is_list=True.
-            Default is None.
-    """
-
-    field_type: SerializableFieldTypes = FieldTypes.TEXT
-    options: list[str] = Field(default_factory=list)
-    is_list: bool = Field(default=True, serialization_alias="list")
-    combobox: CoalesceBool = False
-
-    @field_validator("value")
-    @classmethod
-    def validate_value(cls, v: Any, _info):
-        # Check if value is a list of dicts
-        if not isinstance(v, list):
-            msg = f"MultiselectInput value must be a list. Value: '{v}'"
-            raise ValueError(msg)  # noqa: TRY004
-        for item in v:
-            if not isinstance(item, str):
-                msg = f"MultiselectInput value must be a list of strings. Item: '{item}' is not a string"
-                raise ValueError(msg)  # noqa: TRY004
-        return v
-
-
-class FileInput(BaseInputMixin, ListableInputMixin, FileMixin, MetadataTraceMixin):
-    """Represents a file field.
-
-    This class represents a file input and provides functionality for handling file values.
-    It inherits from the `BaseInputMixin`, `ListableInputMixin`, and `FileMixin` classes.
-
-    Attributes:
-        field_type (SerializableFieldTypes): The field type of the input. Defaults to FieldTypes.FILE.
-    """
-
-    field_type: SerializableFieldTypes = FieldTypes.FILE
-
-
-class McpInput(BaseInputMixin, MetadataTraceMixin):
-    """Represents a mcp input field.
-
-    This class represents a mcp input and provides functionality for handling mcp values.
-    It inherits from the `BaseInputMixin` and `MetadataTraceMixin` classes.
-
-    Attributes:
-        field_type (SerializableFieldTypes): The field type of the input. Defaults to FieldTypes.MCP.
-    """
-
-    field_type: SerializableFieldTypes = FieldTypes.MCP
-    value: dict[str, Any] = Field(default_factory=dict)
-
-
-class LinkInput(BaseInputMixin, LinkMixin):
-    field_type: SerializableFieldTypes = FieldTypes.LINK
-
-
-class SliderInput(BaseInputMixin, RangeMixin, SliderMixin, ToolModeMixin):
-    field_type: SerializableFieldTypes = FieldTypes.SLIDER
-
-
-DEFAULT_PROMPT_INTUT_TYPES = ["Message"]
-
-
-class DefaultPromptField(Input):
-    name: str
-    display_name: str | None = None
-    field_type: str = "str"
-    advanced: bool = False
-    multiline: bool = True
-    input_types: list[str] = DEFAULT_PROMPT_INTUT_TYPES
-    value: Any = ""  # Set the value to empty string
-
-
-InputTypes: TypeAlias = (
-    Input
-    | AuthInput
-    | QueryInput
-    | DefaultPromptField
-    | BoolInput
-    | DataInput
-    | DictInput
-    | DropdownInput
-    | MultiselectInput
-    | SortableListInput
-    | ConnectionInput
-    | FileInput
-    | FloatInput
-    | HandleInput
-    | IntInput
-    | McpInput
-    | MultilineInput
-    | MultilineSecretInput
-    | NestedDictInput
-    | ToolsInput
-    | PromptInput
-    | CodeInput
-    | SecretStrInput
-    | StrInput
-    | MessageTextInput
-    | MessageInput
-    | TableInput
-    | LinkInput
-    | SliderInput
-    | DataFrameInput
-    | TabInput
-)
-
-InputTypesMap: dict[str, type[InputTypes]] = {t.__name__: t for t in get_args(InputTypes)}
-
-
-def instantiate_input(input_type: str, data: dict) -> InputTypes:
-    input_type_class = InputTypesMap.get(input_type)
-    if "type" in data:
-        # Replate with field_type
-        data["field_type"] = data.pop("type")
-    if input_type_class:
-        return input_type_class(**data)
-    msg = f"Invalid input type: {input_type}"
-    raise ValueError(msg)
->>>>>>> 75212fee
+]