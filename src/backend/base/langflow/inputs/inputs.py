import warnings
from collections.abc import AsyncIterator, Iterator
from typing import Any, TypeAlias, get_args

from pandas import DataFrame
from pydantic import Field, field_validator, model_validator

from langflow.inputs.validators import CoalesceBool
from langflow.schema.data import Data
from langflow.schema.message import Message
from langflow.services.database.models.message.model import MessageBase
from langflow.template.field.base import Input

from .input_mixin import (
    BaseInputMixin,
    ConnectionMixin,
    DatabaseLoadMixin,
    DropDownMixin,
    FieldTypes,
    FileMixin,
    InputTraceMixin,
    LinkMixin,
    ListableInputMixin,
    MetadataTraceMixin,
    MultilineMixin,
    RangeMixin,
    SerializableFieldTypes,
    SliderMixin,
    SortableListMixin,
    TableMixin,
    TabMixin,
    ToolModeMixin,
)


class TableInput(BaseInputMixin, MetadataTraceMixin, TableMixin, ListableInputMixin, ToolModeMixin):
    field_type: SerializableFieldTypes = FieldTypes.TABLE
    is_list: bool = True

    @field_validator("value")
    @classmethod
    def validate_value(cls, v: Any, _info):
        # Convert single dict or Data instance into a list.
        if isinstance(v, dict | Data):
            v = [v]
        # Automatically convert DataFrame into a list of dictionaries.
        if isinstance(v, DataFrame):
            v = v.to_dict(orient="records")
        # Verify the value is now a list.
        if not isinstance(v, list):
            msg = (
                "The table input must be a list of rows. You provided a "
                f"{type(v).__name__}, which cannot be converted to table format. "
                "Please provide your data as either:\n"
                "- A list of dictionaries (each dict is a row)\n"
                "- A pandas DataFrame\n"
                "- A single dictionary (will become a one-row table)\n"
                "- A Data object (Langflow's internal data structure)\n"
            )
            raise ValueError(msg)  # noqa: TRY004
        # Ensure each item in the list is either a dict or a Data instance.
        for i, item in enumerate(v):
            if not isinstance(item, dict | Data):
                msg = (
                    f"Row {i + 1} in your table has an invalid format. Each row must be either:\n"
                    "- A dictionary containing column name/value pairs\n"
                    "- A Data object (Langflow's internal data structure for passing data between components)\n"
                    f"Instead, got a {type(item).__name__}. Please check the format of your input data."
                )
                raise ValueError(msg)  # noqa: TRY004
        return v


class HandleInput(BaseInputMixin, ListableInputMixin, MetadataTraceMixin):
    """Represents an Input that has a Handle to a specific type (e.g. BaseLanguageModel, BaseRetriever, etc.).

    This class inherits from the `BaseInputMixin` and `ListableInputMixin` classes.

    Attributes:
        input_types (list[str]): A list of input types.
        field_type (SerializableFieldTypes): The field type of the input.
    """

    input_types: list[str] = Field(default_factory=list)
    field_type: SerializableFieldTypes = FieldTypes.OTHER


class DataInput(HandleInput, InputTraceMixin, ListableInputMixin, ToolModeMixin):
    """Represents an Input that has a Handle that receives a Data object.

    Attributes:
        input_types (list[str]): A list of input types supported by this data input.
    """

    input_types: list[str] = ["Data"]


class DataFrameInput(HandleInput, InputTraceMixin, ListableInputMixin, ToolModeMixin):
    input_types: list[str] = ["DataFrame"]


class PromptInput(BaseInputMixin, ListableInputMixin, InputTraceMixin, ToolModeMixin):
    field_type: SerializableFieldTypes = FieldTypes.PROMPT


class CodeInput(BaseInputMixin, ListableInputMixin, InputTraceMixin, ToolModeMixin):
    field_type: SerializableFieldTypes = FieldTypes.CODE


# Applying mixins to a specific input type
class StrInput(
    BaseInputMixin,
    ListableInputMixin,
    DatabaseLoadMixin,
    MetadataTraceMixin,
    ToolModeMixin,
):
    field_type: SerializableFieldTypes = FieldTypes.TEXT
    load_from_db: CoalesceBool = False
    """Defines if the field will allow the user to open a text editor. Default is False."""

    @staticmethod
    def _validate_value(v: Any, info):
        """Validates the given value and returns the processed value.

        Args:
            v (Any): The value to be validated.
            info: Additional information about the input.

        Returns:
            The processed value.

        Raises:
            ValueError: If the value is not of a valid type or if the input is missing a required key.
        """
        if not isinstance(v, str) and v is not None:
            # Keep the warning for now, but we should change it to an error
            if info.data.get("input_types") and v.__class__.__name__ not in info.data.get("input_types"):
                warnings.warn(
                    f"Invalid value type {type(v)} for input {info.data.get('name')}. "
                    f"Expected types: {info.data.get('input_types')}",
                    stacklevel=4,
                )
            else:
                warnings.warn(
                    f"Invalid value type {type(v)} for input {info.data.get('name')}.",
                    stacklevel=4,
                )
        return v

    @field_validator("value")
    @classmethod
    def validate_value(cls, v: Any, info):
        """Validates the given value and returns the processed value.

        Args:
            v (Any): The value to be validated.
            info: Additional information about the input.

        Returns:
            The processed value.

        Raises:
            ValueError: If the value is not of a valid type or if the input is missing a required key.
        """
        is_list = info.data["is_list"]
        return [cls._validate_value(vv, info) for vv in v] if is_list else cls._validate_value(v, info)


class MessageInput(StrInput, InputTraceMixin):
    input_types: list[str] = ["Message"]

    @staticmethod
    def _validate_value(v: Any, _info):
        # If v is a instance of Message, then its fine
        if isinstance(v, dict):
            return Message(**v)
        if isinstance(v, Message):
            return v
        if isinstance(v, str | AsyncIterator | Iterator):
            return Message(text=v)
        if isinstance(v, MessageBase):
            return Message(**v.model_dump())
        msg = f"Invalid value type {type(v)}"
        raise ValueError(msg)


class MessageTextInput(StrInput, MetadataTraceMixin, InputTraceMixin, ToolModeMixin):
    """Represents a text input component for the Langflow system.

    This component is used to handle text inputs in the Langflow system.
    It provides methods for validating and processing text values.

    Attributes:
        input_types (list[str]): A list of input types that this component supports.
            In this case, it supports the "Message" input type.
    """

    input_types: list[str] = ["Message"]

    @staticmethod
    def _validate_value(v: Any, info):
        """Validates the given value and returns the processed value.

        Args:
            v (Any): The value to be validated.
            info: Additional information about the input.

        Returns:
            The processed value.

        Raises:
            ValueError: If the value is not of a valid type or if the input is missing a required key.
        """
        value: str | AsyncIterator | Iterator | None = None
        if isinstance(v, dict):
            v = Message(**v)
        if isinstance(v, str):
            value = v
        elif isinstance(v, Message):
            value = v.text
        elif isinstance(v, Data):
            if v.text_key in v.data:
                value = v.data[v.text_key]
            else:
                keys = ", ".join(v.data.keys())
                input_name = info.data["name"]
                msg = (
                    f"The input to '{input_name}' must contain the key '{v.text_key}'."
                    f"You can set `text_key` to one of the following keys: {keys} "
                    "or set the value using another Component."
                )
                raise ValueError(msg)
        elif isinstance(v, AsyncIterator | Iterator):
            value = v
        else:
            msg = f"Invalid value type {type(v)}"
            raise ValueError(msg)  # noqa: TRY004
        return value


class MultilineInput(MessageTextInput, MultilineMixin, InputTraceMixin, ToolModeMixin):
    """Represents a multiline input field.

    Attributes:
        field_type (SerializableFieldTypes): The type of the field. Defaults to FieldTypes.TEXT.
        multiline (CoalesceBool): Indicates whether the input field should support multiple lines. Defaults to True.
    """

    field_type: SerializableFieldTypes = FieldTypes.TEXT
    multiline: CoalesceBool = True
    copy_field: CoalesceBool = False


class MultilineSecretInput(MessageTextInput, MultilineMixin, InputTraceMixin):
    """Represents a multiline input field.

    Attributes:
        field_type (SerializableFieldTypes): The type of the field. Defaults to FieldTypes.TEXT.
        multiline (CoalesceBool): Indicates whether the input field should support multiple lines. Defaults to True.
    """

    field_type: SerializableFieldTypes = FieldTypes.PASSWORD
    multiline: CoalesceBool = True
    password: CoalesceBool = Field(default=True)


class SecretStrInput(BaseInputMixin, DatabaseLoadMixin):
    """Represents a field with password field type.

    This class inherits from `BaseInputMixin` and `DatabaseLoadMixin`.

    Attributes:
        field_type (SerializableFieldTypes): The field type of the input. Defaults to `FieldTypes.PASSWORD`.
        password (CoalesceBool): A boolean indicating whether the input is a password. Defaults to `True`.
        input_types (list[str]): A list of input types associated with this input. Defaults to an empty list.
    """

    field_type: SerializableFieldTypes = FieldTypes.PASSWORD
    password: CoalesceBool = Field(default=True)
    input_types: list[str] = ["Message"]
    load_from_db: CoalesceBool = True

    @field_validator("value")
    @classmethod
    def validate_value(cls, v: Any, info):
        """Validates the given value and returns the processed value.

        Args:
            v (Any): The value to be validated.
            info: Additional information about the input.

        Returns:
            The processed value.

        Raises:
            ValueError: If the value is not of a valid type or if the input is missing a required key.
        """
        value: str | AsyncIterator | Iterator | None = None
        if isinstance(v, str):
            value = v
        elif isinstance(v, Message):
            value = v.text
        elif isinstance(v, Data):
            if v.text_key in v.data:
                value = v.data[v.text_key]
            else:
                keys = ", ".join(v.data.keys())
                input_name = info.data["name"]
                msg = (
                    f"The input to '{input_name}' must contain the key '{v.text_key}'."
                    f"You can set `text_key` to one of the following keys: {keys} "
                    "or set the value using another Component."
                )
                raise ValueError(msg)
        elif isinstance(v, AsyncIterator | Iterator):
            value = v
        elif v is None:
            value = None
        else:
            msg = f"Invalid value type `{type(v)}` for input `{info.data['name']}`"
            raise ValueError(msg)
        return value


class IntInput(BaseInputMixin, ListableInputMixin, RangeMixin, MetadataTraceMixin, ToolModeMixin):
    """Represents an integer field.

    This class represents an integer input and provides functionality for handling integer values.
    It inherits from the `BaseInputMixin`, `ListableInputMixin`, and `RangeMixin` classes.

    Attributes:
        field_type (SerializableFieldTypes): The field type of the input. Defaults to FieldTypes.INTEGER.
    """

    field_type: SerializableFieldTypes = FieldTypes.INTEGER

    @field_validator("value")
    @classmethod
    def validate_value(cls, v: Any, info):
        """Validates the given value and returns the processed value.

        Args:
            v (Any): The value to be validated.
            info: Additional information about the input.

        Returns:
            The processed value.

        Raises:
            ValueError: If the value is not of a valid type or if the input is missing a required key.
        """
        if v and not isinstance(v, int | float):
            msg = f"Invalid value type {type(v)} for input {info.data.get('name')}."
            raise ValueError(msg)
        if isinstance(v, float):
            v = int(v)
        return v


class FloatInput(BaseInputMixin, ListableInputMixin, RangeMixin, MetadataTraceMixin, ToolModeMixin):
    """Represents a float field.

    This class represents a float input and provides functionality for handling float values.
    It inherits from the `BaseInputMixin`, `ListableInputMixin`, and `RangeMixin` classes.

    Attributes:
        field_type (SerializableFieldTypes): The field type of the input. Defaults to FieldTypes.FLOAT.
    """

    field_type: SerializableFieldTypes = FieldTypes.FLOAT

    @field_validator("value")
    @classmethod
    def validate_value(cls, v: Any, info):
        """Validates the given value and returns the processed value.

        Args:
            v (Any): The value to be validated.
            info: Additional information about the input.

        Returns:
            The processed value.

        Raises:
            ValueError: If the value is not of a valid type or if the input is missing a required key.
        """
        if v and not isinstance(v, int | float):
            msg = f"Invalid value type {type(v)} for input {info.data.get('name')}."
            raise ValueError(msg)
        if isinstance(v, int):
            v = float(v)
        return v


class BoolInput(BaseInputMixin, ListableInputMixin, MetadataTraceMixin, ToolModeMixin):
    """Represents a boolean field.

    This class represents a boolean input and provides functionality for handling boolean values.
    It inherits from the `BaseInputMixin` and `ListableInputMixin` classes.

    Attributes:
        field_type (SerializableFieldTypes): The field type of the input. Defaults to FieldTypes.BOOLEAN.
        value (CoalesceBool): The value of the boolean input.
    """

    field_type: SerializableFieldTypes = FieldTypes.BOOLEAN
    value: CoalesceBool = False


class NestedDictInput(
    BaseInputMixin,
    ListableInputMixin,
    MetadataTraceMixin,
    InputTraceMixin,
    ToolModeMixin,
):
    """Represents a nested dictionary field.

    This class represents a nested dictionary input and provides functionality for handling dictionary values.
    It inherits from the `BaseInputMixin` and `ListableInputMixin` classes.

    Attributes:
        field_type (SerializableFieldTypes): The field type of the input. Defaults to FieldTypes.NESTED_DICT.
        value (Optional[dict]): The value of the input. Defaults to an empty dictionary.
    """

    field_type: SerializableFieldTypes = FieldTypes.NESTED_DICT
    value: dict | Data | None = {}


class DictInput(BaseInputMixin, ListableInputMixin, InputTraceMixin, ToolModeMixin):
    """Represents a dictionary field.

    This class represents a dictionary input and provides functionality for handling dictionary values.
    It inherits from the `BaseInputMixin` and `ListableInputMixin` classes.

    Attributes:
        field_type (SerializableFieldTypes): The field type of the input. Defaults to FieldTypes.DICT.
        value (Optional[dict]): The value of the dictionary input. Defaults to an empty dictionary.
    """

    field_type: SerializableFieldTypes = FieldTypes.DICT
    value: dict | None = {}


class DropdownInput(BaseInputMixin, DropDownMixin, MetadataTraceMixin, ToolModeMixin):
    """Represents a dropdown input field.

    This class represents a dropdown input field and provides functionality for handling dropdown values.
    It inherits from the `BaseInputMixin` and `DropDownMixin` classes.

    Attributes:
        field_type (SerializableFieldTypes): The field type of the input. Defaults to FieldTypes.TEXT.
        options (Optional[Union[list[str], Callable]]): List of options for the field.
            Default is None.
        options_metadata (Optional[list[dict[str, str]]): List of dictionaries with metadata for each option.
            Default is None.
        combobox (CoalesceBool): Variable that defines if the user can insert custom values in the dropdown.
    """

    field_type: SerializableFieldTypes = FieldTypes.TEXT
    options: list[str] = Field(default_factory=list)
    options_metadata: list[dict[str, Any]] = Field(default_factory=list)
    combobox: CoalesceBool = False
    dialog_inputs: dict[str, Any] = Field(default_factory=dict)


<<<<<<< HEAD
class ConnectionInput(BaseInputMixin, ConnectionMixin, MetadataTraceMixin, ToolModeMixin):
    """Represents a connection input field.

    This class represents a connection input field and provides functionality for handling connection values.
    It inherits from the `BaseInputMixin` and `ConnectionMixin` classes.

    """

    field_type: SerializableFieldTypes = FieldTypes.CONNECTION


class SortableListInput(BaseInputMixin, SortableListMixin, MetadataTraceMixin, ToolModeMixin):
    """Represents a list selection input field.

    This class represents a list selection input field and provides functionality for handling list selection values.
    It inherits from the `BaseInputMixin` and `ListableInputMixin` classes.

    Attributes:
        field_type (SerializableFieldTypes): The field type of the input. Defaults to FieldTypes.BUTTON.
    """

    field_type: SerializableFieldTypes = FieldTypes.SORTABLE_LIST
=======
class TabInput(BaseInputMixin, TabMixin, MetadataTraceMixin, ToolModeMixin):
    """Represents a tab input field.

    This class represents a tab input field that allows a maximum of 3 values, each with a maximum of 20 characters.
    It inherits from the `BaseInputMixin` and `TabMixin` classes.

    Attributes:
        field_type (SerializableFieldTypes): The field type of the input. Defaults to FieldTypes.TAB.
        options (list[str]): List of tab options. Maximum of 3 values allowed, each with a maximum of 20 characters.
        active_tab (int): Index of the currently active tab. Defaults to 0.
    """

    field_type: SerializableFieldTypes = FieldTypes.TAB
    options: list[str] = Field(default_factory=list)

    @model_validator(mode="after")
    @classmethod
    def validate_value(cls, values):
        """Validates the value to ensure it's one of the tab values."""
        options = values.options  # Agora temos certeza de que options está disponível
        value = values.value

        if not isinstance(value, str):
            msg = f"TabInput value must be a string. Got {type(value).__name__}."
            raise TypeError(msg)

        if value not in options and value != "":
            msg = f"TabInput value must be one of the following: {options}. Got: '{value}'"
            raise ValueError(msg)

        return values
>>>>>>> 828e9eab


class MultiselectInput(BaseInputMixin, ListableInputMixin, DropDownMixin, MetadataTraceMixin, ToolModeMixin):
    """Represents a multiselect input field.

    This class represents a multiselect input field and provides functionality for handling multiselect values.
    It inherits from the `BaseInputMixin`, `ListableInputMixin` and `DropDownMixin` classes.

    Attributes:
        field_type (SerializableFieldTypes): The field type of the input. Defaults to FieldTypes.TEXT.
        options (Optional[Union[list[str], Callable]]): List of options for the field. Only used when is_list=True.
            Default is None.
    """

    field_type: SerializableFieldTypes = FieldTypes.TEXT
    options: list[str] = Field(default_factory=list)
    is_list: bool = Field(default=True, serialization_alias="list")
    combobox: CoalesceBool = False

    @field_validator("value")
    @classmethod
    def validate_value(cls, v: Any, _info):
        # Check if value is a list of dicts
        if not isinstance(v, list):
            msg = f"MultiselectInput value must be a list. Value: '{v}'"
            raise ValueError(msg)  # noqa: TRY004
        for item in v:
            if not isinstance(item, str):
                msg = f"MultiselectInput value must be a list of strings. Item: '{item}' is not a string"
                raise ValueError(msg)  # noqa: TRY004
        return v


class FileInput(BaseInputMixin, ListableInputMixin, FileMixin, MetadataTraceMixin):
    """Represents a file field.

    This class represents a file input and provides functionality for handling file values.
    It inherits from the `BaseInputMixin`, `ListableInputMixin`, and `FileMixin` classes.

    Attributes:
        field_type (SerializableFieldTypes): The field type of the input. Defaults to FieldTypes.FILE.
    """

    field_type: SerializableFieldTypes = FieldTypes.FILE


class LinkInput(BaseInputMixin, LinkMixin):
    field_type: SerializableFieldTypes = FieldTypes.LINK


class SliderInput(BaseInputMixin, RangeMixin, SliderMixin, ToolModeMixin):
    field_type: SerializableFieldTypes = FieldTypes.SLIDER


DEFAULT_PROMPT_INTUT_TYPES = ["Message"]


class DefaultPromptField(Input):
    name: str
    display_name: str | None = None
    field_type: str = "str"
    advanced: bool = False
    multiline: bool = True
    input_types: list[str] = DEFAULT_PROMPT_INTUT_TYPES
    value: Any = ""  # Set the value to empty string


InputTypes: TypeAlias = (
    Input
    | DefaultPromptField
    | BoolInput
    | DataInput
    | DictInput
    | DropdownInput
    | MultiselectInput
    | SortableListInput
    | ConnectionInput
    | FileInput
    | FloatInput
    | HandleInput
    | IntInput
    | MultilineInput
    | MultilineSecretInput
    | NestedDictInput
    | PromptInput
    | CodeInput
    | SecretStrInput
    | StrInput
    | MessageTextInput
    | MessageInput
    | TableInput
    | LinkInput
    | SliderInput
    | DataFrameInput
    | TabInput
)

InputTypesMap: dict[str, type[InputTypes]] = {t.__name__: t for t in get_args(InputTypes)}


def instantiate_input(input_type: str, data: dict) -> InputTypes:
    input_type_class = InputTypesMap.get(input_type)
    if "type" in data:
        # Replate with field_type
        data["field_type"] = data.pop("type")
    if input_type_class:
        return input_type_class(**data)
    msg = f"Invalid input type: {input_type}"
    raise ValueError(msg)<|MERGE_RESOLUTION|>--- conflicted
+++ resolved
@@ -466,7 +466,7 @@
     dialog_inputs: dict[str, Any] = Field(default_factory=dict)
 
 
-<<<<<<< HEAD
+
 class ConnectionInput(BaseInputMixin, ConnectionMixin, MetadataTraceMixin, ToolModeMixin):
     """Represents a connection input field.
 
@@ -489,7 +489,7 @@
     """
 
     field_type: SerializableFieldTypes = FieldTypes.SORTABLE_LIST
-=======
+
 class TabInput(BaseInputMixin, TabMixin, MetadataTraceMixin, ToolModeMixin):
     """Represents a tab input field.
 
@@ -521,7 +521,6 @@
             raise ValueError(msg)
 
         return values
->>>>>>> 828e9eab
 
 
 class MultiselectInput(BaseInputMixin, ListableInputMixin, DropDownMixin, MetadataTraceMixin, ToolModeMixin):
