--- conflicted
+++ resolved
@@ -458,13 +458,10 @@
     """
 
     field_type: SerializableFieldTypes = FieldTypes.DICT
-<<<<<<< HEAD
     # value: dict | None = {"key": "value"}
-=======
     # Note do not set value to an empty dict, it will break the component in dynamic update build config
     # value: dict | None = {}
     value: dict = Field(default_factory=dict)
->>>>>>> 4610bc3e
 
 
 class DropdownInput(BaseInputMixin, DropDownMixin, MetadataTraceMixin, ToolModeMixin):
