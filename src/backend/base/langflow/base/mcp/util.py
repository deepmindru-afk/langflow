--- conflicted
+++ resolved
@@ -25,12 +25,9 @@
 # from langflow internal modules
 from langflow.services.database.models.flow.model import Flow
 from langflow.services.deps import get_settings_service
-<<<<<<< HEAD
 
 settings = get_settings_service().settings
 
-=======
->>>>>>> 9141005e
 
 HTTP_ERROR_STATUS_CODE = httpx_codes.BAD_REQUEST  # HTTP status code for client errors
 NULLABLE_TYPE_LENGTH = 2  # Number of types in a nullable union (the type itself + null)
@@ -486,7 +483,7 @@
     4. Periodic cleanup of stale sessions
     """
 
-    def __init__(self):
+    def __init__(self, ssl_verify: bool | str | SSLContext | None = None):
         # Structure: server_key -> {"sessions": {session_id: session_info}, "last_cleanup": timestamp}
         self.sessions_by_server = {}
         self._background_tasks = set()  # Keep references to background tasks
@@ -496,6 +493,7 @@
         self._session_refcount: dict[tuple[str, str], int] = {}
         self._cleanup_task = None
         self._start_cleanup_task()
+        self._ssl_verify = ssl_verify if ssl_verify is not None else getattr(settings, "verify_ssl", True)
 
     def _start_cleanup_task(self):
         """Start the periodic cleanup task."""
@@ -753,6 +751,7 @@
                     connection_params["headers"],
                     connection_params["timeout_seconds"],
                     connection_params["sse_read_timeout_seconds"],
+                    verify=self._ssl_verify,
                 ) as (read, write):
                     session = ClientSession(read, write)
                     async with session:
@@ -1139,23 +1138,19 @@
 
 
 class MCPSseClient:
-<<<<<<< HEAD
     # If ssl_verify is omitted we fall back to global Settings.verify_ssl
-    def __init__(self, ssl_verify: bool | str | SSLContext | None = None):
-        self.session: ClientSession | None = None
-        self._connection_params = None
-        self._connected = False
-        # Pull global default from Settings when caller doesn't provide one
-        self._ssl_verify = ssl_verify if ssl_verify is not None else getattr(settings, "verify_ssl", True)
-
-    async def validate_url(self, url: str | None) -> tuple[bool, str]:
-=======
-    def __init__(self, component_cache=None):
+    def __init__(
+        self,
+        ssl_verify: bool | str | SSLContext | None = None,
+        component_cache=None,
+    ):
         self.session: ClientSession | None = None
         self._connection_params = None
         self._connected = False
         self._session_context: str | None = None
         self._component_cache = component_cache
+        # Pull global default from Settings when caller doesn't provide one
+        self._ssl_verify = ssl_verify if ssl_verify is not None else getattr(settings, "verify_ssl", True)
 
     def _get_session_manager(self) -> MCPSessionManager:
         """Get or create session manager from component cache."""
@@ -1174,7 +1169,6 @@
         return session_manager
 
     async def validate_url(self, url: str | None, headers: dict[str, str] | None = None) -> tuple[bool, str]:
->>>>>>> 9141005e
         """Validate the SSE URL before attempting connection."""
         try:
             parsed = urlparse(url)
@@ -1224,16 +1218,11 @@
         if url is None:
             return url
         try:
-<<<<<<< HEAD
             async with httpx.AsyncClient(follow_redirects=False, verify=self._ssl_verify) as client:
-                response = await client.request("HEAD", url)
-=======
-            async with httpx.AsyncClient(follow_redirects=False) as client:
                 # Use GET with SSE headers instead of HEAD since many SSE servers don't support HEAD
                 response = await client.get(
                     url, timeout=2.0, headers={"Accept": "text/event-stream", **(headers or {})}
                 )
->>>>>>> 9141005e
                 if response.status_code == httpx.codes.TEMPORARY_REDIRECT:
                     return response.headers.get("Location", url)
                 # Don't treat 404 as an error here - let the main connection handle it
@@ -1270,30 +1259,27 @@
             "sse_read_timeout_seconds": sse_read_timeout_seconds,
         }
 
-<<<<<<< HEAD
-        try:
-            async with (
-                sse_client(url, headers, timeout_seconds, sse_read_timeout_seconds, verify=self._ssl_verify) as (
-                    read,
-                    write,
-                ),
-                ClientSession(read, write) as session,
-            ):
-                await session.initialize()
-                response = await session.list_tools()
-                self._connected = True
-                return response.tools
-        except (ConnectionError, TimeoutError, OSError, ValueError) as e:
-            logger.error(f"Failed to connect to MCP SSE server: {e}")
-            self._connection_params = None
-            self._connected = False
-            return []
-=======
+        # try:
+        #     async with (
+        #         sse_client(url, headers, timeout_seconds, sse_read_timeout_seconds, verify=self._ssl_verify) as (
+        #             read,
+        #             write,
+        #         ),
+        #         ClientSession(read, write) as session,
+        #     ):
+        #         await session.initialize()
+        #         response = await session.list_tools()
+        #         self._connected = True
+        #         return response.tools
+        # except (ConnectionError, TimeoutError, OSError, ValueError) as e:
+        #     logger.error(f"Failed to connect to MCP SSE server: {e}")
+        #     self._connection_params = None
+        #     self._connected = False
+        #     return []
         # If no session context is set, create a default one
         if not self._session_context:
             # Generate a fallback context based on connection parameters
             import uuid
->>>>>>> 9141005e
 
             param_hash = uuid.uuid4().hex[:8]
             self._session_context = f"default_sse_{param_hash}"
@@ -1368,30 +1354,6 @@
             msg = "Session not initialized or disconnected. Call connect_to_server first."
             raise ValueError(msg)
 
-<<<<<<< HEAD
-        try:
-            from mcp.client.sse import sse_client
-
-            params = self._connection_params
-            async with (
-                sse_client(
-                    params["url"],
-                    params["headers"],
-                    params["timeout_seconds"],
-                    params["sse_read_timeout_seconds"],
-                    verify=self._ssl_verify,
-                ) as (read, write),
-                ClientSession(read, write) as session,
-            ):
-                await session.initialize()
-                return await session.call_tool(tool_name, arguments=arguments)
-        except (ConnectionError, TimeoutError, OSError, ValueError) as e:
-            msg = f"Failed to run tool '{tool_name}': {e}"
-            logger.error(msg)
-            # Mark as disconnected on error
-            self._connected = False
-            raise ValueError(msg) from e
-=======
         # If no session context is set, create a default one
         if not self._session_context:
             # Generate a fallback context based on connection parameters
@@ -1502,7 +1464,6 @@
         self._connection_params = None
         self._connected = False
         self._session_context = None
->>>>>>> 9141005e
 
     async def __aenter__(self):
         return self
