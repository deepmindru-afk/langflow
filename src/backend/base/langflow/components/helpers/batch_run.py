--- conflicted
+++ resolved
@@ -72,10 +72,6 @@
             display_name="DataFrame",
             name="batch_results",
             method="run_batch",
-<<<<<<< HEAD
-=======
-            info="A DataFrame with all original columns plus the model's response column.",
->>>>>>> 58522ee2
         ),
     ]
 
@@ -170,10 +166,6 @@
                 }
             )
             # Process batches and track progress
-<<<<<<< HEAD
-            responses = await model.abatch(list(conversations))
-            responses_with_idx = list(enumerate(responses))
-=======
             responses_with_idx = list(
                 zip(
                     range(len(conversations)),
@@ -181,7 +173,6 @@
                     strict=True,
                 )
             )
->>>>>>> 58522ee2
 
             # Sort by index to maintain order
             responses_with_idx.sort(key=lambda x: x[0])
