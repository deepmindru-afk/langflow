--- conflicted
+++ resolved
@@ -40,16 +40,11 @@
             name="jq_query",
             display_name="JQ Query",
             info=(
-<<<<<<< HEAD
-                "(Optional) JQ query to transform the data (e.g., '.[2]' for third item). "
-                "Applied after index and before column filtering."
-=======
                 "(Optional) JQ query to transform the data. Examples:\n"
                 "- '.[0]' for first item\n"
                 "- '.[] | {name, email}' for extracting specific fields\n"
                 "- 'map(select(.active == true))' for filtering arrays\n"
                 "Note: When JQ query returns a list, results will be wrapped in a 'results' field."
->>>>>>> dfafa3c0
             ),
         ),
     ]
@@ -131,27 +126,16 @@
 
             # Create result Data object(s)
             if isinstance(filtered_data, list):
-<<<<<<< HEAD
-                result = [
-                    Data(data=item) if isinstance(item, dict | list) else Data(data={"value": item})
-                    for item in filtered_data
-                ]
-            else:
-                result = Data(
-                    data=filtered_data if isinstance(filtered_data, dict | list) else {"value": filtered_data}
-                )
-=======
                 if self.jq_query and self.jq_query.strip():
                     # Wrap list results in a dictionary to satisfy Data model requirements
                     result: Data | list[Data] = Data(data={"results": filtered_data})
                 else:
                     result = [
-                        Data(data=item) if isinstance(item, dict) else Data(data={"value": item})
+                        (Data(data=item) if isinstance(item, dict) else Data(data={"value": item}))
                         for item in filtered_data
                     ]
             else:
-                result = Data(data=filtered_data if isinstance(filtered_data, dict) else {"value": filtered_data})
->>>>>>> dfafa3c0
+                result = Data(data=(filtered_data if isinstance(filtered_data, dict) else {"value": filtered_data}))
 
             self.status = result
         except (ValueError, TypeError, KeyError) as e:
