import asyncio
import json
import os
import re
import warnings
from contextlib import asynccontextmanager
from http import HTTPStatus
from pathlib import Path
from typing import TYPE_CHECKING
from urllib.parse import urlencode

import anyio
import httpx
from fastapi import FastAPI, HTTPException, Request, Response, status
from fastapi.middleware.cors import CORSMiddleware
from fastapi.responses import FileResponse, JSONResponse
from fastapi.staticfiles import StaticFiles
from fastapi_pagination import add_pagination
from loguru import logger
from opentelemetry.instrumentation.fastapi import FastAPIInstrumentor
from pydantic import PydanticDeprecatedSince20
from pydantic_core import PydanticSerializationError
from starlette.middleware.base import BaseHTTPMiddleware, RequestResponseEndpoint

from langflow.api import health_check_router, log_router, router
from langflow.initial_setup.setup import (
    create_or_update_starter_projects,
    initialize_super_user_if_needed,
    load_bundles_from_urls,
    load_flows_from_directory,
    sync_flows_from_fs,
)
from langflow.interface.components import get_and_cache_all_types_dict
from langflow.interface.utils import setup_llm_caching
from langflow.logging.logger import configure
from langflow.middleware import ContentSizeLimitMiddleware
from langflow.services.deps import (
    get_queue_service,
    get_settings_service,
    get_telemetry_service,
)
from langflow.services.utils import initialize_services, teardown_services

if TYPE_CHECKING:
    from tempfile import TemporaryDirectory

# Ignore Pydantic deprecation warnings from Langchain
warnings.filterwarnings("ignore", category=PydanticDeprecatedSince20)

_tasks: list[asyncio.Task] = []

MAX_PORT = 65535


class RequestCancelledMiddleware(BaseHTTPMiddleware):
    def __init__(self, app) -> None:
        super().__init__(app)

    async def dispatch(self, request: Request, call_next: RequestResponseEndpoint) -> Response:
        sentinel = object()

        async def cancel_handler():
            while True:
                if await request.is_disconnected():
                    return sentinel
                await asyncio.sleep(0.1)

        handler_task = asyncio.create_task(call_next(request))
        cancel_task = asyncio.create_task(cancel_handler())

        done, pending = await asyncio.wait([handler_task, cancel_task], return_when=asyncio.FIRST_COMPLETED)

        for task in pending:
            task.cancel()

        if cancel_task in done:
            return Response("Request was cancelled", status_code=499)
        return await handler_task


class JavaScriptMIMETypeMiddleware(BaseHTTPMiddleware):
    async def dispatch(self, request: Request, call_next: RequestResponseEndpoint) -> Response:
        try:
            response = await call_next(request)
        except Exception as exc:
            if isinstance(exc, PydanticSerializationError):
                message = (
                    "Something went wrong while serializing the response. "
                    "Please share this error on our GitHub repository."
                )
                error_messages = json.dumps([message, str(exc)])
                raise HTTPException(status_code=HTTPStatus.INTERNAL_SERVER_ERROR, detail=error_messages) from exc
            raise
        if (
            "files/" not in request.url.path
            and request.url.path.endswith(".js")
            and response.status_code == HTTPStatus.OK
        ):
            response.headers["Content-Type"] = "text/javascript"
        return response


async def load_bundles_with_error_handling():
    try:
        return await load_bundles_from_urls()
    except (httpx.TimeoutException, httpx.HTTPError, httpx.RequestError) as exc:
        logger.error(f"Error loading bundles from URLs: {exc}")
        return [], []


def get_lifespan(*, fix_migration=False, version=None):
    telemetry_service = get_telemetry_service()

    @asynccontextmanager
    async def lifespan(_app: FastAPI):
        configure(async_file=True)

        # Startup message
        if version:
            logger.debug(f"Starting Langflow v{version}...")
        else:
            logger.debug("Starting Langflow...")

        temp_dirs: list[TemporaryDirectory] = []
        sync_flows_from_fs_task = None
        try:
            start_time = asyncio.get_event_loop().time()

            logger.debug("Initializing services")
            await initialize_services(fix_migration=fix_migration)
            logger.debug(f"Services initialized in {asyncio.get_event_loop().time() - start_time:.2f}s")

            current_time = asyncio.get_event_loop().time()
            logger.debug("Setting up LLM caching")
            setup_llm_caching()
            logger.debug(f"LLM caching setup in {asyncio.get_event_loop().time() - current_time:.2f}s")

            current_time = asyncio.get_event_loop().time()
            logger.debug("Initializing super user")
            await initialize_super_user_if_needed()
            logger.debug(f"Super user initialized in {asyncio.get_event_loop().time() - current_time:.2f}s")

            current_time = asyncio.get_event_loop().time()
            logger.debug("Loading bundles")
            temp_dirs, bundles_components_paths = await load_bundles_with_error_handling()
            get_settings_service().settings.components_path.extend(bundles_components_paths)
            logger.debug(f"Bundles loaded in {asyncio.get_event_loop().time() - current_time:.2f}s")

            current_time = asyncio.get_event_loop().time()
            logger.debug("Caching types")
            all_types_dict = await get_and_cache_all_types_dict(get_settings_service())
            logger.debug(f"Types cached in {asyncio.get_event_loop().time() - current_time:.2f}s")

            current_time = asyncio.get_event_loop().time()
            logger.debug("Creating/updating starter projects")
            await create_or_update_starter_projects(all_types_dict)
            logger.debug(f"Starter projects updated in {asyncio.get_event_loop().time() - current_time:.2f}s")

            telemetry_service.start()

            current_time = asyncio.get_event_loop().time()
            logger.debug("Loading flows")
            await load_flows_from_directory()
            sync_flows_from_fs_task = asyncio.create_task(sync_flows_from_fs())
            queue_service = get_queue_service()
            if not queue_service.is_started():  # Start if not already started
                queue_service.start()
            logger.debug(f"Flows loaded in {asyncio.get_event_loop().time() - current_time:.2f}s")

            total_time = asyncio.get_event_loop().time() - start_time
            logger.debug(f"Total initialization time: {total_time:.2f}s")
            yield

        except Exception as exc:
            if "langflow migration --fix" not in str(exc):
                logger.exception(exc)
            raise
        finally:
            # Clean shutdown
            logger.info("Cleaning up resources...")
            if sync_flows_from_fs_task:
                sync_flows_from_fs_task.cancel()
                await asyncio.wait([sync_flows_from_fs_task])
            await teardown_services()
            await logger.complete()
            temp_dir_cleanups = [asyncio.to_thread(temp_dir.cleanup) for temp_dir in temp_dirs]
            await asyncio.gather(*temp_dir_cleanups)
            # Final message
            logger.debug("Langflow shutdown complete")

    return lifespan


def create_app():
    """Create the FastAPI app and include the router."""
    from langflow.utils.version import get_version_info

    __version__ = get_version_info()["version"]
<<<<<<< HEAD
    root_path = os.environ.get("LANGFLOW_ROOT_PATH", "")

=======
>>>>>>> 1b65f984
    configure()
    lifespan = get_lifespan(version=__version__)
    app = FastAPI(
        lifespan=lifespan,
        title="Langflow",
        version=__version__,
        root_path=root_path
    )

    app.add_middleware(
        ContentSizeLimitMiddleware,
    )

    setup_sentry(app)
    origins = ["*"]

    app.add_middleware(
        CORSMiddleware,
        allow_origins=origins,
        allow_credentials=True,
        allow_methods=["*"],
        allow_headers=["*"],
    )
    app.add_middleware(JavaScriptMIMETypeMiddleware)

    @app.middleware("http")
    async def check_boundary(request: Request, call_next):
        if "/api/v1/files/upload" in request.url.path:
            content_type = request.headers.get("Content-Type")

            if not content_type or "multipart/form-data" not in content_type or "boundary=" not in content_type:
                return JSONResponse(
                    status_code=status.HTTP_422_UNPROCESSABLE_ENTITY,
                    content={"detail": "Content-Type header must be 'multipart/form-data' with a boundary parameter."},
                )

            boundary = content_type.split("boundary=")[-1].strip()

            if not re.match(r"^[\w\-]{1,70}$", boundary):
                return JSONResponse(
                    status_code=status.HTTP_422_UNPROCESSABLE_ENTITY,
                    content={"detail": "Invalid boundary format"},
                )

            body = await request.body()

            boundary_start = f"--{boundary}".encode()
            # The multipart/form-data spec doesn't require a newline after the boundary, however many clients do
            # implement it that way
            boundary_end = f"--{boundary}--\r\n".encode()
            boundary_end_no_newline = f"--{boundary}--".encode()

            if not body.startswith(boundary_start) or not body.endswith((boundary_end, boundary_end_no_newline)):
                return JSONResponse(
                    status_code=status.HTTP_422_UNPROCESSABLE_ENTITY,
                    content={"detail": "Invalid multipart formatting"},
                )

        return await call_next(request)

    @app.middleware("http")
    async def flatten_query_string_lists(request: Request, call_next):
        flattened: list[tuple[str, str]] = []
        for key, value in request.query_params.multi_items():
            flattened.extend((key, entry) for entry in value.split(","))

        request.scope["query_string"] = urlencode(flattened, doseq=True).encode("utf-8")

        return await call_next(request)

    settings = get_settings_service().settings
    if prome_port_str := os.environ.get("LANGFLOW_PROMETHEUS_PORT"):
        # set here for create_app() entry point
        prome_port = int(prome_port_str)
        if prome_port > 0 or prome_port < MAX_PORT:
            logger.debug(f"Starting Prometheus server on port {prome_port}...")
            settings.prometheus_enabled = True
            settings.prometheus_port = prome_port
        else:
            msg = f"Invalid port number {prome_port_str}"
            raise ValueError(msg)

    if settings.prometheus_enabled:
        from prometheus_client import start_http_server

        start_http_server(settings.prometheus_port)

    if settings.mcp_server_enabled:
        from langflow.api.v1 import mcp_router

        router.include_router(mcp_router)

    app.include_router(router)
    app.include_router(health_check_router)
    app.include_router(log_router)

    @app.exception_handler(Exception)
    async def exception_handler(_request: Request, exc: Exception):
        if isinstance(exc, HTTPException):
            logger.error(f"HTTPException: {exc}", exc_info=exc)
            return JSONResponse(
                status_code=exc.status_code,
                content={"message": str(exc.detail)},
            )
        logger.error(f"unhandled error: {exc}", exc_info=exc)
        return JSONResponse(
            status_code=HTTPStatus.INTERNAL_SERVER_ERROR,
            content={"message": str(exc)},
        )

    FastAPIInstrumentor.instrument_app(app)

    add_pagination(app)

    return app


def setup_sentry(app: FastAPI) -> None:
    settings = get_settings_service().settings
    if settings.sentry_dsn:
        import sentry_sdk
        from sentry_sdk.integrations.asgi import SentryAsgiMiddleware

        sentry_sdk.init(
            dsn=settings.sentry_dsn,
            traces_sample_rate=settings.sentry_traces_sample_rate,
            profiles_sample_rate=settings.sentry_profiles_sample_rate,
        )
        app.add_middleware(SentryAsgiMiddleware)


def setup_static_files(app: FastAPI, static_files_dir: Path) -> None:
    """Setup the static files directory.

    Args:
        app (FastAPI): FastAPI app.
        static_files_dir (str): Path to the static files directory.
    """
    app.mount(
        "/",
        StaticFiles(directory=static_files_dir, html=True),
        name="static",
    )

    @app.exception_handler(404)
    async def custom_404_handler(_request, _exc):
        path = anyio.Path(static_files_dir) / "index.html"

        if not await path.exists():
            msg = f"File at path {path} does not exist."
            raise RuntimeError(msg)
        return FileResponse(path)


def get_static_files_dir():
    """Get the static files directory relative to Langflow's main.py file."""
    frontend_path = Path(__file__).parent
    return frontend_path / "frontend"


def setup_app(static_files_dir: Path | None = None, *, backend_only: bool = False) -> FastAPI:
    """Setup the FastAPI app."""
    # get the directory of the current file
    logger.info(f"Setting up app with static files directory {static_files_dir}")
    if not static_files_dir:
        static_files_dir = get_static_files_dir()

    if not backend_only and (not static_files_dir or not static_files_dir.exists()):
        msg = f"Static files directory {static_files_dir} does not exist."
        raise RuntimeError(msg)
    app = create_app()
    if not backend_only and static_files_dir is not None:
        setup_static_files(app, static_files_dir)
    return app


if __name__ == "__main__":
    import uvicorn

    from langflow.__main__ import get_number_of_workers

    configure()
    uvicorn.run(
        "langflow.main:create_app",
        host="127.0.0.1",
        port=7860,
        workers=get_number_of_workers(),
        log_level="error",
        reload=True,
        loop="asyncio",
    )<|MERGE_RESOLUTION|>--- conflicted
+++ resolved
@@ -196,11 +196,8 @@
     from langflow.utils.version import get_version_info
 
     __version__ = get_version_info()["version"]
-<<<<<<< HEAD
     root_path = os.environ.get("LANGFLOW_ROOT_PATH", "")
 
-=======
->>>>>>> 1b65f984
     configure()
     lifespan = get_lifespan(version=__version__)
     app = FastAPI(
