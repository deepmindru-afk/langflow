--- conflicted
+++ resolved
@@ -156,16 +156,13 @@
             current_time = asyncio.get_event_loop().time()
             rprint("[bold blue]Loading flows[/bold blue]")
             await load_flows_from_directory()
-<<<<<<< HEAD
             queue_service = get_queue_service()
             if not queue_service.is_started():  # Start if not already started
                 queue_service.start()
-=======
             rprint(f"✓ Flows loaded in {asyncio.get_event_loop().time() - current_time:.2f}s")
             
             total_time = asyncio.get_event_loop().time() - start_time
             rprint(f"[bold green]✓ Total initialization time: {total_time:.2f}s[/bold green]")
->>>>>>> 938d9432
             yield
 
         except Exception as exc:
