import asyncio
import copy
import json
import uuid
import warnings
from collections import defaultdict, deque
<<<<<<< HEAD
from collections.abc import Generator
from datetime import datetime, timezone
from functools import partial
from itertools import chain
from typing import TYPE_CHECKING, Any, Optional
=======
from collections.abc import Generator, Iterable
from datetime import datetime, timezone
from functools import partial
from itertools import chain
from typing import TYPE_CHECKING, Any, Optional, cast
>>>>>>> 61e5bbb4

import nest_asyncio
from loguru import logger

from langflow.events.event_manager import EventManager
from langflow.exceptions.component import ComponentBuildException
from langflow.graph.edge.base import CycleEdge, Edge
from langflow.graph.edge.schema import EdgeData
from langflow.graph.graph.constants import Finish, lazy_load_vertex_dict
from langflow.graph.graph.runnable_vertices_manager import RunnableVerticesManager
from langflow.graph.graph.schema import GraphData, GraphDump, StartConfigDict, VertexBuildResult
from langflow.graph.graph.state_manager import GraphStateManager
from langflow.graph.graph.state_model import create_state_model_from_graph
from langflow.graph.graph.utils import (
    find_all_cycle_edges,
    find_start_component_id,
    has_cycle,
    process_flow,
    should_continue,
    sort_up_to_vertex,
)
from langflow.graph.schema import InterfaceComponentTypes, RunOutputs
from langflow.graph.vertex.base import Vertex, VertexStates
from langflow.graph.vertex.schema import NodeData, NodeTypeEnum
from langflow.graph.vertex.types import ComponentVertex, InterfaceVertex, StateVertex
from langflow.logging.logger import LogConfig, configure
from langflow.schema import Data
from langflow.schema.schema import INPUT_FIELD_NAME, InputType
from langflow.services.cache.utils import CacheMiss
from langflow.services.chat.schema import GetCache, SetCache
from langflow.services.deps import get_chat_service, get_tracing_service

if TYPE_CHECKING:
    from langflow.api.v1.schemas import InputValueRequest
    from langflow.custom.custom_component.component import Component
    from langflow.graph.schema import ResultData
    from langflow.services.tracing.service import TracingService


class Graph:
    """A class representing a graph of vertices and edges."""

    def __init__(
        self,
        start: Optional["Component"] = None,
        end: Optional["Component"] = None,
        flow_id: str | None = None,
        flow_name: str | None = None,
        description: str | None = None,
        user_id: str | None = None,
        log_config: LogConfig | None = None,
    ) -> None:
        """
        Initializes a new instance of the Graph class.

        Args:
            nodes (List[Dict]): A list of dictionaries representing the vertices of the graph.
            edges (List[Dict[str, str]]): A list of dictionaries representing the edges of the graph.
            flow_id (Optional[str], optional): The ID of the flow. Defaults to None.
        """
        if log_config:
            configure(**log_config)
        self._start = start
        self._state_model = None
        self._end = end
        self._prepared = False
        self._runs = 0
        self._updates = 0
        self.flow_id = flow_id
        self.flow_name = flow_name
        self.description = description
        self.user_id = user_id
        self._is_input_vertices: list[str] = []
        self._is_output_vertices: list[str] = []
        self._is_state_vertices: list[str] = []
        self._has_session_id_vertices: list[str] = []
        self._sorted_vertices_layers: list[list[str]] = []
        self._run_id = ""
        self._start_time = datetime.now(timezone.utc)
        self.inactivated_vertices: set = set()
        self.activated_vertices: list[str] = []
        self.vertices_layers: list[list[str]] = []
        self.vertices_to_run: set[str] = set()
        self.stop_vertex: str | None = None
        self.inactive_vertices: set = set()
        self.edges: list[CycleEdge] = []
        self.vertices: list[Vertex] = []
        self.run_manager = RunnableVerticesManager()
        self.state_manager = GraphStateManager()
        self._vertices: list[NodeData] = []
        self._edges: list[EdgeData] = []
        self.top_level_vertices: list[str] = []
        self.vertex_map: dict[str, Vertex] = {}
        self.predecessor_map: dict[str, list[str]] = defaultdict(list)
        self.successor_map: dict[str, list[str]] = defaultdict(list)
        self.in_degree_map: dict[str, int] = defaultdict(int)
        self.parent_child_map: dict[str, list[str]] = defaultdict(list)
        self._run_queue: deque[str] = deque()
        self._first_layer: list[str] = []
        self._lock = asyncio.Lock()
        self.raw_graph_data: GraphData = {"nodes": [], "edges": []}
        self._is_cyclic: bool | None = None
        self._cycles: list[tuple[str, str]] | None = None
        self._call_order: list[str] = []
        self._snapshots: list[dict[str, Any]] = []
        try:
            self.tracing_service: "TracingService" | None = get_tracing_service()
        except Exception as exc:
            logger.error(f"Error getting tracing service: {exc}")
            self.tracing_service = None
        if start is not None and end is not None:
            self._set_start_and_end(start, end)
            self.prepare(start_component_id=start._id)
        if (start is not None and end is None) or (start is None and end is not None):
            raise ValueError("You must provide both input and output components")

    @property
    def state_model(self):
        if not self._state_model:
            self._state_model = create_state_model_from_graph(self)
        return self._state_model

    def __add__(self, other):
        if not isinstance(other, Graph):
            raise TypeError("Can only add Graph objects")
        # Add the vertices and edges from the other graph to this graph
        new_instance = copy.deepcopy(self)
        for vertex in other.vertices:
            # This updates the edges as well
            new_instance.add_vertex(vertex)
        new_instance.build_graph_maps(new_instance.edges)
        new_instance.define_vertices_lists()
        return new_instance

    def __iadd__(self, other):
        if not isinstance(other, Graph):
            raise TypeError("Can only add Graph objects")
        # Add the vertices and edges from the other graph to this graph
        for vertex in other.vertices:
            # This updates the edges as well
            self.add_vertex(vertex)
        self.build_graph_maps(self.edges)
        self.define_vertices_lists()
        return self

    def dumps(
        self,
        name: str | None = None,
        description: str | None = None,
        endpoint_name: str | None = None,
    ) -> str:
        graph_dict = self.dump(name, description, endpoint_name)
        return json.dumps(graph_dict, indent=4, sort_keys=True)

    def dump(
        self, name: str | None = None, description: str | None = None, endpoint_name: str | None = None
    ) -> GraphDump:
        if self.raw_graph_data != {"nodes": [], "edges": []}:
            data_dict = self.raw_graph_data
        else:
            # we need to convert the vertices and edges to json
            nodes = [node.to_data() for node in self.vertices]
            edges = [edge.to_data() for edge in self.edges]
            self.raw_graph_data = {"nodes": nodes, "edges": edges}
            data_dict = self.raw_graph_data
        graph_dict: GraphDump = {
            "data": data_dict,
            "is_component": len(data_dict.get("nodes", [])) == 1 and data_dict["edges"] == [],
        }
        if name:
            graph_dict["name"] = name
        elif name is None and self.flow_name:
            graph_dict["name"] = self.flow_name
        if description:
            graph_dict["description"] = description
        elif description is None and self.description:
            graph_dict["description"] = self.description
        graph_dict["endpoint_name"] = str(endpoint_name)
        return graph_dict

    def add_nodes_and_edges(self, nodes: list[NodeData], edges: list[EdgeData]):
        self._vertices = nodes
        self._edges = edges
        self.raw_graph_data = {"nodes": nodes, "edges": edges}
        self.top_level_vertices = []
        for vertex in self._vertices:
            if vertex_id := vertex.get("id"):
                self.top_level_vertices.append(vertex_id)
        self._graph_data = process_flow(self.raw_graph_data)

        self._vertices = self._graph_data["nodes"]
        self._edges = self._graph_data["edges"]
        self.initialize()

    def add_component(self, component: "Component", component_id: Optional[str] = None) -> str:
        component_id = component_id or component._id
        if component_id in self.vertex_map:
            return component_id
        component._id = component_id
        if component_id in self.vertex_map:
            raise ValueError(f"Component ID {component_id} already exists")
        frontend_node = component.to_frontend_node()
        self._vertices.append(frontend_node)
        vertex = self._create_vertex(frontend_node)
        vertex.add_component_instance(component)
        self._add_vertex(vertex)
        if component._edges:
            for edge in component._edges:
                self._add_edge(edge)

        if component._components:
            for _component in component._components:
                self.add_component(_component)

        return component_id

    def _set_start_and_end(self, start: "Component", end: "Component"):
        if not hasattr(start, "to_frontend_node"):
            raise TypeError(f"start must be a Component. Got {type(start)}")
        if not hasattr(end, "to_frontend_node"):
            raise TypeError(f"end must be a Component. Got {type(end)}")
        self.add_component(start, start._id)
        self.add_component(end, end._id)

    def add_component_edge(self, source_id: str, output_input_tuple: tuple[str, str], target_id: str):
        source_vertex = self.get_vertex(source_id)
        if not isinstance(source_vertex, ComponentVertex):
            raise ValueError(f"Source vertex {source_id} is not a component vertex.")
        target_vertex = self.get_vertex(target_id)
        if not isinstance(target_vertex, ComponentVertex):
            raise ValueError(f"Target vertex {target_id} is not a component vertex.")
        output_name, input_name = output_input_tuple
        if source_vertex._custom_component is None:
            raise ValueError(f"Source vertex {source_id} does not have a custom component.")
        if target_vertex._custom_component is None:
            raise ValueError(f"Target vertex {target_id} does not have a custom component.")

        try:
            input_field = target_vertex.get_input(input_name)
            input_types = input_field.input_types
            input_field_type = str(input_field.field_type)
        except ValueError:
            input_field = target_vertex.data.get("node", {}).get("template", {}).get(input_name)
            if not input_field:
                raise ValueError(f"Input field {input_name} not found in target vertex {target_id}")
            input_types = input_field.get("input_types", [])
            input_field_type = input_field.get("type", "")

        edge_data: EdgeData = {
            "source": source_id,
            "target": target_id,
            "data": {
                "sourceHandle": {
                    "dataType": source_vertex._custom_component.name
                    or source_vertex._custom_component.__class__.__name__,
                    "id": source_vertex.id,
                    "name": output_name,
                    "output_types": source_vertex.get_output(output_name).types,
                },
                "targetHandle": {
                    "fieldName": input_name,
                    "id": target_vertex.id,
                    "inputTypes": input_types,
                    "type": input_field_type,
                },
            },
        }
        self._add_edge(edge_data)

    async def async_start(
        self,
        inputs: list[dict] | None = None,
        max_iterations: int | None = None,
        event_manager: EventManager | None = None,
    ):
        if not self._prepared:
            raise ValueError("Graph not prepared. Call prepare() first.")
        # The idea is for this to return a generator that yields the result of
        # each step call and raise StopIteration when the graph is done
        for _input in inputs or []:
            for key, value in _input.items():
                vertex = self.get_vertex(key)
                vertex.set_input_value(key, value)
        # I want to keep a counter of how many tyimes result.vertex.id
        # has been yielded
        yielded_counts: dict[str, int] = defaultdict(int)

        while should_continue(yielded_counts, max_iterations):
            result = await self.astep(event_manager=event_manager)
            yield result
            if hasattr(result, "vertex"):
                yielded_counts[result.vertex.id] += 1
            if isinstance(result, Finish):
                return

        raise ValueError("Max iterations reached")

    def _snapshot(self):
        return {
            "_run_queue": self._run_queue.copy(),
            "_first_layer": self._first_layer.copy(),
            "vertices_layers": copy.deepcopy(self.vertices_layers),
            "vertices_to_run": copy.deepcopy(self.vertices_to_run),
            "run_manager": copy.deepcopy(self.run_manager.to_dict()),
        }

    def __apply_config(self, config: StartConfigDict):
        for vertex in self.vertices:
            if vertex._custom_component is None:
                continue
            for output in vertex._custom_component.outputs:
                for key, value in config["output"].items():
                    setattr(output, key, value)

    def start(
        self,
        inputs: list[dict] | None = None,
        max_iterations: int | None = None,
        config: StartConfigDict | None = None,
        event_manager: EventManager | None = None,
    ) -> Generator:
        if config is not None:
            self.__apply_config(config)
        #! Change this ASAP
        nest_asyncio.apply()
        loop = asyncio.get_event_loop()
        async_gen = self.async_start(inputs, max_iterations, event_manager)
        async_gen_task = asyncio.ensure_future(async_gen.__anext__())

        while True:
            try:
                result = loop.run_until_complete(async_gen_task)
                yield result
                if isinstance(result, Finish):
                    return
                async_gen_task = asyncio.ensure_future(async_gen.__anext__())
            except StopAsyncIteration:
                break

    def _add_edge(self, edge: EdgeData):
        self.add_edge(edge)
        source_id = edge["data"]["sourceHandle"]["id"]
        target_id = edge["data"]["targetHandle"]["id"]
        self.predecessor_map[target_id].append(source_id)
        self.successor_map[source_id].append(target_id)
        self.in_degree_map[target_id] += 1
        self.parent_child_map[source_id].append(target_id)

    def add_node(self, node: NodeData):
        self._vertices.append(node)

    def add_edge(self, edge: EdgeData):
        # Check if the edge already exists
        if edge in self._edges:
            return
        self._edges.append(edge)

    def initialize(self):
        self._build_graph()
        self.build_graph_maps(self.edges)
        self.define_vertices_lists()

    def get_state(self, name: str) -> Data | None:
        """
        Returns the state of the graph with the given name.

        Args:
            name (str): The name of the state.

        Returns:
            Optional[Data]: The state record, or None if the state does not exist.
        """
        return self.state_manager.get_state(name, run_id=self._run_id)

    def update_state(self, name: str, record: str | Data, caller: str | None = None) -> None:
        """
        Updates the state of the graph with the given name.

        Args:
            name (str): The name of the state.
            record (Union[str, Data]): The new state record.
            caller (Optional[str], optional): The ID of the vertex that is updating the state. Defaults to None.
        """
        if caller:
            # If there is a caller which is a vertex_id, I want to activate
            # all StateVertex in self.vertices that are not the caller
            # essentially notifying all the other vertices that the state has changed
            # This also has to activate their successors
            self.activate_state_vertices(name, caller)

        self.state_manager.update_state(name, record, run_id=self._run_id)

    def activate_state_vertices(self, name: str, caller: str):
        """
        Activates the state vertices in the graph with the given name and caller.

        Args:
            name (str): The name of the state.
            caller (str): The ID of the vertex that is updating the state.
        """
        vertices_ids = set()
        new_predecessor_map = {}
        for vertex_id in self._is_state_vertices:
            caller_vertex = self.get_vertex(caller)
            vertex = self.get_vertex(vertex_id)
            if vertex_id == caller or vertex.display_name == caller_vertex.display_name:
                continue
            if (
                isinstance(vertex._raw_params["name"], str)
                and name in vertex._raw_params["name"]
                and vertex_id != caller
                and isinstance(vertex, StateVertex)
            ):
                vertices_ids.add(vertex_id)
                successors = self.get_all_successors(vertex, flat=True)
                # Update run_manager.run_predecessors because we are activating vertices
                # The run_prdecessors is the predecessor map of the vertices
                # we remove the vertex_id from the predecessor map whenever we run a vertex
                # So we need to get all edges of the vertex and successors
                # and run self.build_adjacency_maps(edges) to get the new predecessor map
                # that is not complete but we can use to update the run_predecessors
                edges_set = set()
                for _vertex in [vertex] + successors:
                    edges_set.update(_vertex.edges)
                    if _vertex.state == VertexStates.INACTIVE:
                        _vertex.set_state("ACTIVE")

                    vertices_ids.add(_vertex.id)
                edges = list(edges_set)
                predecessor_map, _ = self.build_adjacency_maps(edges)
                new_predecessor_map.update(predecessor_map)

        vertices_ids.update(new_predecessor_map.keys())
        vertices_ids.update(v_id for value_list in new_predecessor_map.values() for v_id in value_list)

        self.activated_vertices = list(vertices_ids)
        self.vertices_to_run.update(vertices_ids)
        self.run_manager.update_run_state(
            run_predecessors=new_predecessor_map,
            vertices_to_run=self.vertices_to_run,
        )

    def reset_activated_vertices(self):
        """
        Resets the activated vertices in the graph.
        """
        self.activated_vertices = []

    def append_state(self, name: str, record: str | Data, caller: str | None = None) -> None:
        """
        Appends the state of the graph with the given name.

        Args:
            name (str): The name of the state.
            record (Union[str, Data]): The state record to append.
            caller (Optional[str], optional): The ID of the vertex that is updating the state. Defaults to None.
        """
        if caller:
            self.activate_state_vertices(name, caller)

        self.state_manager.append_state(name, record, run_id=self._run_id)

    def validate_stream(self):
        """
        Validates the stream configuration of the graph.

        If there are two vertices in the same graph (connected by edges)
        that have `stream=True` or `streaming=True`, raises a `ValueError`.

        Raises:
            ValueError: If two connected vertices have `stream=True` or `streaming=True`.
        """
        for vertex in self.vertices:
            if vertex.params.get("stream") or vertex.params.get("streaming"):
                successors = self.get_all_successors(vertex)
                for successor in successors:
                    if successor.params.get("stream") or successor.params.get("streaming"):
                        raise ValueError(
                            f"Components {vertex.display_name} and {successor.display_name} "
                            "are connected and both have stream or streaming set to True"
                        )

    @property
    def first_layer(self):
        if self._first_layer is None:
            raise ValueError("Graph not prepared. Call prepare() first.")
        return self._first_layer

    @property
    def is_cyclic(self):
        """
        Check if the graph has any cycles.

        Returns:
            bool: True if the graph has any cycles, False otherwise.
        """
        if self._is_cyclic is None:
            vertices = [vertex.id for vertex in self.vertices]
            try:
                edges = [(e["data"]["sourceHandle"]["id"], e["data"]["targetHandle"]["id"]) for e in self._edges]
            except KeyError:
                edges = [(e["source"], e["target"]) for e in self._edges]
            self._is_cyclic = has_cycle(vertices, edges)
        return self._is_cyclic

    @property
    def run_id(self):
        """
        The ID of the current run.

        Returns:
            str: The run ID.

        Raises:
            ValueError: If the run ID is not set.
        """
        if not self._run_id:
            raise ValueError("Run ID not set")
        return self._run_id

    def set_run_id(self, run_id: uuid.UUID | None = None):
        """
        Sets the ID of the current run.

        Args:
            run_id (str): The run ID.
        """
        if run_id is None:
            run_id = uuid.uuid4()

        run_id_str = str(run_id)
        for vertex in self.vertices:
            self.state_manager.subscribe(run_id_str, vertex.update_graph_state)
        self._run_id = run_id_str
        if self.tracing_service:
            self.tracing_service.set_run_id(run_id)

    def set_run_name(self):
        # Given a flow name, flow_id
        if not self.tracing_service:
            return
        name = f"{self.flow_name} - {self.flow_id}"

        self.set_run_id()
        self.tracing_service.set_run_name(name)

    async def initialize_run(self):
        await self.tracing_service.initialize_tracers()

    async def end_all_traces(self, outputs: dict[str, Any] | None = None, error: Exception | None = None):
        if not self.tracing_service:
            return
        self._end_time = datetime.now(timezone.utc)
        if outputs is None:
            outputs = {}
        outputs |= self.metadata
        await self.tracing_service.end(outputs, error)

    @property
    def sorted_vertices_layers(self) -> list[list[str]]:
        """
        The sorted layers of vertices in the graph.

        Returns:
            List[List[str]]: The sorted layers of vertices.
        """
        if not self._sorted_vertices_layers:
            self.sort_vertices()
        return self._sorted_vertices_layers

    def define_vertices_lists(self):
        """
        Defines the lists of vertices that are inputs, outputs, and have session_id.
        """
        attributes = ["is_input", "is_output", "has_session_id", "is_state"]
        for vertex in self.vertices:
            for attribute in attributes:
                if getattr(vertex, attribute):
                    getattr(self, f"_{attribute}_vertices").append(vertex.id)

    def _set_inputs(self, input_components: list[str], inputs: dict[str, str], input_type: InputType | None):
        for vertex_id in self._is_input_vertices:
            vertex = self.get_vertex(vertex_id)
            # If the vertex is not in the input_components list
            if input_components and (vertex_id not in input_components and vertex.display_name not in input_components):
                continue
            # If the input_type is not any and the input_type is not in the vertex id
            # Example: input_type = "chat" and vertex.id = "OpenAI-19ddn"
            elif input_type is not None and input_type != "any" and input_type not in vertex.id.lower():
                continue
            if vertex is None:
                raise ValueError(f"Vertex {vertex_id} not found")
            vertex.update_raw_params(inputs, overwrite=True)

    async def _run(
        self,
        inputs: dict[str, str],
        input_components: list[str],
        input_type: InputType | None,
        outputs: list[str],
        stream: bool,
        session_id: str,
        fallback_to_env_vars: bool,
    ) -> list[Optional["ResultData"]]:
        """
        Runs the graph with the given inputs.

        Args:
            inputs (Dict[str, str]): The input values for the graph.
            input_components (list[str]): The components to run for the inputs.
            outputs (list[str]): The outputs to retrieve from the graph.
            stream (bool): Whether to stream the results or not.
            session_id (str): The session ID for the graph.

        Returns:
            List[Optional["ResultData"]]: The outputs of the graph.
        """

        if input_components and not isinstance(input_components, list):
            raise ValueError(f"Invalid components value: {input_components}. Expected list")
        elif input_components is None:
            input_components = []

        if not isinstance(inputs.get(INPUT_FIELD_NAME, ""), str):
            raise ValueError(f"Invalid input value: {inputs.get(INPUT_FIELD_NAME)}. Expected string")
        if inputs:
            self._set_inputs(input_components, inputs, input_type)
        # Update all the vertices with the session_id
        for vertex_id in self._has_session_id_vertices:
            vertex = self.get_vertex(vertex_id)
            if vertex is None:
                raise ValueError(f"Vertex {vertex_id} not found")
            vertex.update_raw_params({"session_id": session_id})
        # Process the graph
        try:
            cache_service = get_chat_service()
            if self.flow_id:
                await cache_service.set_cache(self.flow_id, self)
        except Exception as exc:
            logger.exception(exc)

        try:
            # Prioritize the webhook component if it exists
            start_component_id = find_start_component_id(self._is_input_vertices)
            await self.process(start_component_id=start_component_id, fallback_to_env_vars=fallback_to_env_vars)
            self.increment_run_count()
        except Exception as exc:
            asyncio.create_task(self.end_all_traces(error=exc))
            raise ValueError(f"Error running graph: {exc}") from exc
        finally:
            asyncio.create_task(self.end_all_traces())
        # Get the outputs
        vertex_outputs = []
        for vertex in self.vertices:
            if not vertex._built:
                continue
            if vertex is None:
                raise ValueError(f"Vertex {vertex_id} not found")

            if not vertex.result and not stream and hasattr(vertex, "consume_async_generator"):
                await vertex.consume_async_generator()
            if (not outputs and vertex.is_output) or (vertex.display_name in outputs or vertex.id in outputs):
                vertex_outputs.append(vertex.result)

        return vertex_outputs

    def run(
        self,
        inputs: list[dict[str, str]],
        input_components: list[list[str]] | None = None,
        types: list[InputType | None] | None = None,
        outputs: list[str] | None = None,
        session_id: str | None = None,
        stream: bool = False,
        fallback_to_env_vars: bool = False,
    ) -> list[RunOutputs]:
        """
        Run the graph with the given inputs and return the outputs.

        Args:
            inputs (Dict[str, str]): A dictionary of input values.
            input_components (Optional[list[str]]): A list of input components.
            types (Optional[list[str]]): A list of types.
            outputs (Optional[list[str]]): A list of output components.
            session_id (Optional[str]): The session ID.
            stream (bool): Whether to stream the outputs.

        Returns:
            List[RunOutputs]: A list of RunOutputs objects representing the outputs.
        """
        # run the async function in a sync way
        # this could be used in a FastAPI endpoint
        # so we should take care of the event loop
        coro = self.arun(
            inputs=inputs,
            inputs_components=input_components,
            types=types,
            outputs=outputs,
            session_id=session_id,
            stream=stream,
            fallback_to_env_vars=fallback_to_env_vars,
        )

        try:
            # Attempt to get the running event loop; if none, an exception is raised
            loop = asyncio.get_running_loop()
            if loop.is_closed():
                raise RuntimeError("The running event loop is closed.")
        except RuntimeError:
            # If there's no running event loop or it's closed, use asyncio.run
            return asyncio.run(coro)

        # If there's an existing, open event loop, use it to run the async function
        return loop.run_until_complete(coro)

    async def arun(
        self,
        inputs: list[dict[str, str]],
        inputs_components: list[list[str]] | None = None,
        types: list[InputType | None] | None = None,
        outputs: list[str] | None = None,
        session_id: str | None = None,
        stream: bool = False,
        fallback_to_env_vars: bool = False,
    ) -> list[RunOutputs]:
        """
        Runs the graph with the given inputs.

        Args:
            inputs (list[Dict[str, str]]): The input values for the graph.
            inputs_components (Optional[list[list[str]]], optional): Components to run for the inputs. Defaults to None.
            outputs (Optional[list[str]], optional): The outputs to retrieve from the graph. Defaults to None.
            session_id (Optional[str], optional): The session ID for the graph. Defaults to None.
            stream (bool, optional): Whether to stream the results or not. Defaults to False.

        Returns:
            List[RunOutputs]: The outputs of the graph.
        """
        # inputs is {"message": "Hello, world!"}
        # we need to go through self.inputs and update the self._raw_params
        # of the vertices that are inputs
        # if the value is a list, we need to run multiple times
        vertex_outputs = []
        if not isinstance(inputs, list):
            inputs = [inputs]
        elif not inputs:
            inputs = [{}]
        # Length of all should be the as inputs length
        # just add empty lists to complete the length
        if inputs_components is None:
            inputs_components = []
        for _ in range(len(inputs) - len(inputs_components)):
            inputs_components.append([])
        if types is None:
            types = []
        for _ in range(len(inputs) - len(types)):
            types.append("chat")  # default to chat
        for run_inputs, components, input_type in zip(inputs, inputs_components, types):
            run_outputs = await self._run(
                inputs=run_inputs,
                input_components=components,
                input_type=input_type,
                outputs=outputs or [],
                stream=stream,
                session_id=session_id or "",
                fallback_to_env_vars=fallback_to_env_vars,
            )
            run_output_object = RunOutputs(inputs=run_inputs, outputs=run_outputs)
            logger.debug(f"Run outputs: {run_output_object}")
            vertex_outputs.append(run_output_object)
        return vertex_outputs

    def next_vertex_to_build(self):
        """
        Returns the next vertex to be built.

        Yields:
            str: The ID of the next vertex to be built.
        """
        yield from chain.from_iterable(self.vertices_layers)

    @property
    def metadata(self):
        """
        The metadata of the graph.

        Returns:
            dict: The metadata of the graph.
        """
        time_format = "%Y-%m-%d %H:%M:%S"
        return {
            "start_time": self._start_time.strftime(time_format),
            "end_time": self._end_time.strftime(time_format),
            "time_elapsed": f"{(self._end_time - self._start_time).total_seconds()} seconds",
            "flow_id": self.flow_id,
            "flow_name": self.flow_name,
        }

    def build_graph_maps(self, edges: list[CycleEdge] | None = None, vertices: list["Vertex"] | None = None):
        """
        Builds the adjacency maps for the graph.
        """
        if edges is None:
            edges = self.edges

        if vertices is None:
            vertices = self.vertices

        self.predecessor_map, self.successor_map = self.build_adjacency_maps(edges)

        self.in_degree_map = self.build_in_degree(edges)
        self.parent_child_map = self.build_parent_child_map(vertices)

    def reset_inactivated_vertices(self):
        """
        Resets the inactivated vertices in the graph.
        """
        for vertex_id in self.inactivated_vertices.copy():
            self.mark_vertex(vertex_id, "ACTIVE")
        self.inactivated_vertices = []
        self.inactivated_vertices = set()

    def mark_all_vertices(self, state: str):
        """Marks all vertices in the graph."""
        for vertex in self.vertices:
            vertex.set_state(state)

    def mark_vertex(self, vertex_id: str, state: str):
        """Marks a vertex in the graph."""
        vertex = self.get_vertex(vertex_id)
        vertex.set_state(state)
        if state == VertexStates.INACTIVE:
            self.run_manager.remove_from_predecessors(vertex_id)

    def _mark_branch(self, vertex_id: str, state: str, visited: set | None = None, output_name: str | None = None):
        """Marks a branch of the graph."""
        if visited is None:
            visited = set()
        else:
            self.mark_vertex(vertex_id, state)
        if vertex_id in visited:
            return
        visited.add(vertex_id)

        for child_id in self.parent_child_map[vertex_id]:
            # Only child_id that have an edge with the vertex_id through the output_name
            # should be marked
            if output_name:
                edge = self.get_edge(vertex_id, child_id)
                if edge and edge.source_handle.name != output_name:
                    continue
            self._mark_branch(child_id, state, visited)

    def mark_branch(self, vertex_id: str, state: str, output_name: str | None = None):
        self._mark_branch(vertex_id=vertex_id, state=state, output_name=output_name)
        new_predecessor_map, _ = self.build_adjacency_maps(self.edges)
        self.run_manager.update_run_state(
            run_predecessors=new_predecessor_map,
            vertices_to_run=self.vertices_to_run,
        )

    def get_edge(self, source_id: str, target_id: str) -> CycleEdge | None:
        """Returns the edge between two vertices."""
        for edge in self.edges:
            if edge.source_id == source_id and edge.target_id == target_id:
                return edge
        return None

    def build_parent_child_map(self, vertices: list["Vertex"]):
        parent_child_map = defaultdict(list)
        for vertex in vertices:
            parent_child_map[vertex.id] = [child.id for child in self.get_successors(vertex)]
        return parent_child_map

    def increment_run_count(self):
        self._runs += 1

    def increment_update_count(self):
        self._updates += 1

    def __getstate__(self):
        # Get all attributes that are useful in runs.
        # We don't need to save the state_manager because it is
        # a singleton and it is not necessary to save it
        return {
            "vertices": self.vertices,
            "edges": self.edges,
            "flow_id": self.flow_id,
            "flow_name": self.flow_name,
            "description": self.description,
            "user_id": self.user_id,
            "raw_graph_data": self.raw_graph_data,
            "top_level_vertices": self.top_level_vertices,
            "inactivated_vertices": self.inactivated_vertices,
            "run_manager": self.run_manager.to_dict(),
            "_run_id": self._run_id,
            "in_degree_map": self.in_degree_map,
            "parent_child_map": self.parent_child_map,
            "predecessor_map": self.predecessor_map,
            "successor_map": self.successor_map,
            "activated_vertices": self.activated_vertices,
            "vertices_layers": self.vertices_layers,
            "vertices_to_run": self.vertices_to_run,
            "stop_vertex": self.stop_vertex,
            "_run_queue": self._run_queue,
            "_first_layer": self._first_layer,
            "_vertices": self._vertices,
            "_edges": self._edges,
            "_is_input_vertices": self._is_input_vertices,
            "_is_output_vertices": self._is_output_vertices,
            "_has_session_id_vertices": self._has_session_id_vertices,
            "_sorted_vertices_layers": self._sorted_vertices_layers,
        }

    def __deepcopy__(self, memo):
        # Check if we've already copied this instance
        if id(self) in memo:
            return memo[id(self)]

        if self._start is not None and self._end is not None:
            # Deep copy start and end components
            start_copy = copy.deepcopy(self._start, memo)
            end_copy = copy.deepcopy(self._end, memo)
            new_graph = type(self)(
                start_copy,
                end_copy,
                copy.deepcopy(self.flow_id, memo),
                copy.deepcopy(self.flow_name, memo),
                copy.deepcopy(self.user_id, memo),
            )
        else:
            # Create a new graph without start and end, but copy flow_id, flow_name, and user_id
            new_graph = type(self)(
                None,
                None,
                copy.deepcopy(self.flow_id, memo),
                copy.deepcopy(self.flow_name, memo),
                copy.deepcopy(self.user_id, memo),
            )
            # Deep copy vertices and edges
            new_graph.add_nodes_and_edges(copy.deepcopy(self._vertices, memo), copy.deepcopy(self._edges, memo))

        # Store the newly created object in memo
        memo[id(self)] = new_graph

        return new_graph

    def __setstate__(self, state):
        run_manager = state["run_manager"]
        if isinstance(run_manager, RunnableVerticesManager):
            state["run_manager"] = run_manager
        else:
            state["run_manager"] = RunnableVerticesManager.from_dict(run_manager)
        self.__dict__.update(state)
        self.vertex_map = {vertex.id: vertex for vertex in self.vertices}
        self.state_manager = GraphStateManager()
        self.tracing_service = get_tracing_service()
        self.set_run_id(self._run_id)
        self.set_run_name()

    @classmethod
    def from_payload(
        cls,
        payload: dict,
        flow_id: str | None = None,
        flow_name: str | None = None,
        user_id: str | None = None,
    ) -> "Graph":
        """
        Creates a graph from a payload.

        Args:
            payload (Dict): The payload to create the graph from.˜`

        Returns:
            Graph: The created graph.
        """
        if "data" in payload:
            payload = payload["data"]
        try:
            vertices = payload["nodes"]
            edges = payload["edges"]
            graph = cls(flow_id=flow_id, flow_name=flow_name, user_id=user_id)
            graph.add_nodes_and_edges(vertices, edges)
            return graph
        except KeyError as exc:
            logger.exception(exc)
            if "nodes" not in payload and "edges" not in payload:
                logger.exception(exc)
                raise ValueError(
                    f"Invalid payload. Expected keys 'nodes' and 'edges'. Found {list(payload.keys())}"
                ) from exc

            raise ValueError(f"Error while creating graph from payload: {exc}") from exc

    def __eq__(self, other: object) -> bool:
        if not isinstance(other, Graph):
            return False
        return self.__repr__() == other.__repr__()

    # update this graph with another graph by comparing the __repr__ of each vertex
    # and if the __repr__ of a vertex is not the same as the other
    # then update the .data of the vertex to the self
    # both graphs have the same vertices and edges
    # but the data of the vertices might be different

    def update_edges_from_vertex(self, vertex: "Vertex", other_vertex: "Vertex") -> None:
        """Updates the edges of a vertex in the Graph."""
        new_edges = []
        for edge in self.edges:
            if edge.source_id == other_vertex.id or edge.target_id == other_vertex.id:
                continue
            new_edges.append(edge)
        new_edges += other_vertex.edges
        self.edges = new_edges

    def vertex_data_is_identical(self, vertex: "Vertex", other_vertex: "Vertex") -> bool:
        data_is_equivalent = vertex == other_vertex
        if not data_is_equivalent:
            return False
        return self.vertex_edges_are_identical(vertex, other_vertex)

    def vertex_edges_are_identical(self, vertex: "Vertex", other_vertex: "Vertex") -> bool:
        same_length = len(vertex.edges) == len(other_vertex.edges)
        if not same_length:
            return False
        for edge in vertex.edges:
            if edge not in other_vertex.edges:
                return False
        return True

    def update(self, other: "Graph") -> "Graph":
        # Existing vertices in self graph
        existing_vertex_ids = {vertex.id for vertex in self.vertices}
        # Vertex IDs in the other graph
        other_vertex_ids = set(other.vertex_map.keys())

        # Find vertices that are in other but not in self (new vertices)
        new_vertex_ids = other_vertex_ids - existing_vertex_ids

        # Find vertices that are in self but not in other (removed vertices)
        removed_vertex_ids = existing_vertex_ids - other_vertex_ids

        # Remove vertices that are not in the other graph
        for vertex_id in removed_vertex_ids:
            try:
                self.remove_vertex(vertex_id)
            except ValueError:
                pass

        # The order here matters because adding the vertex is required
        # if any of them have edges that point to any of the new vertices
        # By adding them first, them adding the edges we ensure that the
        # edges have valid vertices to point to

        # Add new vertices
        for vertex_id in new_vertex_ids:
            new_vertex = other.get_vertex(vertex_id)
            self._add_vertex(new_vertex)

        # Now update the edges
        for vertex_id in new_vertex_ids:
            new_vertex = other.get_vertex(vertex_id)
            self._update_edges(new_vertex)
            # Graph is set at the end because the edges come from the graph
            # and the other graph is where the new edges and vertices come from
            new_vertex.graph = self

        # Update existing vertices that have changed
        for vertex_id in existing_vertex_ids.intersection(other_vertex_ids):
            self_vertex = self.get_vertex(vertex_id)
            other_vertex = other.get_vertex(vertex_id)
            # If the vertices are not identical, update the vertex
            if not self.vertex_data_is_identical(self_vertex, other_vertex):
                self.update_vertex_from_another(self_vertex, other_vertex)

        self.build_graph_maps()
        self.define_vertices_lists()
        self.increment_update_count()
        return self

    def update_vertex_from_another(self, vertex: "Vertex", other_vertex: "Vertex") -> None:
        """
        Updates a vertex from another vertex.

        Args:
            vertex (Vertex): The vertex to be updated.
            other_vertex (Vertex): The vertex to update from.
        """
        vertex._data = other_vertex._data
        vertex._parse_data()
        # Now we update the edges of the vertex
        self.update_edges_from_vertex(vertex, other_vertex)
        vertex.params = {}
        vertex._build_params()
        vertex.graph = self
        # If the vertex is frozen, we don't want
        # to reset the results nor the _built attribute
        if not vertex.frozen:
            vertex._built = False
            vertex.result = None
            vertex.artifacts = {}
            vertex.set_top_level(self.top_level_vertices)
        self.reset_all_edges_of_vertex(vertex)

    def reset_all_edges_of_vertex(self, vertex: Vertex) -> None:
        """Resets all the edges of a vertex."""
        for edge in vertex.edges:
            for vid in [edge.source_id, edge.target_id]:
                if vid in self.vertex_map:
                    _vertex = self.vertex_map[vid]
                    if not _vertex.frozen:
                        _vertex._build_params()

    def _add_vertex(self, vertex: Vertex) -> None:
        """Adds a vertex to the graph."""
        self.vertices.append(vertex)
        self.vertex_map[vertex.id] = vertex

    def add_vertex(self, vertex: "Vertex") -> None:
        """Adds a new vertex to the graph."""
        self._add_vertex(vertex)
        self._update_edges(vertex)

    def _update_edges(self, vertex: "Vertex") -> None:
        """Updates the edges of a vertex."""
        # Vertex has edges, so we need to update the edges
        for edge in vertex.edges:
            if edge not in self.edges and edge.source_id in self.vertex_map and edge.target_id in self.vertex_map:
                self.edges.append(edge)

    def _build_graph(self) -> None:
        """Builds the graph from the vertices and edges."""
        self.vertices = self._build_vertices()
        self.vertex_map = {vertex.id: vertex for vertex in self.vertices}
        self.edges = self._build_edges()

        # This is a hack to make sure that the LLM vertex is sent to
        # the toolkit vertex
        self._build_vertex_params()

        # Now that we have the vertices and edges
        # We need to map the vertices that are connected to
        # to ChatVertex instances

    def remove_vertex(self, vertex_id: str) -> None:
        """Removes a vertex from the graph."""
        vertex = self.get_vertex(vertex_id)
        if vertex is None:
            return
        self.vertices.remove(vertex)
        self.vertex_map.pop(vertex_id)
        self.edges = [edge for edge in self.edges if edge.source_id != vertex_id and edge.target_id != vertex_id]

    def _build_vertex_params(self) -> None:
        """Identifies and handles the LLM vertex within the graph."""
        for vertex in self.vertices:
            vertex._build_params()

    def _validate_vertex(self, vertex: "Vertex") -> bool:
        """Validates a vertex."""
        # All vertices that do not have edges are invalid
        return len(self.get_vertex_edges(vertex.id)) > 0

    def get_vertex(self, vertex_id: str, silent: bool = False) -> "Vertex":
        """Returns a vertex by id."""
        try:
            return self.vertex_map[vertex_id]
        except KeyError:
            raise ValueError(f"Vertex {vertex_id} not found")

    def get_root_of_group_node(self, vertex_id: str) -> "Vertex":
        """Returns the root of a group node."""
        if vertex_id in self.top_level_vertices:
            # Get all vertices with vertex_id as .parent_node_id
            # then get the one at the top
            vertices = [vertex for vertex in self.vertices if vertex.parent_node_id == vertex_id]
            # Now go through successors of the vertices
            # and get the one that none of its successors is in vertices
            for vertex in vertices:
                successors = self.get_all_successors(vertex, recursive=False)
                if not any(successor in vertices for successor in successors):
                    return vertex
        raise ValueError(f"Vertex {vertex_id} is not a top level vertex or no root vertex found")

    def get_next_in_queue(self):
        if not self._run_queue:
            return None
        return self._run_queue.popleft()

    def extend_run_queue(self, vertices: list[str]):
        self._run_queue.extend(vertices)

    async def astep(
        self,
        inputs: Optional["InputValueRequest"] = None,
        files: list[str] | None = None,
        user_id: str | None = None,
        event_manager: EventManager | None = None,
    ):
        if not self._prepared:
            raise ValueError("Graph not prepared. Call prepare() first.")
        if not self._run_queue:
            asyncio.create_task(self.end_all_traces())
            return Finish()
        vertex_id = self.get_next_in_queue()
        chat_service = get_chat_service()
        vertex_build_result = await self.build_vertex(
            vertex_id=vertex_id,
            user_id=user_id,
            inputs_dict=inputs.model_dump() if inputs else {},
            files=files,
            get_cache=chat_service.get_cache,
            set_cache=chat_service.set_cache,
            event_manager=event_manager,
        )

        next_runnable_vertices = await self.get_next_runnable_vertices(
            self._lock, vertex=vertex_build_result.vertex, cache=False
        )
        if self.stop_vertex and self.stop_vertex in next_runnable_vertices:
            next_runnable_vertices = [self.stop_vertex]
        self.extend_run_queue(next_runnable_vertices)
        self.reset_inactivated_vertices()
        self.reset_activated_vertices()

        await chat_service.set_cache(str(self.flow_id or self._run_id), self)
        self._record_snapshot(vertex_id)
        return vertex_build_result

    def get_snapshot(self):
        return copy.deepcopy(
            {
                "run_manager": self.run_manager.to_dict(),
                "run_queue": self._run_queue,
                "vertices_layers": self.vertices_layers,
                "first_layer": self.first_layer,
                "inactive_vertices": self.inactive_vertices,
                "activated_vertices": self.activated_vertices,
            }
        )

    def _record_snapshot(self, vertex_id: str | None = None, start: bool = False):
        self._snapshots.append(self.get_snapshot())
        if vertex_id:
            self._call_order.append(vertex_id)

    def step(
        self,
        inputs: Optional["InputValueRequest"] = None,
        files: list[str] | None = None,
        user_id: str | None = None,
    ):
        # Call astep but synchronously
        loop = asyncio.get_event_loop()
        return loop.run_until_complete(self.astep(inputs, files, user_id))

    async def build_vertex(
        self,
        vertex_id: str,
        get_cache: GetCache | None = None,
        set_cache: SetCache | None = None,
        inputs_dict: dict[str, str] | None = None,
        files: list[str] | None = None,
        user_id: str | None = None,
        fallback_to_env_vars: bool = False,
        event_manager: EventManager | None = None,
    ) -> VertexBuildResult:
        """
        Builds a vertex in the graph.

        Args:
            lock (asyncio.Lock): A lock to synchronize access to the graph.
            set_cache_coro (Coroutine): A coroutine to set the cache.
            vertex_id (str): The ID of the vertex to build.
            inputs (Optional[Dict[str, str]]): Optional dictionary of inputs for the vertex. Defaults to None.
            user_id (Optional[str]): Optional user ID. Defaults to None.

        Returns:
            Tuple: A tuple containing the next runnable vertices, top level vertices, result dictionary,
            parameters, validity flag, artifacts, and the built vertex.

        Raises:
            ValueError: If no result is found for the vertex.
        """
        vertex = self.get_vertex(vertex_id)
        self.run_manager.add_to_vertices_being_run(vertex_id)
        try:
            params = ""
            should_build = False
            if not vertex.frozen:
                should_build = True
            else:
                # Check the cache for the vertex
                if get_cache is not None:
                    cached_result = await get_cache(key=vertex.id)
                else:
                    cached_result = None
                if isinstance(cached_result, CacheMiss):
                    should_build = True
                else:
                    try:
                        cached_vertex_dict = cached_result["result"]
                        # Now set update the vertex with the cached vertex
                        vertex._built = cached_vertex_dict["_built"]
                        vertex.artifacts = cached_vertex_dict["artifacts"]
                        vertex._built_object = cached_vertex_dict["_built_object"]
                        vertex._built_result = cached_vertex_dict["_built_result"]
                        vertex._data = cached_vertex_dict["_data"]
                        vertex.results = cached_vertex_dict["results"]
                        try:
                            vertex._finalize_build()
                            if vertex.result is not None:
                                vertex.result.used_frozen_result = True
                        except Exception:
                            should_build = True
                    except KeyError:
                        should_build = True

            if should_build:
                await vertex.build(
                    user_id=user_id,
                    inputs=inputs_dict,
                    fallback_to_env_vars=fallback_to_env_vars,
                    files=files,
                    event_manager=event_manager,
                )
                if set_cache is not None:
                    vertex_dict = {
                        "_built": vertex._built,
                        "results": vertex.results,
                        "artifacts": vertex.artifacts,
                        "_built_object": vertex._built_object,
                        "_built_result": vertex._built_result,
                        "_data": vertex._data,
                    }

                    await set_cache(key=vertex.id, data=vertex_dict)

            if vertex.result is not None:
                params = f"{vertex._built_object_repr()}{params}"
                valid = True
                result_dict = vertex.result
                artifacts = vertex.artifacts
            else:
                raise ValueError(f"No result found for vertex {vertex_id}")

            vertex_build_result = VertexBuildResult(
                result_dict=result_dict, params=params, valid=valid, artifacts=artifacts, vertex=vertex
            )
            return vertex_build_result
        except Exception as exc:
            if not isinstance(exc, ComponentBuildException):
                logger.exception(f"Error building Component: \n\n{exc}")
            raise exc

    def get_vertex_edges(
        self,
        vertex_id: str,
        is_target: bool | None = None,
        is_source: bool | None = None,
    ) -> list[CycleEdge]:
        """Returns a list of edges for a given vertex."""
        # The idea here is to return the edges that have the vertex_id as source or target
        # or both
        return [
            edge
            for edge in self.edges
            if (edge.source_id == vertex_id and is_source is not False)
            or (edge.target_id == vertex_id and is_target is not False)
        ]

    def get_vertices_with_target(self, vertex_id: str) -> list["Vertex"]:
        """Returns the vertices connected to a vertex."""
        vertices: list["Vertex"] = []
        for edge in self.edges:
            if edge.target_id == vertex_id:
                vertex = self.get_vertex(edge.source_id)
                if vertex is None:
                    continue
                vertices.append(vertex)
        return vertices

    async def process(self, fallback_to_env_vars: bool, start_component_id: str | None = None) -> "Graph":
        """Processes the graph with vertices in each layer run in parallel."""

        first_layer = self.sort_vertices(start_component_id=start_component_id)
        vertex_task_run_count: dict[str, int] = {}
        to_process = deque(first_layer)
        layer_index = 0
        chat_service = get_chat_service()
        run_id = uuid.uuid4()
        self.set_run_id(run_id)
        self.set_run_name()
        await self.initialize_run()
        lock = chat_service._async_cache_locks[self.run_id]
        while to_process:
            current_batch = list(to_process)  # Copy current deque items to a list
            to_process.clear()  # Clear the deque for new items
            tasks = []
            for vertex_id in current_batch:
                vertex = self.get_vertex(vertex_id)
                task = asyncio.create_task(
                    self.build_vertex(
                        vertex_id=vertex_id,
                        user_id=self.user_id,
                        inputs_dict={},
                        fallback_to_env_vars=fallback_to_env_vars,
                        get_cache=chat_service.get_cache,
                        set_cache=chat_service.set_cache,
                    ),
                    name=f"{vertex.display_name} Run {vertex_task_run_count.get(vertex_id, 0)}",
                )
                tasks.append(task)
                vertex_task_run_count[vertex_id] = vertex_task_run_count.get(vertex_id, 0) + 1

            logger.debug(f"Running layer {layer_index} with {len(tasks)} tasks, {current_batch}")
            try:
                next_runnable_vertices = await self._execute_tasks(tasks, lock=lock)
            except Exception as e:
                logger.error(f"Error executing tasks in layer {layer_index}: {e}")
                raise e
            if not next_runnable_vertices:
                break
            to_process.extend(next_runnable_vertices)
            layer_index += 1

        logger.debug("Graph processing complete")
        return self

    def find_next_runnable_vertices(self, vertex_id: str, vertex_successors_ids: list[str]) -> list[str]:
        next_runnable_vertices = set()
        for v_id in sorted(vertex_successors_ids):
            if not self.is_vertex_runnable(v_id):
                next_runnable_vertices.update(self.find_runnable_predecessors_for_successor(v_id))
            else:
                next_runnable_vertices.add(v_id)

        return list(next_runnable_vertices)

    async def get_next_runnable_vertices(self, lock: asyncio.Lock, vertex: "Vertex", cache: bool = True) -> list[str]:
        v_id = vertex.id
        v_successors_ids = vertex.successors_ids
        async with lock:
            self.run_manager.remove_vertex_from_runnables(v_id)
            next_runnable_vertices = self.find_next_runnable_vertices(v_id, v_successors_ids)

            for next_v_id in set(next_runnable_vertices):  # Use set to avoid duplicates
                if next_v_id == v_id:
                    next_runnable_vertices.remove(v_id)
                else:
                    self.run_manager.add_to_vertices_being_run(next_v_id)
            if cache and self.flow_id is not None:
                set_cache_coro = partial(get_chat_service().set_cache, key=self.flow_id)
                await set_cache_coro(data=self, lock=lock)
        return next_runnable_vertices

    async def _execute_tasks(self, tasks: list[asyncio.Task], lock: asyncio.Lock) -> list[str]:
        """Executes tasks in parallel, handling exceptions for each task."""
        results = []
        completed_tasks = await asyncio.gather(*tasks, return_exceptions=True)
        vertices: list["Vertex"] = []

        for i, result in enumerate(completed_tasks):
            task_name = tasks[i].get_name()
            if isinstance(result, Exception):
                logger.error(f"Task {task_name} failed with exception: {result}")
                # Cancel all remaining tasks
                for t in tasks[i + 1 :]:
                    t.cancel()
                raise result
            elif isinstance(result, tuple) and len(result) == 5:
                vertices.append(result[4])
            else:
                raise ValueError(f"Invalid result from task {task_name}: {result}")

        for v in vertices:
            # set all executed vertices as non-runnable to not run them again.
            # they could be calculated as predecessor or successors of parallel vertices
            # This could usually happen with input vertices like ChatInput
            self.run_manager.remove_vertex_from_runnables(v.id)

            logger.debug(f"Vertex {v.id}, result: {v._built_result}, object: {v._built_object}")

        for v in vertices:
            next_runnable_vertices = await self.get_next_runnable_vertices(lock, vertex=v, cache=False)
            results.extend(next_runnable_vertices)
        no_duplicate_results = list(set(results))
        return no_duplicate_results

    def topological_sort(self) -> list["Vertex"]:
        """
        Performs a topological sort of the vertices in the graph.

        Returns:
            List[Vertex]: A list of vertices in topological order.

        Raises:
            ValueError: If the graph contains a cycle.
        """
        # States: 0 = unvisited, 1 = visiting, 2 = visited
        state = {vertex: 0 for vertex in self.vertices}
        sorted_vertices = []

        def dfs(vertex):
            if state[vertex] == 1:
                # We have a cycle
                raise ValueError("Graph contains a cycle, cannot perform topological sort")
            if state[vertex] == 0:
                state[vertex] = 1
                for edge in vertex.edges:
                    if edge.source_id == vertex.id:
                        dfs(self.get_vertex(edge.target_id))
                state[vertex] = 2
                sorted_vertices.append(vertex)

        # Visit each vertex
        for vertex in self.vertices:
            if state[vertex] == 0:
                dfs(vertex)

        return list(reversed(sorted_vertices))

    def generator_build(self) -> Generator["Vertex", None, None]:
        """Builds each vertex in the graph and yields it."""
        sorted_vertices = self.topological_sort()
        logger.debug("There are %s vertices in the graph", len(sorted_vertices))
        yield from sorted_vertices

    def get_predecessors(self, vertex):
        """Returns the predecessors of a vertex."""
        return [self.get_vertex(source_id) for source_id in self.predecessor_map.get(vertex.id, [])]

    def get_all_successors(self, vertex: "Vertex", recursive=True, flat=True, visited=None):
        if visited is None:
            visited = set()

        # Prevent revisiting vertices to avoid infinite loops in cyclic graphs
        if vertex in visited:
            return []

        visited.add(vertex)

        successors = vertex.successors
        if not successors:
            return []

        successors_result = []

        for successor in successors:
            if recursive:
                next_successors = self.get_all_successors(successor, recursive=recursive, flat=flat, visited=visited)
                if flat:
                    successors_result.extend(next_successors)
                else:
                    successors_result.append(next_successors)
            if flat:
                successors_result.append(successor)
            else:
                successors_result.append([successor])

        if not flat and successors_result:
            return [successors] + successors_result

        return successors_result

    def get_successors(self, vertex: "Vertex") -> list["Vertex"]:
        """Returns the successors of a vertex."""
        return [self.get_vertex(target_id) for target_id in self.successor_map.get(vertex.id, [])]

    def get_vertex_neighbors(self, vertex: "Vertex") -> dict["Vertex", int]:
        """Returns the neighbors of a vertex."""
        neighbors: dict["Vertex", int] = {}
        for edge in self.edges:
            if edge.source_id == vertex.id:
                neighbor = self.get_vertex(edge.target_id)
                if neighbor is None:
                    continue
                if neighbor not in neighbors:
                    neighbors[neighbor] = 0
                neighbors[neighbor] += 1
            elif edge.target_id == vertex.id:
                neighbor = self.get_vertex(edge.source_id)
                if neighbor is None:
                    continue
                if neighbor not in neighbors:
                    neighbors[neighbor] = 0
                neighbors[neighbor] += 1
        return neighbors

    @property
    def cycles(self):
        if self._cycles is None:
            if self._start is None:
                self._cycles = []
            else:
                entry_vertex = self._start._id
                edges = [(e["data"]["sourceHandle"]["id"], e["data"]["targetHandle"]["id"]) for e in self._edges]
                self._cycles = find_all_cycle_edges(entry_vertex, edges)
        return self._cycles

    def _build_edges(self) -> list[CycleEdge]:
        """Builds the edges of the graph."""
        # Edge takes two vertices as arguments, so we need to build the vertices first
        # and then build the edges
        # if we can't find a vertex, we raise an error
        edges: set[CycleEdge | Edge] = set()
        for edge in self._edges:
            new_edge = self.build_edge(edge)
            edges.add(new_edge)
        if self.vertices and not edges:
            warnings.warn("Graph has vertices but no edges")
        return list(cast(Iterable[CycleEdge], edges))

    def build_edge(self, edge: EdgeData) -> CycleEdge | Edge:
        source = self.get_vertex(edge["source"])
        target = self.get_vertex(edge["target"])

        if source is None:
            raise ValueError(f"Source vertex {edge['source']} not found")
        if target is None:
            raise ValueError(f"Target vertex {edge['target']} not found")
        if (source.id, target.id) in self.cycles:
            new_edge: CycleEdge | Edge = CycleEdge(source, target, edge)
        else:
            new_edge = Edge(source, target, edge)
        return new_edge

    def _get_vertex_class(self, node_type: str, node_base_type: str, node_id: str) -> type["Vertex"]:
        """Returns the node class based on the node type."""
        # First we check for the node_base_type
        node_name = node_id.split("-")[0]
        if node_name in InterfaceComponentTypes:
            return InterfaceVertex
        elif node_name in ["SharedState", "Notify", "Listen"]:
            return StateVertex
        elif node_base_type in lazy_load_vertex_dict.VERTEX_TYPE_MAP:
            return lazy_load_vertex_dict.VERTEX_TYPE_MAP[node_base_type]
        elif node_name in lazy_load_vertex_dict.VERTEX_TYPE_MAP:
            return lazy_load_vertex_dict.VERTEX_TYPE_MAP[node_name]

        if node_type in lazy_load_vertex_dict.VERTEX_TYPE_MAP:
            return lazy_load_vertex_dict.VERTEX_TYPE_MAP[node_type]
        return Vertex

    def _build_vertices(self) -> list["Vertex"]:
        """Builds the vertices of the graph."""
        vertices: list["Vertex"] = []
        for frontend_data in self._vertices:
            if frontend_data.get("type") == NodeTypeEnum.NoteNode:
                continue
            try:
                vertex_instance = self.get_vertex(frontend_data["id"])
            except ValueError:
                vertex_instance = self._create_vertex(frontend_data)
            vertices.append(vertex_instance)

        return vertices

    def _create_vertex(self, frontend_data: NodeData):
        vertex_data = frontend_data["data"]
        vertex_type: str = vertex_data["type"]  # type: ignore
        vertex_base_type: str = vertex_data["node"]["template"]["_type"]  # type: ignore
        if "id" not in vertex_data:
            raise ValueError(f"Vertex data for {vertex_data['display_name']} does not contain an id")

        VertexClass = self._get_vertex_class(vertex_type, vertex_base_type, vertex_data["id"])

        vertex_instance = VertexClass(frontend_data, graph=self)
        vertex_instance.set_top_level(self.top_level_vertices)
        return vertex_instance

    def prepare(self, stop_component_id: str | None = None, start_component_id: str | None = None):
        self.initialize()
        if stop_component_id and start_component_id:
            raise ValueError("You can only provide one of stop_component_id or start_component_id")
        self.validate_stream()

        if stop_component_id or start_component_id:
            try:
                first_layer = self.sort_vertices(stop_component_id, start_component_id)
            except Exception as exc:
                logger.error(exc)
                first_layer = self.sort_vertices()
        else:
            first_layer = self.sort_vertices()

        for vertex_id in first_layer:
            self.run_manager.add_to_vertices_being_run(vertex_id)
        self._first_layer = sorted(first_layer)
        self._run_queue = deque(self._first_layer)
        self._prepared = True
        self._record_snapshot()
        return self

    def get_children_by_vertex_type(self, vertex: Vertex, vertex_type: str) -> list[Vertex]:
        """Returns the children of a vertex based on the vertex type."""
        children = []
        vertex_types = [vertex.data["type"]]
        if "node" in vertex.data:
            vertex_types += vertex.data["node"]["base_classes"]
        if vertex_type in vertex_types:
            children.append(vertex)
        return children

    def __repr__(self):
        vertex_ids = [vertex.id for vertex in self.vertices]
        edges_repr = "\n".join([f"  {edge.source_id} --> {edge.target_id}" for edge in self.edges])

        return (
            f"Graph Representation:\n"
            f"----------------------\n"
            f"Vertices ({len(vertex_ids)}):\n"
            f"  {', '.join(map(str, vertex_ids))}\n\n"
            f"Edges ({len(self.edges)}):\n"
            f"{edges_repr}"
        )

    def layered_topological_sort(
        self,
        vertices: list["Vertex"],
        filter_graphs: bool = False,
    ) -> list[list[str]]:
        """Performs a layered topological sort of the vertices in the graph."""
        vertices_ids = {vertex.id for vertex in vertices}
        # Queue for vertices with no incoming edges
        in_degree_map = self.in_degree_map.copy()
        if self.is_cyclic and all(in_degree_map.values()):
            # This means we have a cycle because all vertex have in_degree_map > 0
            # because of this we set the queue to start on the ._start if it exists
            if self._start is not None:
                queue = deque([self._start._id])
            else:
                # Find the chat input component
                chat_input = find_start_component_id(vertices_ids)
                if chat_input is None:
                    raise ValueError("No input component found and no start component provided")
                queue = deque([chat_input])
        else:
            queue = deque(
                vertex.id
                for vertex in vertices
                # if filter_graphs then only vertex.is_input will be considered
                if in_degree_map[vertex.id] == 0 and (not filter_graphs or vertex.is_input)
            )
        layers: list[list[str]] = []
        visited = set(queue)

        current_layer = 0
        while queue:
            layers.append([])  # Start a new layer
            layer_size = len(queue)
            for _ in range(layer_size):
                vertex_id = queue.popleft()
                visited.add(vertex_id)

                layers[current_layer].append(vertex_id)
                for neighbor in self.successor_map[vertex_id]:
                    # only vertices in `vertices_ids` should be considered
                    # because vertices by have been filtered out
                    # in a previous step. All dependencies of theirs
                    # will be built automatically if required
                    if neighbor not in vertices_ids:
                        continue

                    in_degree_map[neighbor] -= 1  # 'remove' edge
                    if in_degree_map[neighbor] == 0 and neighbor not in visited:
                        queue.append(neighbor)

                    # if > 0 it might mean not all predecessors have added to the queue
                    # so we should process the neighbors predecessors
                    elif in_degree_map[neighbor] > 0:
                        for predecessor in self.predecessor_map[neighbor]:
                            if predecessor not in queue and predecessor not in visited:
                                queue.append(predecessor)

            current_layer += 1  # Next layer
        new_layers = self.refine_layers(layers)
        return new_layers

    def refine_layers(self, initial_layers):
        # Map each vertex to its current layer
        vertex_to_layer = {}
        for layer_index, layer in enumerate(initial_layers):
            for vertex in layer:
                vertex_to_layer[vertex] = layer_index

        # Build the adjacency list for reverse lookup (dependencies)

        refined_layers = [[] for _ in initial_layers]  # Start with empty layers
        new_layer_index_map = defaultdict(int)

        # Map each vertex to its new layer index
        # by finding the lowest layer index of its dependencies
        # and subtracting 1
        # If a vertex has no dependencies, it will be placed in the first layer
        # If a vertex has dependencies, it will be placed in the lowest layer index of its dependencies
        # minus 1
        for vertex_id, deps in self.successor_map.items():
            indexes = [vertex_to_layer[dep] for dep in deps if dep in vertex_to_layer]
            new_layer_index = max(min(indexes, default=0) - 1, 0)
            new_layer_index_map[vertex_id] = new_layer_index

        for layer_index, layer in enumerate(initial_layers):
            for vertex_id in layer:
                # Place the vertex in the highest possible layer where its dependencies are met
                new_layer_index = new_layer_index_map[vertex_id]
                if new_layer_index > layer_index:
                    refined_layers[new_layer_index].append(vertex_id)
                    vertex_to_layer[vertex_id] = new_layer_index
                else:
                    refined_layers[layer_index].append(vertex_id)

        # Remove empty layers if any
        refined_layers = [layer for layer in refined_layers if layer]

        return refined_layers

    def sort_chat_inputs_first(self, vertices_layers: list[list[str]]) -> list[list[str]]:
        chat_inputs_first = []
        for layer in vertices_layers:
            for vertex_id in layer:
                if "ChatInput" in vertex_id:
                    # Remove the ChatInput from the layer
                    layer.remove(vertex_id)
                    chat_inputs_first.append(vertex_id)
        if not chat_inputs_first:
            return vertices_layers

        vertices_layers = [chat_inputs_first] + vertices_layers

        return vertices_layers

    def sort_layer_by_dependency(self, vertices_layers: list[list[str]]) -> list[list[str]]:
        """Sorts the vertices in each layer by dependency, ensuring no vertex depends on a subsequent vertex."""
        sorted_layers = []

        for layer in vertices_layers:
            sorted_layer = self._sort_single_layer_by_dependency(layer)
            sorted_layers.append(sorted_layer)

        return sorted_layers

    def _sort_single_layer_by_dependency(self, layer: list[str]) -> list[str]:
        """Sorts a single layer by dependency using a stable sorting method."""
        # Build a map of each vertex to its index in the layer for quick lookup.
        index_map = {vertex: index for index, vertex in enumerate(layer)}
        # Create a sorted copy of the layer based on dependency order.
        sorted_layer = sorted(layer, key=lambda vertex: self._max_dependency_index(vertex, index_map), reverse=True)

        return sorted_layer

    def _max_dependency_index(self, vertex_id: str, index_map: dict[str, int]) -> int:
        """Finds the highest index a given vertex's dependencies occupy in the same layer."""
        vertex = self.get_vertex(vertex_id)
        max_index = -1
        for successor in vertex.successors:  # Assuming vertex.successors is a list of successor vertex identifiers.
            if successor.id in index_map:
                max_index = max(max_index, index_map[successor.id])
        return max_index

    def __to_dict(self) -> dict[str, dict[str, list[str]]]:
        """Converts the graph to a dictionary."""
        result: dict = dict()
        for vertex in self.vertices:
            vertex_id = vertex.id
            sucessors = [i.id for i in self.get_all_successors(vertex)]
            predecessors = [i.id for i in self.get_predecessors(vertex)]
            result |= {vertex_id: {"successors": sucessors, "predecessors": predecessors}}
        return result

    def __filter_vertices(self, vertex_id: str, is_start: bool = False):
        dictionaryized_graph = self.__to_dict()
        vertex_ids = sort_up_to_vertex(dictionaryized_graph, vertex_id, is_start)
        return [self.get_vertex(vertex_id) for vertex_id in vertex_ids]

    def sort_vertices(
        self,
        stop_component_id: str | None = None,
        start_component_id: str | None = None,
    ) -> list[str]:
        """Sorts the vertices in the graph."""
        self.mark_all_vertices("ACTIVE")
        if stop_component_id is not None:
            self.stop_vertex = stop_component_id
            vertices = self.__filter_vertices(stop_component_id)

        elif start_component_id:
            vertices = self.__filter_vertices(start_component_id, is_start=True)

        else:
            vertices = self.vertices
            # without component_id we are probably running in the chat
            # so we want to pick only graphs that start with ChatInput or
            # TextInput

        vertices_layers = self.layered_topological_sort(vertices)
        vertices_layers = self.sort_by_avg_build_time(vertices_layers)
        # vertices_layers = self.sort_chat_inputs_first(vertices_layers)
        # Now we should sort each layer in a way that we make sure
        # vertex V does not depend on vertex V+1
        vertices_layers = self.sort_layer_by_dependency(vertices_layers)
        self.increment_run_count()
        self._sorted_vertices_layers = vertices_layers
        first_layer = vertices_layers[0]
        # save the only the rest
        self.vertices_layers = vertices_layers[1:]
        self.vertices_to_run = {vertex_id for vertex_id in chain.from_iterable(vertices_layers)}
        self.build_run_map()
        # Return just the first layer
        self._first_layer = first_layer
        return first_layer

    def sort_interface_components_first(self, vertices_layers: list[list[str]]) -> list[list[str]]:
        """Sorts the vertices in the graph so that vertices containing ChatInput or ChatOutput come first."""

        def contains_interface_component(vertex):
            return any(component.value in vertex for component in InterfaceComponentTypes)

        # Sort each inner list so that vertices containing ChatInput or ChatOutput come first
        sorted_vertices = [
            sorted(
                inner_list,
                key=lambda vertex: not contains_interface_component(vertex),
            )
            for inner_list in vertices_layers
        ]
        return sorted_vertices

    def sort_by_avg_build_time(self, vertices_layers: list[list[str]]) -> list[list[str]]:
        """Sorts the vertices in the graph so that vertices with the lowest average build time come first."""

        def sort_layer_by_avg_build_time(vertices_ids: list[str]) -> list[str]:
            """Sorts the vertices in the graph so that vertices with the lowest average build time come first."""
            if len(vertices_ids) == 1:
                return vertices_ids
            vertices_ids.sort(key=lambda vertex_id: self.get_vertex(vertex_id).avg_build_time)

            return vertices_ids

        sorted_vertices = [sort_layer_by_avg_build_time(layer) for layer in vertices_layers]
        return sorted_vertices

    def is_vertex_runnable(self, vertex_id: str) -> bool:
        """Returns whether a vertex is runnable."""
        is_active = self.get_vertex(vertex_id).is_active()
        return self.run_manager.is_vertex_runnable(vertex_id, is_active)

    def build_run_map(self):
        """
        Builds the run map for the graph.

        This method is responsible for building the run map for the graph,
        which maps each node in the graph to its corresponding run function.

        Returns:
            None
        """
        self.run_manager.build_run_map(predecessor_map=self.predecessor_map, vertices_to_run=self.vertices_to_run)

    def find_runnable_predecessors_for_successors(self, vertex_id: str) -> list[str]:
        """
        For each successor of the current vertex, find runnable predecessors if any.
        This checks the direct predecessors of each successor to identify any that are
        immediately runnable, expanding the search to ensure progress can be made.
        """
        runnable_vertices = []
        for successor_id in self.run_manager.run_map.get(vertex_id, []):
            runnable_vertices.extend(self.find_runnable_predecessors_for_successor(successor_id))

        return runnable_vertices

    def find_runnable_predecessors_for_successor(self, vertex_id: str) -> list[str]:
        runnable_vertices = []
        visited = set()

        def find_runnable_predecessors(predecessor: "Vertex"):
            predecessor_id = predecessor.id
            if predecessor_id in visited:
                return
            visited.add(predecessor_id)
            is_active = self.get_vertex(predecessor_id).is_active()
            if self.run_manager.is_vertex_runnable(predecessor_id, is_active):
                runnable_vertices.append(predecessor_id)
            else:
                for pred_pred_id in self.run_manager.run_predecessors.get(predecessor_id, []):
                    find_runnable_predecessors(self.get_vertex(pred_pred_id))

        for predecessor_id in self.run_manager.run_predecessors.get(vertex_id, []):
            find_runnable_predecessors(self.get_vertex(predecessor_id))
        return runnable_vertices

    def remove_from_predecessors(self, vertex_id: str):
        self.run_manager.remove_from_predecessors(vertex_id)

    def remove_vertex_from_runnables(self, vertex_id: str):
        self.run_manager.remove_vertex_from_runnables(vertex_id)

    def get_top_level_vertices(self, vertices_ids):
        """
        Retrieves the top-level vertices from the given graph based on the provided vertex IDs.

        Args:
            vertices_ids (list): A list of vertex IDs.

        Returns:
            list: A list of top-level vertex IDs.

        """
        top_level_vertices = []
        for vertex_id in vertices_ids:
            vertex = self.get_vertex(vertex_id)
            if vertex.parent_is_top_level:
                top_level_vertices.append(vertex.parent_node_id)
            else:
                top_level_vertices.append(vertex_id)
        return top_level_vertices

    def build_in_degree(self, edges: list[CycleEdge]) -> dict[str, int]:
        in_degree: dict[str, int] = defaultdict(int)
        for edge in edges:
            in_degree[edge.target_id] += 1
        for vertex in self.vertices:
            if vertex.id not in in_degree:
                in_degree[vertex.id] = 0
        return in_degree

    def build_adjacency_maps(self, edges: list[CycleEdge]) -> tuple[dict[str, list[str]], dict[str, list[str]]]:
        """Returns the adjacency maps for the graph."""
        predecessor_map: dict[str, list[str]] = defaultdict(list)
        successor_map: dict[str, list[str]] = defaultdict(list)
        for edge in edges:
            predecessor_map[edge.target_id].append(edge.source_id)
            successor_map[edge.source_id].append(edge.target_id)
        return predecessor_map, successor_map<|MERGE_RESOLUTION|>--- conflicted
+++ resolved
@@ -4,19 +4,11 @@
 import uuid
 import warnings
 from collections import defaultdict, deque
-<<<<<<< HEAD
-from collections.abc import Generator
-from datetime import datetime, timezone
-from functools import partial
-from itertools import chain
-from typing import TYPE_CHECKING, Any, Optional
-=======
 from collections.abc import Generator, Iterable
 from datetime import datetime, timezone
 from functools import partial
 from itertools import chain
 from typing import TYPE_CHECKING, Any, Optional, cast
->>>>>>> 61e5bbb4
 
 import nest_asyncio
 from loguru import logger
