# noqa: A005
<<<<<<< HEAD

=======
>>>>>>> e5f654a7
from .logger import configure, logger
from .setup import disable_logging, enable_logging

__all__ = ["configure", "disable_logging", "enable_logging", "logger"]<|MERGE_RESOLUTION|>--- conflicted
+++ resolved
@@ -1,8 +1,4 @@
 # noqa: A005
-<<<<<<< HEAD
-
-=======
->>>>>>> e5f654a7
 from .logger import configure, logger
 from .setup import disable_logging, enable_logging
 
