import asyncio
import json
import time
import traceback
import uuid
from collections.abc import AsyncIterator

from fastapi import BackgroundTasks, HTTPException
from fastapi.responses import JSONResponse
from loguru import logger
from sqlalchemy.ext.asyncio import AsyncSession
from sqlmodel import select

from langflow.api.disconnect import DisconnectHandlerStreamingResponse
from langflow.api.utils import (
    CurrentActiveUser,
    build_graph_from_data,
    build_graph_from_db,
    format_elapsed_time,
    format_exception_message,
    get_top_level_vertices,
    parse_exception,
)
from langflow.api.v1.schemas import (
    FlowDataRequest,
    InputValueRequest,
    ResultDataResponse,
    VertexBuildResponse,
)
from langflow.events.event_manager import EventManager
from langflow.exceptions.component import ComponentBuildError
from langflow.graph.graph.base import Graph
from langflow.graph.utils import log_vertex_build
from langflow.schema.message import ErrorMessage
from langflow.schema.schema import OutputValue
from langflow.services.database.models.flow import Flow
from langflow.services.deps import get_chat_service, get_telemetry_service, session_scope
from langflow.services.job_queue.service import JobQueueService
from langflow.services.telemetry.schema import ComponentPayload, PlaygroundPayload


async def start_flow_build(
    *,
    flow_id: uuid.UUID,
    background_tasks: BackgroundTasks,
    inputs: InputValueRequest | None,
    data: FlowDataRequest | None,
    files: list[str] | None,
    stop_component_id: str | None,
    start_component_id: str | None,
    log_builds: bool,
    current_user: CurrentActiveUser,
    queue_service: JobQueueService,
    flow_name: str | None = None,
) -> str:
    """Start the flow build process by setting up the queue and starting the build task.

    Returns:
        the job_id.
    """
    job_id = str(uuid.uuid4())
    try:
        _, event_manager = queue_service.create_queue(job_id)
        task_coro = generate_flow_events(
            flow_id=flow_id,
            background_tasks=background_tasks,
            event_manager=event_manager,
            inputs=inputs,
            data=data,
            files=files,
            stop_component_id=stop_component_id,
            start_component_id=start_component_id,
            log_builds=log_builds,
            current_user=current_user,
            flow_name=flow_name,
        )
        queue_service.start_job(job_id, task_coro)
    except Exception as e:
        logger.exception("Failed to create queue and start task")
        raise HTTPException(status_code=500, detail=str(e)) from e
    return job_id


async def get_flow_events_response(
    *,
    job_id: str,
    queue_service: JobQueueService,
    stream: bool = True,
):
    """Get events for a specific build job, either as a stream or single event."""
    try:
        main_queue, event_manager, event_task = queue_service.get_queue_data(job_id)
        if stream:
            if event_task is None:
                raise HTTPException(status_code=404, detail="No event task found for job")
            return await create_flow_response(
                queue=main_queue,
                event_manager=event_manager,
                event_task=event_task,
            )

        # Polling mode - get exactly one event
        _, value, _ = await main_queue.get()
        if value is None:
            # End of stream, trigger end event
            if event_task is not None:
                event_task.cancel()
            event_manager.on_end(data={})

        return JSONResponse({"event": value.decode("utf-8") if value else None})

    except ValueError as exc:
        raise HTTPException(status_code=404, detail=str(exc)) from exc


async def create_flow_response(
    queue: asyncio.Queue,
    event_manager: EventManager,
    event_task: asyncio.Task,
) -> DisconnectHandlerStreamingResponse:
    """Create a streaming response for the flow build process."""

    async def consume_and_yield() -> AsyncIterator[str]:
        while True:
            try:
                event_id, value, put_time = await queue.get()
                if value is None:
                    break
                get_time = time.time()
                yield value.decode("utf-8")
                logger.debug(f"Event {event_id} consumed in {get_time - put_time:.4f}s")
            except Exception as exc:  # noqa: BLE001
                logger.exception(f"Error consuming event: {exc}")
                break

    def on_disconnect() -> None:
        logger.debug("Client disconnected, closing tasks")
        event_task.cancel()
        event_manager.on_end(data={})

    return DisconnectHandlerStreamingResponse(
        consume_and_yield(),
        media_type="application/x-ndjson",
        on_disconnect=on_disconnect,
    )


async def generate_flow_events(
    *,
    flow_id: uuid.UUID,
    background_tasks: BackgroundTasks,
    event_manager: EventManager,
    inputs: InputValueRequest | None,
    data: FlowDataRequest | None,
    files: list[str] | None,
    stop_component_id: str | None,
    start_component_id: str | None,
    log_builds: bool,
    current_user: CurrentActiveUser,
    flow_name: str | None = None,
) -> None:
    """Generate events for flow building process.

    This function handles the core flow building logic and generates appropriate events:
    - Building and validating the graph
    - Processing vertices
    - Handling errors and cleanup
    """
    chat_service = get_chat_service()
    telemetry_service = get_telemetry_service()
    if not inputs:
        inputs = InputValueRequest(session=str(flow_id))

    async def build_graph_and_get_order() -> tuple[list[str], list[str], Graph]:
        start_time = time.perf_counter()
        components_count = 0
        graph = None
        try:
            flow_id_str = str(flow_id)
            # Create a fresh session for database operations
            async with session_scope() as fresh_session:
                graph = await create_graph(fresh_session, flow_id_str, flow_name)

            graph.validate_stream()
            first_layer = sort_vertices(graph)

            for vertex_id in first_layer:
                graph.run_manager.add_to_vertices_being_run(vertex_id)

            # Now vertices is a list of lists
            # We need to get the id of each vertex
            # and return the same structure but only with the ids
            components_count = len(graph.vertices)
            vertices_to_run = list(graph.vertices_to_run.union(get_top_level_vertices(graph, graph.vertices_to_run)))

            await chat_service.set_cache(flow_id_str, graph)
            await log_telemetry(start_time, components_count, success=True)

        except Exception as exc:
            await log_telemetry(start_time, components_count, success=False, error_message=str(exc))

            if "stream or streaming set to True" in str(exc):
                raise HTTPException(status_code=400, detail=str(exc)) from exc
            logger.exception("Error checking build status")
            raise HTTPException(status_code=500, detail=str(exc)) from exc
        return first_layer, vertices_to_run, graph

    async def log_telemetry(
        start_time: float, components_count: int, *, success: bool, error_message: str | None = None
    ):
        background_tasks.add_task(
            telemetry_service.log_package_playground,
            PlaygroundPayload(
                playground_seconds=int(time.perf_counter() - start_time),
                playground_component_count=components_count,
                playground_success=success,
                playground_error_message=str(error_message) if error_message else "",
            ),
        )

<<<<<<< HEAD
    async def create_graph(fresh_session: AsyncSession, flow_id_str: str, flow_name: str | None = None) -> Graph:
        if not data:
            return await build_graph_from_db(flow_id=flow_id, session=fresh_session, chat_service=chat_service)
        if flow_name is None:
            result = await fresh_session.exec(select(Flow.name).where(Flow.id == flow_id))
            flow_name = result.first()
=======
    async def create_graph(fresh_session, flow_id_str: str) -> Graph:
        if inputs is not None and getattr(inputs, "session", None) is not None:
            effective_session_id = inputs.session
        else:
            effective_session_id = flow_id_str

        if not data:
            return await build_graph_from_db(
                flow_id=flow_id,
                session=fresh_session,
                chat_service=chat_service,
                user_id=str(current_user.id),
                session_id=effective_session_id,
            )

        result = await fresh_session.exec(select(Flow.name).where(Flow.id == flow_id))
        flow_name = result.first()
>>>>>>> b6333d0e

        return await build_graph_from_data(
            flow_id=flow_id_str,
            payload=data.model_dump(),
            user_id=str(current_user.id),
            flow_name=flow_name,
            session_id=effective_session_id,
        )

    def sort_vertices(graph: Graph) -> list[str]:
        try:
            return graph.sort_vertices(stop_component_id, start_component_id)
        except Exception:  # noqa: BLE001
            logger.exception("Error sorting vertices")
            return graph.sort_vertices()

    async def _build_vertex(vertex_id: str, graph: Graph, event_manager: EventManager) -> VertexBuildResponse:
        flow_id_str = str(flow_id)
        next_runnable_vertices = []
        top_level_vertices = []
        start_time = time.perf_counter()
        error_message = None
        try:
            vertex = graph.get_vertex(vertex_id)
            try:
                lock = chat_service.async_cache_locks[flow_id_str]
                vertex_build_result = await graph.build_vertex(
                    vertex_id=vertex_id,
                    user_id=str(current_user.id),
                    inputs_dict=inputs.model_dump() if inputs else {},
                    files=files,
                    get_cache=chat_service.get_cache,
                    set_cache=chat_service.set_cache,
                    event_manager=event_manager,
                )
                result_dict = vertex_build_result.result_dict
                params = vertex_build_result.params
                valid = vertex_build_result.valid
                artifacts = vertex_build_result.artifacts
                next_runnable_vertices = await graph.get_next_runnable_vertices(lock, vertex=vertex, cache=False)
                top_level_vertices = graph.get_top_level_vertices(next_runnable_vertices)

                result_data_response = ResultDataResponse.model_validate(result_dict, from_attributes=True)
            except Exception as exc:  # noqa: BLE001
                if isinstance(exc, ComponentBuildError):
                    params = exc.message
                    tb = exc.formatted_traceback
                else:
                    tb = traceback.format_exc()
                    logger.exception("Error building Component")
                    params = format_exception_message(exc)
                message = {"errorMessage": params, "stackTrace": tb}
                valid = False
                error_message = params
                output_label = vertex.outputs[0]["name"] if vertex.outputs else "output"
                outputs = {output_label: OutputValue(message=message, type="error")}
                result_data_response = ResultDataResponse(results={}, outputs=outputs)
                artifacts = {}
                background_tasks.add_task(graph.end_all_traces_in_context(error=exc))

            result_data_response.message = artifacts

            # Log the vertex build
            if not vertex.will_stream and log_builds:
                background_tasks.add_task(
                    log_vertex_build,
                    flow_id=flow_id_str,
                    vertex_id=vertex_id,
                    valid=valid,
                    params=params,
                    data=result_data_response,
                    artifacts=artifacts,
                )
            else:
                await chat_service.set_cache(flow_id_str, graph)

            timedelta = time.perf_counter() - start_time
            duration = format_elapsed_time(timedelta)
            result_data_response.duration = duration
            result_data_response.timedelta = timedelta
            vertex.add_build_time(timedelta)
            inactivated_vertices = list(graph.inactivated_vertices)
            graph.reset_inactivated_vertices()
            graph.reset_activated_vertices()
            # graph.stop_vertex tells us if the user asked
            # to stop the build of the graph at a certain vertex
            # if it is in next_vertices_ids, we need to remove other
            # vertices from next_vertices_ids
            if graph.stop_vertex and graph.stop_vertex in next_runnable_vertices:
                next_runnable_vertices = [graph.stop_vertex]

            if not graph.run_manager.vertices_being_run and not next_runnable_vertices:
                background_tasks.add_task(graph.end_all_traces_in_context())

            build_response = VertexBuildResponse(
                inactivated_vertices=list(set(inactivated_vertices)),
                next_vertices_ids=list(set(next_runnable_vertices)),
                top_level_vertices=list(set(top_level_vertices)),
                valid=valid,
                params=params,
                id=vertex.id,
                data=result_data_response,
            )
            background_tasks.add_task(
                telemetry_service.log_package_component,
                ComponentPayload(
                    component_name=vertex_id.split("-")[0],
                    component_seconds=int(time.perf_counter() - start_time),
                    component_success=valid,
                    component_error_message=error_message,
                ),
            )
        except Exception as exc:
            background_tasks.add_task(
                telemetry_service.log_package_component,
                ComponentPayload(
                    component_name=vertex_id.split("-")[0],
                    component_seconds=int(time.perf_counter() - start_time),
                    component_success=False,
                    component_error_message=str(exc),
                ),
            )
            logger.exception("Error building Component")
            message = parse_exception(exc)
            raise HTTPException(status_code=500, detail=message) from exc

        return build_response

    async def build_vertices(
        vertex_id: str,
        graph: Graph,
        event_manager: EventManager,
    ) -> None:
        """Build vertices and handle their events.

        Args:
            vertex_id: The ID of the vertex to build
            graph: The graph instance
            event_manager: Manager for handling events
        """
        try:
            vertex_build_response: VertexBuildResponse = await _build_vertex(vertex_id, graph, event_manager)
        except asyncio.CancelledError as exc:
            logger.error(f"Build cancelled: {exc}")
            raise

        # send built event or error event
        try:
            vertex_build_response_json = vertex_build_response.model_dump_json()
            build_data = json.loads(vertex_build_response_json)
        except Exception as exc:
            msg = f"Error serializing vertex build response: {exc}"
            raise ValueError(msg) from exc

        event_manager.on_end_vertex(data={"build_data": build_data})

        if vertex_build_response.valid and vertex_build_response.next_vertices_ids:
            tasks = []
            for next_vertex_id in vertex_build_response.next_vertices_ids:
                task = asyncio.create_task(
                    build_vertices(
                        next_vertex_id,
                        graph,
                        event_manager,
                    )
                )
                tasks.append(task)
            await asyncio.gather(*tasks)

    try:
        ids, vertices_to_run, graph = await build_graph_and_get_order()
    except Exception as e:
        error_message = ErrorMessage(
            flow_id=flow_id,
            exception=e,
        )
        event_manager.on_error(data=error_message.data)
        raise

    event_manager.on_vertices_sorted(data={"ids": ids, "to_run": vertices_to_run})

    tasks = []
    for vertex_id in ids:
        task = asyncio.create_task(build_vertices(vertex_id, graph, event_manager))
        tasks.append(task)
    try:
        await asyncio.gather(*tasks)
    except asyncio.CancelledError:
        background_tasks.add_task(graph.end_all_traces_in_context())
        raise
    except Exception as e:
        logger.error(f"Error building vertices: {e}")
        custom_component = graph.get_vertex(vertex_id).custom_component
        trace_name = getattr(custom_component, "trace_name", None)
        error_message = ErrorMessage(
            flow_id=flow_id,
            exception=e,
            session_id=graph.session_id,
            trace_name=trace_name,
        )
        event_manager.on_error(data=error_message.data)
        raise

    event_manager.on_end(data={})
    await graph.end_all_traces()
    await event_manager.queue.put((None, None, time.time()))


async def cancel_flow_build(
    *,
    job_id: str,
    queue_service: JobQueueService,
) -> bool:
    """Cancel an ongoing flow build job.

    Args:
        job_id: The unique identifier of the job to cancel
        queue_service: The service managing job queues

    Returns:
        True if the job was successfully canceled or doesn't need cancellation
        False if the cancellation failed

    Raises:
        ValueError: If the job doesn't exist
        asyncio.CancelledError: If the task cancellation failed
    """
    # Get the event task and event manager for the job
    _, _, event_task = queue_service.get_queue_data(job_id)

    if event_task is None:
        logger.warning(f"No event task found for job_id {job_id}")
        return True  # Nothing to cancel is still a success

    if event_task.done():
        logger.info(f"Task for job_id {job_id} is already completed")
        return True  # Nothing to cancel is still a success

    # Store the task reference to check status after cleanup
    task_before_cleanup = event_task

    try:
        # Perform cleanup using the queue service
        await queue_service.cleanup_job(job_id)
    except asyncio.CancelledError:
        # Check if the task was actually cancelled
        if task_before_cleanup.cancelled():
            logger.info(f"Successfully cancelled flow build for job_id {job_id} (CancelledError caught)")
            return True
        # If the task wasn't cancelled, re-raise the exception
        logger.error(f"CancelledError caught but task for job_id {job_id} was not cancelled")
        raise

    # If no exception was raised, verify that the task was actually cancelled
    # The task should be done (cancelled) after cleanup
    if task_before_cleanup.cancelled():
        logger.info(f"Successfully cancelled flow build for job_id {job_id}")
        return True

    # If we get here, the task wasn't cancelled properly
    logger.error(f"Failed to cancel flow build for job_id {job_id}, task is still running")
    return False<|MERGE_RESOLUTION|>--- conflicted
+++ resolved
@@ -218,15 +218,7 @@
             ),
         )
 
-<<<<<<< HEAD
-    async def create_graph(fresh_session: AsyncSession, flow_id_str: str, flow_name: str | None = None) -> Graph:
-        if not data:
-            return await build_graph_from_db(flow_id=flow_id, session=fresh_session, chat_service=chat_service)
-        if flow_name is None:
-            result = await fresh_session.exec(select(Flow.name).where(Flow.id == flow_id))
-            flow_name = result.first()
-=======
-    async def create_graph(fresh_session, flow_id_str: str) -> Graph:
+    async def create_graph(fresh_session, flow_id_str: str, flow_name: str | None) -> Graph:
         if inputs is not None and getattr(inputs, "session", None) is not None:
             effective_session_id = inputs.session
         else:
@@ -241,9 +233,9 @@
                 session_id=effective_session_id,
             )
 
-        result = await fresh_session.exec(select(Flow.name).where(Flow.id == flow_id))
-        flow_name = result.first()
->>>>>>> b6333d0e
+        if not flow_name:
+            result = await fresh_session.exec(select(Flow.name).where(Flow.id == flow_id))
+            flow_name = result.first()
 
         return await build_graph_from_data(
             flow_id=flow_id_str,
