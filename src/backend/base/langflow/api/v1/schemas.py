--- conflicted
+++ resolved
@@ -372,11 +372,8 @@
     public_flow_cleanup_interval: int
     public_flow_expiration: int
     event_delivery: Literal["polling", "streaming", "direct"]
-<<<<<<< HEAD
     webhook_auth_enable: bool
-=======
     voice_mode_available: bool
->>>>>>> 75212fee
 
     @classmethod
     def from_settings(cls, settings: Settings, auth_settings) -> "ConfigResponse":
@@ -402,11 +399,8 @@
             public_flow_cleanup_interval=settings.public_flow_cleanup_interval,
             public_flow_expiration=settings.public_flow_expiration,
             event_delivery=settings.event_delivery,
-<<<<<<< HEAD
+            voice_mode_available=settings.voice_mode_available,
             webhook_auth_enable=auth_settings.WEBHOOK_AUTH_ENABLE,
-=======
-            voice_mode_available=settings.voice_mode_available,
->>>>>>> 75212fee
         )
 
 
