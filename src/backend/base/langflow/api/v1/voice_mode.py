--- conflicted
+++ resolved
@@ -362,13 +362,8 @@
 
             # Create the synchronous generator from the sync queue.
             sync_gen = sync_text_chunker(sync_q, timeout=0.3)
-<<<<<<< HEAD
-            eleven_client = await get_or_create_elevenlabs_client(current_user.id, session)
-            if eleven_client is None:
-=======
-            elevenlabs_client = await get_or_create_elevenlabs_client()
+            elevenlabs_client = await get_or_create_elevenlabs_client(current_user.id, session)
             if elevenlabs_client is None:
->>>>>>> 1c43058c
                 return
             # Capture the current event loop to schedule send operations.
             main_loop = asyncio.get_running_loop()
@@ -477,7 +472,6 @@
                         await text_delta_queue.put(None)
                         text_delta_task = None
                         print(f"\n      bot response: {event.get('text')}")
-<<<<<<< HEAD
                     elif event_type == "response.audio_transcript.done":
                         text = event.get("transcript")
                         print(f"\n      bot transcript: {text}")
@@ -486,8 +480,6 @@
                             if elevenlabs_client is None:
                                 return
                             await elevenlabs_generate_and_send_audio(elevenlabs_client, text)
-=======
->>>>>>> 1c43058c
                     elif event_type == "response.output_item.added":
                         print("Bot speaking = True")
                         bot_speaking_flag[0] = True
@@ -565,125 +557,7 @@
         await asyncio.gather(
             forward_to_openai(),
             forward_to_client(),
-<<<<<<< HEAD
         )
-
-
-@router.websocket("/ws/{flow_id}")
-async def flow_audio_websocket(
-    client_websocket: WebSocket,
-    flow_id: str,
-    background_tasks: BackgroundTasks,
-    session: DbSession,
-):
-    """WebSocket endpoint for streaming events to flow components."""
-    current_user = await get_current_user_by_jwt(client_websocket.cookies.get("access_token_lf"), session)
-    await client_websocket.accept()
-    websocket_session_id = str(uuid4())
-    try:
-        stmt = select(Flow).where(Flow.id == UUID(flow_id))
-        result = await session.exec(stmt)
-        flow = result.scalar_one_or_none()
-        if not flow:
-            error_message = f"Flow with id {flow_id} not found"
-            raise ValueError(error_message)
-        chat_input_id = None
-        for node in flow.data.get("nodes", []):
-            if node.get("data", {}).get("type") == "ChatInput":
-                chat_input_id = node.get("id")
-                logger.debug(f"Found ChatInput component with ID: {chat_input_id}")
-                break
-        if not chat_input_id:
-            await client_websocket.close(code=4004, reason="No ChatInput component found in flow")
-            return
-        event_queue = asyncio.Queue()
-
-        async def process_events():
-            last_result_time = datetime.now()
-            while True:
-                try:
-                    event = await event_queue.get()
-                    if event is None:
-                        break
-                    input_request = InputValueRequest(
-                        input_value=json.dumps(event),
-                        components=[chat_input_id],
-                        type="any",
-                        session=websocket_session_id,
-                    )
-                    try:
-                        response = await safe_build_flow(
-                            flow_id=UUID(flow_id),
-                            inputs=input_request,
-                            background_tasks=background_tasks,
-                            current_user=current_user,
-                        )
-                        result = ""
-                        async for line in response.body_iterator:
-                            if not line:
-                                continue
-                            event_data = json.loads(line)
-                            if event_data.get("event") == "end_vertex":
-                                text_part = (
-                                    event_data.get("data", {})
-                                    .get("build_data", "")
-                                    .get("data", {})
-                                    .get("results", {})
-                                    .get("message", {})
-                                    .get("transcript", {})
-                                    .get("raw", {})
-                                    .get("text", "")
-                                )
-                                result += text_part
-                        print(f"result {result}")
-                        current_time = datetime.now()
-                        duration = (current_time - last_result_time).total_seconds()
-                        print(f"Time since last result: {duration:.2f}s")
-                        print(f"queue length {event_queue.qsize()}")
-                        last_result_time = current_time
-                    except Exception as e:
-                        logger.error(f"Error processing event through flow: {e!s}")
-                        try:
-                            await client_websocket.send_json(
-                                {"type": "error", "message": f"Flow processing error: {e!s}"}
-                            )
-                        except WebSocketDisconnect:
-                            break
-                except Exception as e:
-                    logger.error(f"Error input request: {e!s}")
-                finally:
-                    event_queue.task_done()
-
-        process_task = asyncio.create_task(process_events())
-        try:
-            while True:
-                message = await client_websocket.receive_json()
-                event_type = message.get("type")
-                if event_type == "end_stream":
-                    logger.debug("Client requested end of stream")
-                    break
-                logger.trace(f"Received event type: {event_type}")
-                await event_queue.put(message)
-        except WebSocketDisconnect:
-            logger.debug("Client disconnected")
-        except Exception as e:
-            logger.error(f"Error receiving message: {e!s}")
-            try:
-                await client_websocket.send_json({"type": "error", "message": str(e)})
-            except WebSocketDisconnect:
-                pass
-    except Exception as e:
-        logger.error(f"WebSocket error: {e!s}")
-        logger.error(traceback.format_exc())
-    finally:
-        if "process_task" in locals():
-            await event_queue.put(None)
-            await process_task
-        try:
-            await client_websocket.close()
-        except:
-            pass
-        logger.debug(f"WebSocket connection closed for flow {flow_id}")
 
 
 @router.get("/elevenlabs/voice_ids")
@@ -741,7 +615,4 @@
         if elevenlabs_key:
             elevenlabs_client = ElevenLabs(api_key=elevenlabs_key)
     
-    return elevenlabs_client
-=======
-        )
->>>>>>> 1c43058c
+    return elevenlabs_client