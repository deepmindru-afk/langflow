import asyncio
import contextlib
import json
import os
from pathlib import Path
from shutil import copy2
from typing import Any, Literal

import orjson
import yaml
from aiofile import async_open
from loguru import logger
from pydantic import Field, field_validator
from pydantic.fields import FieldInfo
from pydantic_settings import BaseSettings, EnvSettingsSource, PydanticBaseSettingsSource, SettingsConfigDict
from typing_extensions import override

from langflow.services.settings.constants import VARIABLES_TO_GET_FROM_ENVIRONMENT
from langflow.utils.util_strings import is_valid_database_url

# BASE_COMPONENTS_PATH = str(Path(__file__).parent / "components")
BASE_COMPONENTS_PATH = str(Path(__file__).parent.parent.parent / "components")


def is_list_of_any(field: FieldInfo) -> bool:
    """Check if the given field is a list or an optional list of any type.

    Args:
        field (FieldInfo): The field to be checked.

    Returns:
        bool: True if the field is a list or a list of any type, False otherwise.
    """
    if field.annotation is None:
        return False
    try:
        union_args = field.annotation.__args__ if hasattr(field.annotation, "__args__") else []

        return field.annotation.__origin__ is list or any(
            arg.__origin__ is list for arg in union_args if hasattr(arg, "__origin__")
        )
    except AttributeError:
        return False


class MyCustomSource(EnvSettingsSource):
    @override
    def prepare_field_value(self, field_name: str, field: FieldInfo, value: Any, value_is_complex: bool) -> Any:  # type: ignore[misc]
        # allow comma-separated list parsing

        # fieldInfo contains the annotation of the field
        if is_list_of_any(field):
            if isinstance(value, str):
                value = value.split(",")
            if isinstance(value, list):
                return value

        return super().prepare_field_value(field_name, field, value, value_is_complex)


class Settings(BaseSettings):
    # Define the default LANGFLOW_DIR
    config_dir: str | None = None
    # Define if langflow db should be saved in config dir or
    # in the langflow directory
    save_db_in_config_dir: bool = False
    """Define if langflow database should be saved in LANGFLOW_CONFIG_DIR or in the langflow directory
    (i.e. in the package directory)."""

    dev: bool = False
    """If True, Langflow will run in development mode."""
    database_url: str | None = None
    """Database URL for Langflow. If not provided, Langflow will use a SQLite database.
    The driver shall be an async one like `sqlite+aiosqlite` (`sqlite` and `postgresql`
    will be automatically converted to the async drivers `sqlite+aiosqlite` and
    `postgresql+psycopg` respectively)."""
    database_connection_retry: bool = False
    """If True, Langflow will retry to connect to the database if it fails."""
    pool_size: int = 20
    """The number of connections to keep open in the connection pool.
    For high load scenarios, this should be increased based on expected concurrent users."""
    max_overflow: int = 30
    """The number of connections to allow that can be opened beyond the pool size.
    Should be 2x the pool_size for optimal performance under load."""
    db_connect_timeout: int = 30
    """The number of seconds to wait before giving up on a lock to released or establishing a connection to the
    database."""

    # sqlite configuration
    sqlite_pragmas: dict | None = {"synchronous": "NORMAL", "journal_mode": "WAL"}
    """SQLite pragmas to use when connecting to the database."""

    db_driver_connection_settings: dict | None = None
    """Database driver connection settings."""

    db_connection_settings: dict | None = {
        "pool_size": 20,  # Match the pool_size above
        "max_overflow": 30,  # Match the max_overflow above
        "pool_timeout": 30,  # Seconds to wait for a connection from pool
        "pool_pre_ping": True,  # Check connection validity before using
        "pool_recycle": 1800,  # Recycle connections after 30 minutes
        "echo": False,  # Set to True for debugging only
    }
    """Database connection settings optimized for high load scenarios.
    Note: These settings are most effective with PostgreSQL. For SQLite:
    - Reduce pool_size and max_overflow if experiencing lock contention
    - SQLite has limited concurrent write capability even with WAL mode
    - Best for read-heavy or moderate write workloads

    Settings:
    - pool_size: Number of connections to maintain (increase for higher concurrency)
    - max_overflow: Additional connections allowed beyond pool_size
    - pool_timeout: Seconds to wait for an available connection
    - pool_pre_ping: Validates connections before use to prevent stale connections
    - pool_recycle: Seconds before connections are recycled (prevents timeouts)
    - echo: Enable SQL query logging (development only)
    """

    # cache configuration
    cache_type: Literal["async", "redis", "memory", "disk"] = "async"
    """The cache type can be 'async' or 'redis'."""
    cache_expire: int = 3600
    """The cache expire in seconds."""
    variable_store: str = "db"
    """The store can be 'db' or 'kubernetes'."""

    prometheus_enabled: bool = False
    """If set to True, Langflow will expose Prometheus metrics."""
    prometheus_port: int = 9090
    """The port on which Langflow will expose Prometheus metrics. 9090 is the default port."""

    remove_api_keys: bool = False
    components_path: list[str] = []
    langchain_cache: str = "InMemoryCache"
    load_flows_path: str | None = None
    bundle_urls: list[str] = []

    # Redis
    redis_host: str = "localhost"
    redis_port: int = 6379
    redis_db: int = 0
    redis_url: str | None = None
    redis_cache_expire: int = 3600

    # Sentry
    sentry_dsn: str | None = None
    sentry_traces_sample_rate: float | None = 1.0
    sentry_profiles_sample_rate: float | None = 1.0

    store: bool | None = True
    store_url: str | None = "https://api.langflow.store"
    download_webhook_url: str | None = "https://api.langflow.store/flows/trigger/ec611a61-8460-4438-b187-a4f65e5559d4"
    like_webhook_url: str | None = "https://api.langflow.store/flows/trigger/64275852-ec00-45c1-984e-3bff814732da"

    storage_type: str = "local"

    celery_enabled: bool = False

    fallback_to_env_var: bool = True
    """If set to True, Global Variables set in the UI will fallback to a environment variable
    with the same name in case Langflow fails to retrieve the variable value."""

    store_environment_variables: bool = True
    """Whether to store environment variables as Global Variables in the database."""
    variables_to_get_from_environment: list[str] = VARIABLES_TO_GET_FROM_ENVIRONMENT
    """List of environment variables to get from the environment and store in the database."""
    worker_timeout: int = 300
    """Timeout for the API calls in seconds."""
    frontend_timeout: int = 0
    """Timeout for the frontend API calls in seconds."""
    user_agent: str = "langflow"
    """User agent for the API calls."""
    backend_only: bool = False
    """If set to True, Langflow will not serve the frontend."""

    # Telemetry
    do_not_track: bool = False
    """If set to True, Langflow will not track telemetry."""
    telemetry_base_url: str = "https://langflow.gateway.scarf.sh"
    transactions_storage_enabled: bool = True
    """If set to True, Langflow will track transactions between flows."""
    vertex_builds_storage_enabled: bool = True
    """If set to True, Langflow will keep track of each vertex builds (outputs) in the UI for any flow."""

    # Config
    host: str = "127.0.0.1"
    """The host on which Langflow will run."""
    port: int = 7860
    """The port on which Langflow will run."""
    workers: int = 1
    """The number of workers to run."""
    log_level: str = "critical"
    """The log level for Langflow."""
    log_file: str | None = "logs/langflow.log"
    """The path to log file for Langflow."""
    alembic_log_file: str = "alembic/alembic.log"
    """The path to log file for Alembic for SQLAlchemy."""
    frontend_path: str | None = None
    """The path to the frontend directory containing build files. This is for development purposes only.."""
    open_browser: bool = False
    """If set to True, Langflow will open the browser on startup."""
    auto_saving: bool = True
    """If set to True, Langflow will auto save flows."""
    auto_saving_interval: int = 1000
    """The interval in ms at which Langflow will auto save flows."""
    health_check_max_retries: int = 5
    """The maximum number of retries for the health check."""
    max_file_size_upload: int = 100
    """The maximum file size for the upload in MB."""
    deactivate_tracing: bool = False
    """If set to True, tracing will be deactivated."""
    max_transactions_to_keep: int = 3000
    """The maximum number of transactions to keep in the database."""
    max_vertex_builds_to_keep: int = 3000
    """The maximum number of vertex builds to keep in the database."""
    max_vertex_builds_per_vertex: int = 2
    """The maximum number of builds to keep per vertex. Older builds will be deleted."""

    # MCP Server
    mcp_server_enabled: bool = True
    """If set to False, Langflow will not enable the MCP server."""
    mcp_server_enable_progress_notifications: bool = False
    """If set to False, Langflow will not send progress notifications in the MCP server."""

<<<<<<< HEAD
    # Public Flow Settings
    public_flow_cleanup_interval: int = Field(default=3600, gt=600)
    """The interval in seconds at which public temporary flows will be cleaned up.
    Default is 1 hour (3600 seconds). Minimum is 600 seconds (10 minutes)."""
    public_flow_expiration: int = Field(default=86400, gt=600)
    """The time in seconds after which a public temporary flow will be considered expired and eligible for cleanup.
    Default is 24 hours (86400 seconds). Minimum is 600 seconds (10 minutes)."""
    event_delivery: Literal["polling", "streaming"] = "streaming"
=======
    event_delivery: Literal["polling", "streaming"] = "polling"
>>>>>>> c57ed6f4
    """How to deliver build events to the frontend. Can be 'polling' or 'streaming'."""

    @field_validator("dev")
    @classmethod
    def set_dev(cls, value):
        from langflow.settings import set_dev

        set_dev(value)
        return value

    @field_validator("user_agent", mode="after")
    @classmethod
    def set_user_agent(cls, value):
        if not value:
            value = "Langflow"
        import os

        os.environ["USER_AGENT"] = value
        logger.debug(f"Setting user agent to {value}")
        return value

    @field_validator("variables_to_get_from_environment", mode="before")
    @classmethod
    def set_variables_to_get_from_environment(cls, value):
        if isinstance(value, str):
            value = value.split(",")
        return list(set(VARIABLES_TO_GET_FROM_ENVIRONMENT + value))

    @field_validator("log_file", mode="before")
    @classmethod
    def set_log_file(cls, value):
        if isinstance(value, Path):
            value = str(value)
        return value

    @field_validator("config_dir", mode="before")
    @classmethod
    def set_langflow_dir(cls, value):
        if not value:
            from platformdirs import user_cache_dir

            # Define the app name and author
            app_name = "langflow"
            app_author = "langflow"

            # Get the cache directory for the application
            cache_dir = user_cache_dir(app_name, app_author)

            # Create a .langflow directory inside the cache directory
            value = Path(cache_dir)
            value.mkdir(parents=True, exist_ok=True)

        if isinstance(value, str):
            value = Path(value)
        if not value.exists():
            value.mkdir(parents=True, exist_ok=True)

        return str(value)

    @field_validator("database_url", mode="before")
    @classmethod
    def set_database_url(cls, value, info):
        if value and not is_valid_database_url(value):
            msg = f"Invalid database_url provided: '{value}'"
            raise ValueError(msg)

        logger.debug("No database_url provided, trying LANGFLOW_DATABASE_URL env variable")
        if langflow_database_url := os.getenv("LANGFLOW_DATABASE_URL"):
            value = langflow_database_url
            logger.debug("Using LANGFLOW_DATABASE_URL env variable.")
        else:
            logger.debug("No database_url env variable, using sqlite database")
            # Originally, we used sqlite:///./langflow.db
            # so we need to migrate to the new format
            # if there is a database in that location
            if not info.data["config_dir"]:
                msg = "config_dir not set, please set it or provide a database_url"
                raise ValueError(msg)

            from langflow.utils.version import get_version_info
            from langflow.utils.version import is_pre_release as langflow_is_pre_release

            version = get_version_info()["version"]
            is_pre_release = langflow_is_pre_release(version)

            if info.data["save_db_in_config_dir"]:
                database_dir = info.data["config_dir"]
                logger.debug(f"Saving database to config_dir: {database_dir}")
            else:
                database_dir = Path(__file__).parent.parent.parent.resolve()
                logger.debug(f"Saving database to langflow directory: {database_dir}")

            pre_db_file_name = "langflow-pre.db"
            db_file_name = "langflow.db"
            new_pre_path = f"{database_dir}/{pre_db_file_name}"
            new_path = f"{database_dir}/{db_file_name}"
            final_path = None
            if is_pre_release:
                if Path(new_pre_path).exists():
                    final_path = new_pre_path
                elif Path(new_path).exists() and info.data["save_db_in_config_dir"]:
                    # We need to copy the current db to the new location
                    logger.debug("Copying existing database to new location")
                    copy2(new_path, new_pre_path)
                    logger.debug(f"Copied existing database to {new_pre_path}")
                elif Path(f"./{db_file_name}").exists() and info.data["save_db_in_config_dir"]:
                    logger.debug("Copying existing database to new location")
                    copy2(f"./{db_file_name}", new_pre_path)
                    logger.debug(f"Copied existing database to {new_pre_path}")
                else:
                    logger.debug(f"Creating new database at {new_pre_path}")
                    final_path = new_pre_path
            elif Path(new_path).exists():
                logger.debug(f"Database already exists at {new_path}, using it")
                final_path = new_path
            elif Path(f"./{db_file_name}").exists():
                try:
                    logger.debug("Copying existing database to new location")
                    copy2(f"./{db_file_name}", new_path)
                    logger.debug(f"Copied existing database to {new_path}")
                except Exception:  # noqa: BLE001
                    logger.exception("Failed to copy database, using default path")
                    new_path = f"./{db_file_name}"
            else:
                final_path = new_path

            if final_path is None:
                final_path = new_pre_path if is_pre_release else new_path

            value = f"sqlite:///{final_path}"

        return value

    @field_validator("components_path", mode="before")
    @classmethod
    def set_components_path(cls, value):
        if os.getenv("LANGFLOW_COMPONENTS_PATH"):
            logger.debug("Adding LANGFLOW_COMPONENTS_PATH to components_path")
            langflow_component_path = os.getenv("LANGFLOW_COMPONENTS_PATH")
            if Path(langflow_component_path).exists() and langflow_component_path not in value:
                if isinstance(langflow_component_path, list):
                    for path in langflow_component_path:
                        if path not in value:
                            value.append(path)
                    logger.debug(f"Extending {langflow_component_path} to components_path")
                elif langflow_component_path not in value:
                    value.append(langflow_component_path)
                    logger.debug(f"Appending {langflow_component_path} to components_path")

        if not value:
            value = [BASE_COMPONENTS_PATH]
            logger.debug("Setting default components path to components_path")
        elif BASE_COMPONENTS_PATH not in value:
            value.append(BASE_COMPONENTS_PATH)
            logger.debug("Adding default components path to components_path")

        logger.debug(f"Components path: {value}")
        return value

    model_config = SettingsConfigDict(validate_assignment=True, extra="ignore", env_prefix="LANGFLOW_")

    async def update_from_yaml(self, file_path: str, *, dev: bool = False) -> None:
        new_settings = await load_settings_from_yaml(file_path)
        self.components_path = new_settings.components_path or []
        self.dev = dev

    def update_settings(self, **kwargs) -> None:
        logger.debug("Updating settings")
        for key, value in kwargs.items():
            # value may contain sensitive information, so we don't want to log it
            if not hasattr(self, key):
                logger.debug(f"Key {key} not found in settings")
                continue
            logger.debug(f"Updating {key}")
            if isinstance(getattr(self, key), list):
                # value might be a '[something]' string
                value_ = value
                with contextlib.suppress(json.decoder.JSONDecodeError):
                    value_ = orjson.loads(str(value))
                if isinstance(value_, list):
                    for item in value_:
                        item_ = str(item) if isinstance(item, Path) else item
                        if item_ not in getattr(self, key):
                            getattr(self, key).append(item_)
                    logger.debug(f"Extended {key}")
                else:
                    value_ = str(value_) if isinstance(value_, Path) else value_
                    if value_ not in getattr(self, key):
                        getattr(self, key).append(value_)
                        logger.debug(f"Appended {key}")

            else:
                setattr(self, key, value)
                logger.debug(f"Updated {key}")
            logger.debug(f"{key}: {getattr(self, key)}")

    @classmethod
    @override
    def settings_customise_sources(  # type: ignore[misc]
        cls,
        settings_cls: type[BaseSettings],
        init_settings: PydanticBaseSettingsSource,
        env_settings: PydanticBaseSettingsSource,
        dotenv_settings: PydanticBaseSettingsSource,
        file_secret_settings: PydanticBaseSettingsSource,
    ) -> tuple[PydanticBaseSettingsSource, ...]:
        return (MyCustomSource(settings_cls),)


def save_settings_to_yaml(settings: Settings, file_path: str) -> None:
    with Path(file_path).open("w", encoding="utf-8") as f:
        settings_dict = settings.model_dump()
        yaml.dump(settings_dict, f)


async def load_settings_from_yaml(file_path: str) -> Settings:
    # Check if a string is a valid path or a file name
    if "/" not in file_path:
        # Get current path
        current_path = Path(__file__).resolve().parent
        file_path_ = Path(current_path) / file_path
    else:
        file_path_ = Path(file_path)

    async with async_open(file_path_.name, encoding="utf-8") as f:
        content = await f.read()
        settings_dict = yaml.safe_load(content)
        settings_dict = {k.upper(): v for k, v in settings_dict.items()}

        for key in settings_dict:
            if key not in Settings.model_fields:
                msg = f"Key {key} not found in settings"
                raise KeyError(msg)
            logger.debug(f"Loading {len(settings_dict[key])} {key} from {file_path}")

    return await asyncio.to_thread(Settings, **settings_dict)<|MERGE_RESOLUTION|>--- conflicted
+++ resolved
@@ -12,7 +12,12 @@
 from loguru import logger
 from pydantic import Field, field_validator
 from pydantic.fields import FieldInfo
-from pydantic_settings import BaseSettings, EnvSettingsSource, PydanticBaseSettingsSource, SettingsConfigDict
+from pydantic_settings import (
+    BaseSettings,
+    EnvSettingsSource,
+    PydanticBaseSettingsSource,
+    SettingsConfigDict,
+)
 from typing_extensions import override
 
 from langflow.services.settings.constants import VARIABLES_TO_GET_FROM_ENVIRONMENT
@@ -34,7 +39,9 @@
     if field.annotation is None:
         return False
     try:
-        union_args = field.annotation.__args__ if hasattr(field.annotation, "__args__") else []
+        union_args = (
+            field.annotation.__args__ if hasattr(field.annotation, "__args__") else []
+        )
 
         return field.annotation.__origin__ is list or any(
             arg.__origin__ is list for arg in union_args if hasattr(arg, "__origin__")
@@ -149,8 +156,12 @@
 
     store: bool | None = True
     store_url: str | None = "https://api.langflow.store"
-    download_webhook_url: str | None = "https://api.langflow.store/flows/trigger/ec611a61-8460-4438-b187-a4f65e5559d4"
-    like_webhook_url: str | None = "https://api.langflow.store/flows/trigger/64275852-ec00-45c1-984e-3bff814732da"
+    download_webhook_url: str | None = (
+        "https://api.langflow.store/flows/trigger/ec611a61-8460-4438-b187-a4f65e5559d4"
+    )
+    like_webhook_url: str | None = (
+        "https://api.langflow.store/flows/trigger/64275852-ec00-45c1-984e-3bff814732da"
+    )
 
     storage_type: str = "local"
 
@@ -222,7 +233,6 @@
     mcp_server_enable_progress_notifications: bool = False
     """If set to False, Langflow will not send progress notifications in the MCP server."""
 
-<<<<<<< HEAD
     # Public Flow Settings
     public_flow_cleanup_interval: int = Field(default=3600, gt=600)
     """The interval in seconds at which public temporary flows will be cleaned up.
@@ -230,10 +240,7 @@
     public_flow_expiration: int = Field(default=86400, gt=600)
     """The time in seconds after which a public temporary flow will be considered expired and eligible for cleanup.
     Default is 24 hours (86400 seconds). Minimum is 600 seconds (10 minutes)."""
-    event_delivery: Literal["polling", "streaming"] = "streaming"
-=======
     event_delivery: Literal["polling", "streaming"] = "polling"
->>>>>>> c57ed6f4
     """How to deliver build events to the frontend. Can be 'polling' or 'streaming'."""
 
     @field_validator("dev")
@@ -300,7 +307,9 @@
             msg = f"Invalid database_url provided: '{value}'"
             raise ValueError(msg)
 
-        logger.debug("No database_url provided, trying LANGFLOW_DATABASE_URL env variable")
+        logger.debug(
+            "No database_url provided, trying LANGFLOW_DATABASE_URL env variable"
+        )
         if langflow_database_url := os.getenv("LANGFLOW_DATABASE_URL"):
             value = langflow_database_url
             logger.debug("Using LANGFLOW_DATABASE_URL env variable.")
@@ -339,7 +348,10 @@
                     logger.debug("Copying existing database to new location")
                     copy2(new_path, new_pre_path)
                     logger.debug(f"Copied existing database to {new_pre_path}")
-                elif Path(f"./{db_file_name}").exists() and info.data["save_db_in_config_dir"]:
+                elif (
+                    Path(f"./{db_file_name}").exists()
+                    and info.data["save_db_in_config_dir"]
+                ):
                     logger.debug("Copying existing database to new location")
                     copy2(f"./{db_file_name}", new_pre_path)
                     logger.debug(f"Copied existing database to {new_pre_path}")
@@ -373,15 +385,22 @@
         if os.getenv("LANGFLOW_COMPONENTS_PATH"):
             logger.debug("Adding LANGFLOW_COMPONENTS_PATH to components_path")
             langflow_component_path = os.getenv("LANGFLOW_COMPONENTS_PATH")
-            if Path(langflow_component_path).exists() and langflow_component_path not in value:
+            if (
+                Path(langflow_component_path).exists()
+                and langflow_component_path not in value
+            ):
                 if isinstance(langflow_component_path, list):
                     for path in langflow_component_path:
                         if path not in value:
                             value.append(path)
-                    logger.debug(f"Extending {langflow_component_path} to components_path")
+                    logger.debug(
+                        f"Extending {langflow_component_path} to components_path"
+                    )
                 elif langflow_component_path not in value:
                     value.append(langflow_component_path)
-                    logger.debug(f"Appending {langflow_component_path} to components_path")
+                    logger.debug(
+                        f"Appending {langflow_component_path} to components_path"
+                    )
 
         if not value:
             value = [BASE_COMPONENTS_PATH]
@@ -393,7 +412,9 @@
         logger.debug(f"Components path: {value}")
         return value
 
-    model_config = SettingsConfigDict(validate_assignment=True, extra="ignore", env_prefix="LANGFLOW_")
+    model_config = SettingsConfigDict(
+        validate_assignment=True, extra="ignore", env_prefix="LANGFLOW_"
+    )
 
     async def update_from_yaml(self, file_path: str, *, dev: bool = False) -> None:
         new_settings = await load_settings_from_yaml(file_path)
