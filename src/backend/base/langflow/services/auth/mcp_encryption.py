--- conflicted
+++ resolved
@@ -3,12 +3,8 @@
 from typing import Any
 
 from cryptography.fernet import InvalidToken
-<<<<<<< HEAD
 from lfx.log.logger import logger
-=======
->>>>>>> 75212fee
 
-from langflow.logging.logger import logger
 from langflow.services.auth import utils as auth_utils
 from langflow.services.deps import get_settings_service
 
