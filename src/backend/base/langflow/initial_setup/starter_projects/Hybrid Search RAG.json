--- conflicted
+++ resolved
@@ -1092,11 +1092,7 @@
             "beta": false,
             "conditional_paths": [],
             "custom_fields": {},
-<<<<<<< HEAD
-            "description": "Runs a language model given a specified provider. ",
-=======
             "description": "Runs a language model given a specified provider.",
->>>>>>> 7df51739
             "display_name": "Language Model",
             "documentation": "",
             "edited": false,
@@ -1151,32 +1147,6 @@
                 "allows_loop": false,
                 "cache": true,
                 "display_name": "Model Response",
-<<<<<<< HEAD
-                "group_outputs": false,
-                "method": "text_response",
-                "name": "text_output",
-                "options": null,
-                "required_inputs": null,
-                "selected": "Message",
-                "tool_mode": true,
-                "types": [
-                  "Message"
-                ],
-                "value": "__UNDEFINED__"
-              },
-              {
-                "allows_loop": false,
-                "cache": true,
-                "display_name": "Language Model",
-                "group_outputs": false,
-                "method": "build_model",
-                "name": "model_output",
-                "options": null,
-                "required_inputs": null,
-                "selected": "LanguageModel",
-                "tool_mode": true,
-                "types": [
-=======
                 "group_outputs": false,
                 "method": "text_response",
                 "name": "text_output",
@@ -1197,7 +1167,6 @@
                 "selected": "LanguageModel",
                 "tool_mode": true,
                 "types": [
->>>>>>> 7df51739
                   "LanguageModel"
                 ],
                 "value": "__UNDEFINED__"
@@ -1211,20 +1180,12 @@
                 "_input_type": "SecretStrInput",
                 "advanced": false,
                 "display_name": "OpenAI API Key",
-<<<<<<< HEAD
                 "dynamic": false,
                 "info": "Model Provider API key",
                 "input_types": [],
                 "load_from_db": true,
                 "name": "api_key",
                 "password": true,
-=======
-                "dynamic": false,
-                "info": "Model Provider API key",
-                "input_types": [],
-                "load_from_db": true,
-                "name": "api_key",
-                "password": true,
                 "placeholder": "",
                 "real_time_refresh": true,
                 "required": false,
@@ -1264,48 +1225,10 @@
                 "list_add_label": "Add More",
                 "load_from_db": false,
                 "name": "input_value",
->>>>>>> 7df51739
-                "placeholder": "",
-                "real_time_refresh": true,
-                "required": false,
-                "show": true,
-                "title_case": false,
-<<<<<<< HEAD
-                "type": "str",
-                "value": "OPENAI_API_KEY"
-              },
-              "code": {
-                "advanced": true,
-                "dynamic": true,
-                "fileTypes": [],
-                "file_path": "",
-                "info": "",
-                "list": false,
-                "load_from_db": false,
-                "multiline": true,
-                "name": "code",
-                "password": false,
-                "placeholder": "",
-                "required": true,
-                "show": true,
-                "title_case": false,
-                "type": "code",
-                "value": "from typing import Any\n\nfrom langchain_anthropic import ChatAnthropic\nfrom langchain_google_genai import ChatGoogleGenerativeAI\nfrom langchain_openai import ChatOpenAI\n\nfrom langflow.base.models.anthropic_constants import ANTHROPIC_MODELS\nfrom langflow.base.models.google_generative_ai_constants import GOOGLE_GENERATIVE_AI_MODELS\nfrom langflow.base.models.model import LCModelComponent\nfrom langflow.base.models.openai_constants import OPENAI_CHAT_MODEL_NAMES, OPENAI_REASONING_MODEL_NAMES\nfrom langflow.field_typing import LanguageModel\nfrom langflow.field_typing.range_spec import RangeSpec\nfrom langflow.inputs.inputs import BoolInput\nfrom langflow.io import DropdownInput, MessageInput, MultilineInput, SecretStrInput, SliderInput\nfrom langflow.schema.dotdict import dotdict\n\n\nclass LanguageModelComponent(LCModelComponent):\n    display_name = \"Language Model\"\n    description = \"Runs a language model given a specified provider.\"\n    documentation: str = \"https://docs.langflow.org/components-models\"\n    icon = \"brain-circuit\"\n    category = \"models\"\n    priority = 0  # Set priority to 0 to make it appear first\n\n    inputs = [\n        DropdownInput(\n            name=\"provider\",\n            display_name=\"Model Provider\",\n            options=[\"OpenAI\", \"Anthropic\", \"Google\"],\n            value=\"OpenAI\",\n            info=\"Select the model provider\",\n            real_time_refresh=True,\n            options_metadata=[{\"icon\": \"OpenAI\"}, {\"icon\": \"Anthropic\"}, {\"icon\": \"GoogleGenerativeAI\"}],\n        ),\n        DropdownInput(\n            name=\"model_name\",\n            display_name=\"Model Name\",\n            options=OPENAI_CHAT_MODEL_NAMES + OPENAI_REASONING_MODEL_NAMES,\n            value=OPENAI_CHAT_MODEL_NAMES[0],\n            info=\"Select the model to use\",\n            real_time_refresh=True,\n        ),\n        SecretStrInput(\n            name=\"api_key\",\n            display_name=\"OpenAI API Key\",\n            info=\"Model Provider API key\",\n            required=False,\n            show=True,\n            real_time_refresh=True,\n        ),\n        MessageInput(\n            name=\"input_value\",\n            display_name=\"Input\",\n            info=\"The input text to send to the model\",\n        ),\n        MultilineInput(\n            name=\"system_message\",\n            display_name=\"System Message\",\n            info=\"A system message that helps set the behavior of the assistant\",\n            advanced=False,\n        ),\n        BoolInput(\n            name=\"stream\",\n            display_name=\"Stream\",\n            info=\"Whether to stream the response\",\n            value=False,\n            advanced=True,\n        ),\n        SliderInput(\n            name=\"temperature\",\n            display_name=\"Temperature\",\n            value=0.1,\n            info=\"Controls randomness in responses\",\n            range_spec=RangeSpec(min=0, max=1, step=0.01),\n            advanced=True,\n        ),\n    ]\n\n    def build_model(self) -> LanguageModel:\n        provider = self.provider\n        model_name = self.model_name\n        temperature = self.temperature\n        stream = self.stream\n\n        if provider == \"OpenAI\":\n            if not self.api_key:\n                msg = \"OpenAI API key is required when using OpenAI provider\"\n                raise ValueError(msg)\n\n            if model_name in OPENAI_REASONING_MODEL_NAMES:\n                # reasoning models do not support temperature (yet)\n                temperature = None\n\n            return ChatOpenAI(\n                model_name=model_name,\n                temperature=temperature,\n                streaming=stream,\n                openai_api_key=self.api_key,\n            )\n        if provider == \"Anthropic\":\n            if not self.api_key:\n                msg = \"Anthropic API key is required when using Anthropic provider\"\n                raise ValueError(msg)\n            return ChatAnthropic(\n                model=model_name,\n                temperature=temperature,\n                streaming=stream,\n                anthropic_api_key=self.api_key,\n            )\n        if provider == \"Google\":\n            if not self.api_key:\n                msg = \"Google API key is required when using Google provider\"\n                raise ValueError(msg)\n            return ChatGoogleGenerativeAI(\n                model=model_name,\n                temperature=temperature,\n                streaming=stream,\n                google_api_key=self.api_key,\n            )\n        msg = f\"Unknown provider: {provider}\"\n        raise ValueError(msg)\n\n    def update_build_config(self, build_config: dotdict, field_value: Any, field_name: str | None = None) -> dotdict:\n        if field_name == \"provider\":\n            if field_value == \"OpenAI\":\n                build_config[\"model_name\"][\"options\"] = OPENAI_CHAT_MODEL_NAMES + OPENAI_REASONING_MODEL_NAMES\n                build_config[\"model_name\"][\"value\"] = OPENAI_CHAT_MODEL_NAMES[0]\n                build_config[\"api_key\"][\"display_name\"] = \"OpenAI API Key\"\n            elif field_value == \"Anthropic\":\n                build_config[\"model_name\"][\"options\"] = ANTHROPIC_MODELS\n                build_config[\"model_name\"][\"value\"] = ANTHROPIC_MODELS[0]\n                build_config[\"api_key\"][\"display_name\"] = \"Anthropic API Key\"\n            elif field_value == \"Google\":\n                build_config[\"model_name\"][\"options\"] = GOOGLE_GENERATIVE_AI_MODELS\n                build_config[\"model_name\"][\"value\"] = GOOGLE_GENERATIVE_AI_MODELS[0]\n                build_config[\"api_key\"][\"display_name\"] = \"Google API Key\"\n        elif field_name == \"model_name\" and field_value.startswith(\"o1\") and self.provider == \"OpenAI\":\n            # Hide system_message for o1 models - currently unsupported\n            if \"system_message\" in build_config:\n                build_config[\"system_message\"][\"show\"] = False\n        elif field_name == \"model_name\" and not field_value.startswith(\"o1\") and \"system_message\" in build_config:\n            build_config[\"system_message\"][\"show\"] = True\n        return build_config\n"
-              },
-              "input_value": {
-                "_input_type": "MessageInput",
-                "advanced": false,
-                "display_name": "Input",
-                "dynamic": false,
-                "info": "The input text to send to the model",
-                "input_types": [
-                  "Message"
-                ],
-                "list": false,
-                "list_add_label": "Add More",
-                "load_from_db": false,
-                "name": "input_value",
-=======
+                "placeholder": "",
+                "required": false,
+                "show": true,
+                "title_case": false,
                 "tool_mode": false,
                 "trace_as_input": true,
                 "trace_as_metadata": true,
@@ -1378,7 +1301,6 @@
                     "icon": "Google"
                   }
                 ],
->>>>>>> 7df51739
                 "placeholder": "",
                 "real_time_refresh": true,
                 "required": false,
@@ -1388,32 +1310,6 @@
                 "tool_mode": false,
                 "trace_as_metadata": true,
                 "type": "str",
-<<<<<<< HEAD
-                "value": "You are an AI system designed to extract structured information from unstructured text.Given the input_text, return a JSON object with predefined keys based on the expected structure.Extract values accurately and format them according to the specified type (e.g., string, integer, float, date).If a value is missing or cannot be determined, return a default (e.g., null, 0, or 'N/A').If multiple instances of the expected structure exist within the input_text, stream each as a separate JSON object."
-              },
-              "model_name": {
-                "_input_type": "DropdownInput",
-                "advanced": false,
-                "combobox": false,
-                "dialog_inputs": {},
-                "display_name": "Model Name",
-                "dynamic": false,
-                "info": "Select the model to use",
-                "name": "model_name",
-                "options": [
-                  "gpt-4o-mini",
-                  "gpt-4o",
-                  "gpt-4.1",
-                  "gpt-4.1-mini",
-                  "gpt-4.1-nano",
-                  "gpt-4.5-preview",
-                  "gpt-4-turbo",
-                  "gpt-4-turbo-preview",
-                  "gpt-4",
-                  "gpt-3.5-turbo"
-                ],
-                "options_metadata": [],
-=======
                 "value": "OpenAI"
               },
               "stream": {
@@ -1425,20 +1321,12 @@
                 "list": false,
                 "list_add_label": "Add More",
                 "name": "stream",
->>>>>>> 7df51739
-                "placeholder": "",
-                "required": false,
-                "show": true,
-                "title_case": false,
-                "toggle": false,
-                "tool_mode": false,
-                "trace_as_metadata": true,
-<<<<<<< HEAD
-                "type": "str",
-                "value": "gpt-4o-mini"
-              },
-              "provider": {
-=======
+                "placeholder": "",
+                "required": false,
+                "show": true,
+                "title_case": false,
+                "tool_mode": false,
+                "trace_as_metadata": true,
                 "type": "bool",
                 "value": false
               },
@@ -1670,33 +1558,10 @@
                 "value": ""
               },
               "model_name": {
->>>>>>> 7df51739
                 "_input_type": "DropdownInput",
                 "advanced": false,
                 "combobox": false,
                 "dialog_inputs": {},
-<<<<<<< HEAD
-                "display_name": "Model Provider",
-                "dynamic": false,
-                "info": "Select the model provider",
-                "name": "provider",
-                "options": [
-                  "OpenAI",
-                  "Anthropic",
-                  "Google"
-                ],
-                "options_metadata": [
-                  {
-                    "icon": "OpenAI"
-                  },
-                  {
-                    "icon": "Anthropic"
-                  },
-                  {
-                    "icon": "Google"
-                  }
-                ],
-=======
                 "display_name": "Model Name",
                 "dynamic": false,
                 "info": "Select the model to use",
@@ -1802,7 +1667,6 @@
                 "load_from_db": false,
                 "multiline": true,
                 "name": "system_message",
->>>>>>> 7df51739
                 "placeholder": "",
                 "required": false,
                 "show": true,
@@ -1811,19 +1675,6 @@
                 "trace_as_input": true,
                 "trace_as_metadata": true,
                 "type": "str",
-<<<<<<< HEAD
-                "value": "OpenAI"
-              },
-              "stream": {
-                "_input_type": "BoolInput",
-                "advanced": true,
-                "display_name": "Stream",
-                "dynamic": false,
-                "info": "Whether to stream the response",
-                "list": false,
-                "list_add_label": "Add More",
-                "name": "stream",
-=======
                 "value": ""
               },
               "temperature": {
@@ -1837,7 +1688,6 @@
                 "min_label": "",
                 "min_label_icon": "",
                 "name": "temperature",
->>>>>>> 7df51739
                 "placeholder": "",
                 "range_spec": {
                   "max": 1,
@@ -1937,52 +1787,6 @@
                 ],
                 "value": "__UNDEFINED__"
               },
-<<<<<<< HEAD
-              "system_message": {
-                "_input_type": "MultilineInput",
-                "advanced": true,
-                "copy_field": false,
-                "display_name": "System Message",
-                "dynamic": false,
-                "info": "A system message that helps set the behavior of the assistant",
-                "input_types": [
-                  "Message"
-                ],
-                "list": false,
-                "list_add_label": "Add More",
-                "load_from_db": false,
-                "multiline": true,
-                "name": "system_message",
-                "placeholder": "",
-                "required": false,
-                "show": true,
-                "title_case": false,
-                "tool_mode": false,
-                "trace_as_input": true,
-                "trace_as_metadata": true,
-                "type": "str",
-                "value": ""
-              },
-              "temperature": {
-                "_input_type": "SliderInput",
-                "advanced": true,
-                "display_name": "Temperature",
-                "dynamic": false,
-                "info": "Controls randomness in responses",
-                "max_label": "",
-                "max_label_icon": "",
-                "min_label": "",
-                "min_label_icon": "",
-                "name": "temperature",
-                "placeholder": "",
-                "range_spec": {
-                  "max": 1,
-                  "min": 0,
-                  "step": 0.01,
-                  "step_type": "float"
-                },
-                "required": false,
-=======
               {
                 "allows_loop": false,
                 "cache": true,
@@ -2014,156 +1818,8 @@
                 "password": false,
                 "placeholder": "",
                 "required": true,
->>>>>>> 7df51739
-                "show": true,
-                "slider_buttons": false,
-                "slider_buttons_options": [],
-                "slider_input": false,
-                "title_case": false,
-<<<<<<< HEAD
-                "tool_mode": false,
-                "type": "slider",
-                "value": 0.1
-              }
-            },
-            "tool_mode": false
-          },
-          "selected_output": "text_output",
-          "showNode": true,
-          "type": "LanguageModelComponent"
-        },
-        "dragging": false,
-        "id": "LanguageModelComponent-CRZxx",
-        "measured": {
-          "height": 451,
-          "width": 320
-        },
-        "position": {
-          "x": 320.756607335245,
-          "y": 486.0770655861057
-        },
-        "selected": false,
-        "type": "genericNode"
-      },
-      {
-        "data": {
-          "id": "LanguageModelComponent-MD9V5",
-          "node": {
-            "base_classes": [
-              "LanguageModel",
-              "Message"
-            ],
-            "beta": false,
-            "conditional_paths": [],
-            "custom_fields": {},
-            "description": "Runs a language model given a specified provider. ",
-            "display_name": "Language Model",
-            "documentation": "",
-            "edited": false,
-            "field_order": [
-              "provider",
-              "model_name",
-              "api_key",
-              "input_value",
-              "system_message",
-              "stream",
-              "temperature"
-            ],
-            "frozen": false,
-            "icon": "brain-circuit",
-            "last_updated": "2025-08-26T16:33:20.962Z",
-            "legacy": false,
-            "metadata": {
-              "keywords": [
-                "model",
-                "llm",
-                "language model",
-                "large language model"
-              ]
-            },
-            "minimized": false,
-            "output_types": [],
-            "outputs": [
-              {
-                "allows_loop": false,
-                "cache": true,
-                "display_name": "Model Response",
-                "group_outputs": false,
-                "method": "text_response",
-                "name": "text_output",
-                "options": null,
-                "required_inputs": null,
-                "selected": "Message",
-                "tool_mode": true,
-                "types": [
-                  "Message"
-                ],
-                "value": "__UNDEFINED__"
-              },
-              {
-                "allows_loop": false,
-                "cache": true,
-                "display_name": "Language Model",
-                "group_outputs": false,
-                "method": "build_model",
-                "name": "model_output",
-                "options": null,
-                "required_inputs": null,
-                "selected": "LanguageModel",
-                "tool_mode": true,
-                "types": [
-                  "LanguageModel"
-                ],
-                "value": "__UNDEFINED__"
-              }
-            ],
-            "pinned": false,
-            "priority": 0,
-            "template": {
-              "_type": "Component",
-              "api_key": {
-                "_input_type": "SecretStrInput",
-                "advanced": false,
-                "display_name": "OpenAI API Key",
-                "dynamic": false,
-                "info": "Model Provider API key",
-                "input_types": [],
-                "load_from_db": true,
-                "name": "api_key",
-                "password": true,
-                "placeholder": "",
-                "real_time_refresh": true,
-                "required": false,
-                "show": true,
-                "title_case": false,
-                "type": "str",
-                "value": "OPENAI_API_KEY"
-              },
-              "code": {
-                "advanced": true,
-                "dynamic": true,
-                "fileTypes": [],
-                "file_path": "",
-                "info": "",
-                "list": false,
-                "load_from_db": false,
-                "multiline": true,
-                "name": "code",
-                "password": false,
-                "placeholder": "",
-                "required": true,
-                "show": true,
-                "title_case": false,
-                "type": "code",
-                "value": "from typing import Any\n\nfrom langchain_anthropic import ChatAnthropic\nfrom langchain_google_genai import ChatGoogleGenerativeAI\nfrom langchain_openai import ChatOpenAI\n\nfrom langflow.base.models.anthropic_constants import ANTHROPIC_MODELS\nfrom langflow.base.models.google_generative_ai_constants import GOOGLE_GENERATIVE_AI_MODELS\nfrom langflow.base.models.model import LCModelComponent\nfrom langflow.base.models.openai_constants import OPENAI_CHAT_MODEL_NAMES, OPENAI_REASONING_MODEL_NAMES\nfrom langflow.field_typing import LanguageModel\nfrom langflow.field_typing.range_spec import RangeSpec\nfrom langflow.inputs.inputs import BoolInput\nfrom langflow.io import DropdownInput, MessageInput, MultilineInput, SecretStrInput, SliderInput\nfrom langflow.schema.dotdict import dotdict\n\n\nclass LanguageModelComponent(LCModelComponent):\n    display_name = \"Language Model\"\n    description = \"Runs a language model given a specified provider.\"\n    documentation: str = \"https://docs.langflow.org/components-models\"\n    icon = \"brain-circuit\"\n    category = \"models\"\n    priority = 0  # Set priority to 0 to make it appear first\n\n    inputs = [\n        DropdownInput(\n            name=\"provider\",\n            display_name=\"Model Provider\",\n            options=[\"OpenAI\", \"Anthropic\", \"Google\"],\n            value=\"OpenAI\",\n            info=\"Select the model provider\",\n            real_time_refresh=True,\n            options_metadata=[{\"icon\": \"OpenAI\"}, {\"icon\": \"Anthropic\"}, {\"icon\": \"GoogleGenerativeAI\"}],\n        ),\n        DropdownInput(\n            name=\"model_name\",\n            display_name=\"Model Name\",\n            options=OPENAI_CHAT_MODEL_NAMES + OPENAI_REASONING_MODEL_NAMES,\n            value=OPENAI_CHAT_MODEL_NAMES[0],\n            info=\"Select the model to use\",\n            real_time_refresh=True,\n        ),\n        SecretStrInput(\n            name=\"api_key\",\n            display_name=\"OpenAI API Key\",\n            info=\"Model Provider API key\",\n            required=False,\n            show=True,\n            real_time_refresh=True,\n        ),\n        MessageInput(\n            name=\"input_value\",\n            display_name=\"Input\",\n            info=\"The input text to send to the model\",\n        ),\n        MultilineInput(\n            name=\"system_message\",\n            display_name=\"System Message\",\n            info=\"A system message that helps set the behavior of the assistant\",\n            advanced=False,\n        ),\n        BoolInput(\n            name=\"stream\",\n            display_name=\"Stream\",\n            info=\"Whether to stream the response\",\n            value=False,\n            advanced=True,\n        ),\n        SliderInput(\n            name=\"temperature\",\n            display_name=\"Temperature\",\n            value=0.1,\n            info=\"Controls randomness in responses\",\n            range_spec=RangeSpec(min=0, max=1, step=0.01),\n            advanced=True,\n        ),\n    ]\n\n    def build_model(self) -> LanguageModel:\n        provider = self.provider\n        model_name = self.model_name\n        temperature = self.temperature\n        stream = self.stream\n\n        if provider == \"OpenAI\":\n            if not self.api_key:\n                msg = \"OpenAI API key is required when using OpenAI provider\"\n                raise ValueError(msg)\n\n            if model_name in OPENAI_REASONING_MODEL_NAMES:\n                # reasoning models do not support temperature (yet)\n                temperature = None\n\n            return ChatOpenAI(\n                model_name=model_name,\n                temperature=temperature,\n                streaming=stream,\n                openai_api_key=self.api_key,\n            )\n        if provider == \"Anthropic\":\n            if not self.api_key:\n                msg = \"Anthropic API key is required when using Anthropic provider\"\n                raise ValueError(msg)\n            return ChatAnthropic(\n                model=model_name,\n                temperature=temperature,\n                streaming=stream,\n                anthropic_api_key=self.api_key,\n            )\n        if provider == \"Google\":\n            if not self.api_key:\n                msg = \"Google API key is required when using Google provider\"\n                raise ValueError(msg)\n            return ChatGoogleGenerativeAI(\n                model=model_name,\n                temperature=temperature,\n                streaming=stream,\n                google_api_key=self.api_key,\n            )\n        msg = f\"Unknown provider: {provider}\"\n        raise ValueError(msg)\n\n    def update_build_config(self, build_config: dotdict, field_value: Any, field_name: str | None = None) -> dotdict:\n        if field_name == \"provider\":\n            if field_value == \"OpenAI\":\n                build_config[\"model_name\"][\"options\"] = OPENAI_CHAT_MODEL_NAMES + OPENAI_REASONING_MODEL_NAMES\n                build_config[\"model_name\"][\"value\"] = OPENAI_CHAT_MODEL_NAMES[0]\n                build_config[\"api_key\"][\"display_name\"] = \"OpenAI API Key\"\n            elif field_value == \"Anthropic\":\n                build_config[\"model_name\"][\"options\"] = ANTHROPIC_MODELS\n                build_config[\"model_name\"][\"value\"] = ANTHROPIC_MODELS[0]\n                build_config[\"api_key\"][\"display_name\"] = \"Anthropic API Key\"\n            elif field_value == \"Google\":\n                build_config[\"model_name\"][\"options\"] = GOOGLE_GENERATIVE_AI_MODELS\n                build_config[\"model_name\"][\"value\"] = GOOGLE_GENERATIVE_AI_MODELS[0]\n                build_config[\"api_key\"][\"display_name\"] = \"Google API Key\"\n        elif field_name == \"model_name\" and field_value.startswith(\"o1\") and self.provider == \"OpenAI\":\n            # Hide system_message for o1 models - currently unsupported\n            if \"system_message\" in build_config:\n                build_config[\"system_message\"][\"show\"] = False\n        elif field_name == \"model_name\" and not field_value.startswith(\"o1\") and \"system_message\" in build_config:\n            build_config[\"system_message\"][\"show\"] = True\n        return build_config\n"
-              },
-              "input_value": {
-                "_input_type": "MessageInput",
-                "advanced": false,
-                "display_name": "Input",
-                "dynamic": false,
-                "info": "The input text to send to the model",
-=======
+                "show": true,
+                "title_case": false,
                 "type": "code",
                 "value": "from pydantic import BaseModel, Field, create_model\nfrom trustcall import create_extractor\n\nfrom lfx.base.models.chat_result import get_chat_result\nfrom lfx.custom.custom_component.component import Component\nfrom lfx.helpers.base_model import build_model_from_schema\nfrom lfx.io import (\n    HandleInput,\n    MessageTextInput,\n    MultilineInput,\n    Output,\n    TableInput,\n)\nfrom lfx.schema.data import Data\nfrom lfx.schema.dataframe import DataFrame\nfrom lfx.schema.table import EditMode\n\n\nclass StructuredOutputComponent(Component):\n    display_name = \"Structured Output\"\n    description = \"Uses an LLM to generate structured data. Ideal for extraction and consistency.\"\n    documentation: str = \"https://docs.langflow.org/components-processing#structured-output\"\n    name = \"StructuredOutput\"\n    icon = \"braces\"\n\n    inputs = [\n        HandleInput(\n            name=\"llm\",\n            display_name=\"Language Model\",\n            info=\"The language model to use to generate the structured output.\",\n            input_types=[\"LanguageModel\"],\n            required=True,\n        ),\n        MultilineInput(\n            name=\"input_value\",\n            display_name=\"Input Message\",\n            info=\"The input message to the language model.\",\n            tool_mode=True,\n            required=True,\n        ),\n        MultilineInput(\n            name=\"system_prompt\",\n            display_name=\"Format Instructions\",\n            info=\"The instructions to the language model for formatting the output.\",\n            value=(\n                \"You are an AI that extracts structured JSON objects from unstructured text. \"\n                \"Use a predefined schema with expected types (str, int, float, bool, dict). \"\n                \"Extract ALL relevant instances that match the schema - if multiple patterns exist, capture them all. \"\n                \"Fill missing or ambiguous values with defaults: null for missing values. \"\n                \"Remove exact duplicates but keep variations that have different field values. \"\n                \"Always return valid JSON in the expected format, never throw errors. \"\n                \"If multiple objects can be extracted, return them all in the structured format.\"\n            ),\n            required=True,\n            advanced=True,\n        ),\n        MessageTextInput(\n            name=\"schema_name\",\n            display_name=\"Schema Name\",\n            info=\"Provide a name for the output data schema.\",\n            advanced=True,\n        ),\n        TableInput(\n            name=\"output_schema\",\n            display_name=\"Output Schema\",\n            info=\"Define the structure and data types for the model's output.\",\n            required=True,\n            # TODO: remove deault value\n            table_schema=[\n                {\n                    \"name\": \"name\",\n                    \"display_name\": \"Name\",\n                    \"type\": \"str\",\n                    \"description\": \"Specify the name of the output field.\",\n                    \"default\": \"field\",\n                    \"edit_mode\": EditMode.INLINE,\n                },\n                {\n                    \"name\": \"description\",\n                    \"display_name\": \"Description\",\n                    \"type\": \"str\",\n                    \"description\": \"Describe the purpose of the output field.\",\n                    \"default\": \"description of field\",\n                    \"edit_mode\": EditMode.POPOVER,\n                },\n                {\n                    \"name\": \"type\",\n                    \"display_name\": \"Type\",\n                    \"type\": \"str\",\n                    \"edit_mode\": EditMode.INLINE,\n                    \"description\": (\"Indicate the data type of the output field (e.g., str, int, float, bool, dict).\"),\n                    \"options\": [\"str\", \"int\", \"float\", \"bool\", \"dict\"],\n                    \"default\": \"str\",\n                },\n                {\n                    \"name\": \"multiple\",\n                    \"display_name\": \"As List\",\n                    \"type\": \"boolean\",\n                    \"description\": \"Set to True if this output field should be a list of the specified type.\",\n                    \"default\": \"False\",\n                    \"edit_mode\": EditMode.INLINE,\n                },\n            ],\n            value=[\n                {\n                    \"name\": \"field\",\n                    \"description\": \"description of field\",\n                    \"type\": \"str\",\n                    \"multiple\": \"False\",\n                }\n            ],\n        ),\n    ]\n\n    outputs = [\n        Output(\n            name=\"structured_output\",\n            display_name=\"Structured Output\",\n            method=\"build_structured_output\",\n        ),\n        Output(\n            name=\"dataframe_output\",\n            display_name=\"Structured Output\",\n            method=\"build_structured_dataframe\",\n        ),\n    ]\n\n    def build_structured_output_base(self):\n        schema_name = self.schema_name or \"OutputModel\"\n\n        if not hasattr(self.llm, \"with_structured_output\"):\n            msg = \"Language model does not support structured output.\"\n            raise TypeError(msg)\n        if not self.output_schema:\n            msg = \"Output schema cannot be empty\"\n            raise ValueError(msg)\n\n        output_model_ = build_model_from_schema(self.output_schema)\n\n        output_model = create_model(\n            schema_name,\n            __doc__=f\"A list of {schema_name}.\",\n            objects=(list[output_model_], Field(description=f\"A list of {schema_name}.\")),  # type: ignore[valid-type]\n        )\n\n        try:\n            llm_with_structured_output = create_extractor(self.llm, tools=[output_model])\n        except NotImplementedError as exc:\n            msg = f\"{self.llm.__class__.__name__} does not support structured output.\"\n            raise TypeError(msg) from exc\n\n        config_dict = {\n            \"run_name\": self.display_name,\n            \"project_name\": self.get_project_name(),\n            \"callbacks\": self.get_langchain_callbacks(),\n        }\n        result = get_chat_result(\n            runnable=llm_with_structured_output,\n            system_message=self.system_prompt,\n            input_value=self.input_value,\n            config=config_dict,\n        )\n\n        # OPTIMIZATION NOTE: Simplified processing based on trustcall response structure\n        # Handle non-dict responses (shouldn't happen with trustcall, but defensive)\n        if not isinstance(result, dict):\n            return result\n\n        # Extract first response and convert BaseModel to dict\n        responses = result.get(\"responses\", [])\n        if not responses:\n            return result\n\n        # Convert BaseModel to dict (creates the \"objects\" key)\n        first_response = responses[0]\n        structured_data = first_response.model_dump() if isinstance(first_response, BaseModel) else first_response\n\n        # Extract the objects array (guaranteed to exist due to our Pydantic model structure)\n        return structured_data.get(\"objects\", structured_data)\n\n    def build_structured_output(self) -> Data:\n        output = self.build_structured_output_base()\n        if not isinstance(output, list) or not output:\n            # handle empty or unexpected type case\n            msg = \"No structured output returned\"\n            raise ValueError(msg)\n        if len(output) == 1:\n            return Data(data=output[0])\n        if len(output) > 1:\n            # Multiple outputs - wrap them in a results container\n            return Data(data={\"results\": output})\n        return Data()\n\n    def build_structured_dataframe(self) -> DataFrame:\n        output = self.build_structured_output_base()\n        if not isinstance(output, list) or not output:\n            # handle empty or unexpected type case\n            msg = \"No structured output returned\"\n            raise ValueError(msg)\n        if len(output) == 1:\n            # For single dictionary, wrap in a list to create DataFrame with one row\n            return DataFrame([output[0]])\n        if len(output) > 1:\n            # Multiple outputs - convert to DataFrame directly\n            return DataFrame(output)\n        return DataFrame()\n"
               },
@@ -2173,7 +1829,6 @@
                 "display_name": "Input Message",
                 "dynamic": false,
                 "info": "The input message to the language model.",
->>>>>>> 7df51739
                 "input_types": [
                   "Message"
                 ],
@@ -2181,76 +1836,6 @@
                 "list_add_label": "Add More",
                 "load_from_db": false,
                 "name": "input_value",
-<<<<<<< HEAD
-                "placeholder": "",
-                "required": false,
-                "show": true,
-                "title_case": false,
-                "tool_mode": false,
-                "trace_as_input": true,
-                "trace_as_metadata": true,
-                "type": "str",
-                "value": ""
-              },
-              "model_name": {
-                "_input_type": "DropdownInput",
-                "advanced": false,
-                "combobox": false,
-                "dialog_inputs": {},
-                "display_name": "Model Name",
-                "dynamic": false,
-                "info": "Select the model to use",
-                "name": "model_name",
-                "options": [
-                  "gpt-4o-mini",
-                  "gpt-4o",
-                  "gpt-4.1",
-                  "gpt-4.1-mini",
-                  "gpt-4.1-nano",
-                  "gpt-4.5-preview",
-                  "gpt-4-turbo",
-                  "gpt-4-turbo-preview",
-                  "gpt-4",
-                  "gpt-3.5-turbo"
-                ],
-                "options_metadata": [],
-                "placeholder": "",
-                "required": false,
-                "show": true,
-                "title_case": false,
-                "toggle": false,
-                "tool_mode": false,
-                "trace_as_metadata": true,
-                "type": "str",
-                "value": "gpt-4o-mini"
-              },
-              "provider": {
-                "_input_type": "DropdownInput",
-                "advanced": false,
-                "combobox": false,
-                "dialog_inputs": {},
-                "display_name": "Model Provider",
-                "dynamic": false,
-                "info": "Select the model provider",
-                "name": "provider",
-                "options": [
-                  "OpenAI",
-                  "Anthropic",
-                  "Google"
-                ],
-                "options_metadata": [
-                  {
-                    "icon": "OpenAI"
-                  },
-                  {
-                    "icon": "Anthropic"
-                  },
-                  {
-                    "icon": "Google"
-                  }
-                ],
-=======
->>>>>>> 7df51739
                 "placeholder": "",
                 "required": true,
                 "show": true,
@@ -2259,19 +1844,6 @@
                 "trace_as_input": true,
                 "trace_as_metadata": true,
                 "type": "str",
-<<<<<<< HEAD
-                "value": "OpenAI"
-              },
-              "stream": {
-                "_input_type": "BoolInput",
-                "advanced": true,
-                "display_name": "Stream",
-                "dynamic": false,
-                "info": "Whether to stream the response",
-                "list": false,
-                "list_add_label": "Add More",
-                "name": "stream",
-=======
                 "value": ""
               },
               "llm": {
@@ -2303,7 +1875,6 @@
                 "is_list": true,
                 "list_add_label": "Add More",
                 "name": "output_schema",
->>>>>>> 7df51739
                 "placeholder": "",
                 "required": true,
                 "show": true,
@@ -2374,18 +1945,6 @@
                 "title_case": false,
                 "tool_mode": false,
                 "trace_as_metadata": true,
-<<<<<<< HEAD
-                "type": "bool",
-                "value": false
-              },
-              "system_message": {
-                "_input_type": "MultilineInput",
-                "advanced": true,
-                "copy_field": false,
-                "display_name": "System Message",
-                "dynamic": false,
-                "info": "A system message that helps set the behavior of the assistant",
-=======
                 "trigger_icon": "Table",
                 "trigger_text": "Open table",
                 "type": "table",
@@ -2404,19 +1963,13 @@
                 "display_name": "Schema Name",
                 "dynamic": false,
                 "info": "Provide a name for the output data schema.",
->>>>>>> 7df51739
                 "input_types": [
                   "Message"
                 ],
                 "list": false,
                 "list_add_label": "Add More",
                 "load_from_db": false,
-<<<<<<< HEAD
-                "multiline": true,
-                "name": "system_message",
-=======
                 "name": "schema_name",
->>>>>>> 7df51739
                 "placeholder": "",
                 "required": false,
                 "show": true,
@@ -2427,27 +1980,6 @@
                 "type": "str",
                 "value": ""
               },
-<<<<<<< HEAD
-              "temperature": {
-                "_input_type": "SliderInput",
-                "advanced": true,
-                "display_name": "Temperature",
-                "dynamic": false,
-                "info": "Controls randomness in responses",
-                "max_label": "",
-                "max_label_icon": "",
-                "min_label": "",
-                "min_label_icon": "",
-                "name": "temperature",
-                "placeholder": "",
-                "range_spec": {
-                  "max": 1,
-                  "min": 0,
-                  "step": 0.01,
-                  "step_type": "float"
-                },
-                "required": false,
-=======
               "system_prompt": {
                 "_input_type": "MultilineInput",
                 "advanced": true,
@@ -2465,534 +1997,8 @@
                 "name": "system_prompt",
                 "placeholder": "",
                 "required": true,
->>>>>>> 7df51739
-                "show": true,
-                "slider_buttons": false,
-                "slider_buttons_options": [],
-                "slider_input": false,
-                "title_case": false,
-                "tool_mode": false,
-<<<<<<< HEAD
-                "type": "slider",
-                "value": 0.1
-=======
-                "trace_as_input": true,
-                "trace_as_metadata": true,
-                "type": "str",
-                "value": "You are an AI that extracts structured JSON objects from unstructured text. Use a predefined schema with expected types (str, int, float, bool, dict). Extract ALL relevant instances that match the schema - if multiple patterns exist, capture them all. Fill missing or ambiguous values with defaults: null for missing values. Remove exact duplicates but keep variations that have different field values. Always return valid JSON in the expected format, never throw errors. If multiple objects can be extracted, return them all in the structured format."
->>>>>>> 7df51739
-              }
-            },
-            "tool_mode": false
-          },
-<<<<<<< HEAD
-          "selected_output": "model_output",
-          "showNode": true,
-          "type": "LanguageModelComponent"
-        },
-        "dragging": false,
-        "id": "LanguageModelComponent-MD9V5",
-        "measured": {
-          "height": 451,
-          "width": 320
-        },
-        "position": {
-          "x": 322.5971643968167,
-          "y": -36.64113990031162
-=======
-          "selected_output": "structured_output",
-          "showNode": true,
-          "type": "StructuredOutput"
-        },
-        "dragging": false,
-        "id": "StructuredOutput-AUzID",
-        "measured": {
-          "height": 349,
-          "width": 320
-        },
-        "position": {
-          "x": 735.3215653605321,
-          "y": 423.7970360460631
->>>>>>> 7df51739
-        },
-        "selected": false,
-        "type": "genericNode"
-      },
-      {
-        "data": {
-<<<<<<< HEAD
-          "id": "StructuredOutput-AUzID",
-          "node": {
-            "base_classes": [
-              "Data"
-=======
-          "id": "note-IkRDS",
-          "node": {
-            "description": "# Hybrid Search RAG\n\nHybrid search performs a vector similarity search and a lexical search, compares the results of both searches, and then returns the most relevant results overall.\n\n## Prerequisites\n\n* An [OpenAI API key](https://platform.openai.com/)\n* An [Astra DB Application Token](https://docs.datastax.com/en/astra-db-serverless/databases/create-database.html) for the Astra DB component.\n\n## Quickstart\n\n1. In the Astra DB component, add your Astra DB Application Token.\nThis connects Langflow to your Astra database.\n2. Select an Astra collection that is hybrid-enabled.\nFor more information, see the [Datastax documentation](https://docs.datastax.com/en/astra-db-serverless/databases/hybrid-search.html).\nThe connection appears between the Parser component and the Astra DB component when a vector database is connected.\n3. Ensure the **Lexical Terms** and **Parsed Text** ports are connected.\n4. Add your OpenAI API key in the **Language Model** model component.\n5. Open the Playground and ask a question, like \"What are the features of my data?\"",
-            "display_name": "",
-            "documentation": "",
-            "template": {
-              "backgroundColor": "blue"
-            }
-          },
-          "type": "note"
-        },
-        "dragging": false,
-        "id": "note-IkRDS",
-        "measured": {
-          "height": 601,
-          "width": 575
-        },
-        "position": {
-          "x": 816.3801044575429,
-          "y": -279.19595575780494
-        },
-        "selected": false,
-        "type": "noteNode"
-      },
-      {
-        "data": {
-          "id": "AstraDB-93cal",
-          "node": {
-            "base_classes": [
-              "Data",
-              "DataFrame",
-              "VectorStore"
->>>>>>> 7df51739
-            ],
-            "beta": false,
-            "conditional_paths": [],
-            "custom_fields": {},
-<<<<<<< HEAD
-            "description": "Uses an LLM to generate structured data. Ideal for extraction and consistency.",
-            "display_name": "Structured Output",
-            "documentation": "",
-            "edited": false,
-            "field_order": [
-              "llm",
-              "input_value",
-              "system_prompt",
-              "schema_name",
-              "output_schema"
-            ],
-            "frozen": false,
-            "icon": "braces",
-            "legacy": false,
-            "metadata": {
-              "code_hash": "ad2a6f4552c0",
-              "dependencies": {
-                "dependencies": [
-                  {
-                    "name": "pydantic",
-                    "version": "2.10.6"
-                  },
-                  {
-                    "name": "trustcall",
-                    "version": "0.0.39"
-                  },
-                  {
-                    "name": "langflow",
-                    "version": null
-                  }
-                ],
-                "total_dependencies": 3
-              },
-              "module": "langflow.components.processing.structured_output.StructuredOutputComponent"
-=======
-            "description": "Ingest and search documents in Astra DB",
-            "display_name": "Astra DB",
-            "documentation": "https://docs.datastax.com/en/langflow/astra-components.html",
-            "edited": false,
-            "field_order": [
-              "token",
-              "environment",
-              "database_name",
-              "api_endpoint",
-              "keyspace",
-              "collection_name",
-              "embedding_model",
-              "ingest_data",
-              "search_query",
-              "should_cache_vector_store",
-              "search_method",
-              "reranker",
-              "lexical_terms",
-              "number_of_results",
-              "search_type",
-              "search_score_threshold",
-              "advanced_search_filter",
-              "autodetect_collection",
-              "content_field",
-              "deletion_field",
-              "ignore_invalid_documents",
-              "astradb_vectorstore_kwargs"
-            ],
-            "frozen": false,
-            "icon": "AstraDB",
-            "legacy": false,
-            "metadata": {
-              "code_hash": "0e26d8c1384d",
-              "dependencies": {
-                "dependencies": [
-                  {
-                    "name": "astrapy",
-                    "version": "2.0.1"
-                  },
-                  {
-                    "name": "langchain_astradb",
-                    "version": "0.6.0"
-                  },
-                  {
-                    "name": "langchain_core",
-                    "version": "0.3.75"
-                  },
-                  {
-                    "name": "lfx",
-                    "version": null
-                  }
-                ],
-                "total_dependencies": 4
-              },
-              "module": "lfx.components.vectorstores.astradb.AstraDBVectorStoreComponent"
->>>>>>> 7df51739
-            },
-            "minimized": false,
-            "output_types": [],
-            "outputs": [
-              {
-                "allows_loop": false,
-                "cache": true,
-<<<<<<< HEAD
-                "display_name": "Structured Output",
-                "group_outputs": false,
-                "method": "build_structured_output",
-                "name": "structured_output",
-=======
-                "display_name": "Search Results",
-                "group_outputs": false,
-                "method": "search_documents",
-                "name": "search_results",
->>>>>>> 7df51739
-                "selected": "Data",
-                "tool_mode": true,
-                "types": [
-                  "Data"
-                ],
-                "value": "__UNDEFINED__"
-              },
-              {
-                "allows_loop": false,
-                "cache": true,
-<<<<<<< HEAD
-                "display_name": "Structured Output",
-                "group_outputs": false,
-                "method": "build_structured_dataframe",
-                "name": "dataframe_output",
-                "selected": null,
-=======
-                "display_name": "DataFrame",
-                "group_outputs": false,
-                "method": "as_dataframe",
-                "name": "dataframe",
-                "selected": "DataFrame",
->>>>>>> 7df51739
-                "tool_mode": true,
-                "types": [
-                  "DataFrame"
-                ],
-                "value": "__UNDEFINED__"
-<<<<<<< HEAD
-=======
-              },
-              {
-                "allows_loop": false,
-                "cache": true,
-                "display_name": "Vector Store Connection",
-                "group_outputs": false,
-                "hidden": false,
-                "method": "as_vector_store",
-                "name": "vectorstoreconnection",
-                "selected": "VectorStore",
-                "tool_mode": true,
-                "types": [
-                  "VectorStore"
-                ],
-                "value": "__UNDEFINED__"
->>>>>>> 7df51739
-              }
-            ],
-            "pinned": false,
-            "template": {
-              "_type": "Component",
-<<<<<<< HEAD
-              "code": {
-                "advanced": true,
-                "dynamic": true,
-                "fileTypes": [],
-                "file_path": "",
-                "info": "",
-                "list": false,
-                "load_from_db": false,
-                "multiline": true,
-                "name": "code",
-                "password": false,
-                "placeholder": "",
-                "required": true,
-                "show": true,
-                "title_case": false,
-                "type": "code",
-                "value": "from pydantic import BaseModel, Field, create_model\nfrom trustcall import create_extractor\n\nfrom langflow.base.models.chat_result import get_chat_result\nfrom langflow.custom.custom_component.component import Component\nfrom langflow.helpers.base_model import build_model_from_schema\nfrom langflow.io import (\n    HandleInput,\n    MessageTextInput,\n    MultilineInput,\n    Output,\n    TableInput,\n)\nfrom langflow.schema.data import Data\nfrom langflow.schema.dataframe import DataFrame\nfrom langflow.schema.table import EditMode\n\n\nclass StructuredOutputComponent(Component):\n    display_name = \"Structured Output\"\n    description = \"Uses an LLM to generate structured data. Ideal for extraction and consistency.\"\n    documentation: str = \"https://docs.langflow.org/components-processing#structured-output\"\n    name = \"StructuredOutput\"\n    icon = \"braces\"\n\n    inputs = [\n        HandleInput(\n            name=\"llm\",\n            display_name=\"Language Model\",\n            info=\"The language model to use to generate the structured output.\",\n            input_types=[\"LanguageModel\"],\n            required=True,\n        ),\n        MultilineInput(\n            name=\"input_value\",\n            display_name=\"Input Message\",\n            info=\"The input message to the language model.\",\n            tool_mode=True,\n            required=True,\n        ),\n        MultilineInput(\n            name=\"system_prompt\",\n            display_name=\"Format Instructions\",\n            info=\"The instructions to the language model for formatting the output.\",\n            value=(\n                \"You are an AI that extracts structured JSON objects from unstructured text. \"\n                \"Use a predefined schema with expected types (str, int, float, bool, dict). \"\n                \"Extract ALL relevant instances that match the schema - if multiple patterns exist, capture them all. \"\n                \"Fill missing or ambiguous values with defaults: null for missing values. \"\n                \"Remove exact duplicates but keep variations that have different field values. \"\n                \"Always return valid JSON in the expected format, never throw errors. \"\n                \"If multiple objects can be extracted, return them all in the structured format.\"\n            ),\n            required=True,\n            advanced=True,\n        ),\n        MessageTextInput(\n            name=\"schema_name\",\n            display_name=\"Schema Name\",\n            info=\"Provide a name for the output data schema.\",\n            advanced=True,\n        ),\n        TableInput(\n            name=\"output_schema\",\n            display_name=\"Output Schema\",\n            info=\"Define the structure and data types for the model's output.\",\n            required=True,\n            # TODO: remove deault value\n            table_schema=[\n                {\n                    \"name\": \"name\",\n                    \"display_name\": \"Name\",\n                    \"type\": \"str\",\n                    \"description\": \"Specify the name of the output field.\",\n                    \"default\": \"field\",\n                    \"edit_mode\": EditMode.INLINE,\n                },\n                {\n                    \"name\": \"description\",\n                    \"display_name\": \"Description\",\n                    \"type\": \"str\",\n                    \"description\": \"Describe the purpose of the output field.\",\n                    \"default\": \"description of field\",\n                    \"edit_mode\": EditMode.POPOVER,\n                },\n                {\n                    \"name\": \"type\",\n                    \"display_name\": \"Type\",\n                    \"type\": \"str\",\n                    \"edit_mode\": EditMode.INLINE,\n                    \"description\": (\"Indicate the data type of the output field (e.g., str, int, float, bool, dict).\"),\n                    \"options\": [\"str\", \"int\", \"float\", \"bool\", \"dict\"],\n                    \"default\": \"str\",\n                },\n                {\n                    \"name\": \"multiple\",\n                    \"display_name\": \"As List\",\n                    \"type\": \"boolean\",\n                    \"description\": \"Set to True if this output field should be a list of the specified type.\",\n                    \"default\": \"False\",\n                    \"edit_mode\": EditMode.INLINE,\n                },\n            ],\n            value=[\n                {\n                    \"name\": \"field\",\n                    \"description\": \"description of field\",\n                    \"type\": \"str\",\n                    \"multiple\": \"False\",\n                }\n            ],\n        ),\n    ]\n\n    outputs = [\n        Output(\n            name=\"structured_output\",\n            display_name=\"Structured Output\",\n            method=\"build_structured_output\",\n        ),\n        Output(\n            name=\"dataframe_output\",\n            display_name=\"Structured Output\",\n            method=\"build_structured_dataframe\",\n        ),\n    ]\n\n    def build_structured_output_base(self):\n        schema_name = self.schema_name or \"OutputModel\"\n\n        if not hasattr(self.llm, \"with_structured_output\"):\n            msg = \"Language model does not support structured output.\"\n            raise TypeError(msg)\n        if not self.output_schema:\n            msg = \"Output schema cannot be empty\"\n            raise ValueError(msg)\n\n        output_model_ = build_model_from_schema(self.output_schema)\n\n        output_model = create_model(\n            schema_name,\n            __doc__=f\"A list of {schema_name}.\",\n            objects=(list[output_model_], Field(description=f\"A list of {schema_name}.\")),  # type: ignore[valid-type]\n        )\n\n        try:\n            llm_with_structured_output = create_extractor(self.llm, tools=[output_model])\n        except NotImplementedError as exc:\n            msg = f\"{self.llm.__class__.__name__} does not support structured output.\"\n            raise TypeError(msg) from exc\n\n        config_dict = {\n            \"run_name\": self.display_name,\n            \"project_name\": self.get_project_name(),\n            \"callbacks\": self.get_langchain_callbacks(),\n        }\n        result = get_chat_result(\n            runnable=llm_with_structured_output,\n            system_message=self.system_prompt,\n            input_value=self.input_value,\n            config=config_dict,\n        )\n\n        # OPTIMIZATION NOTE: Simplified processing based on trustcall response structure\n        # Handle non-dict responses (shouldn't happen with trustcall, but defensive)\n        if not isinstance(result, dict):\n            return result\n\n        # Extract first response and convert BaseModel to dict\n        responses = result.get(\"responses\", [])\n        if not responses:\n            return result\n\n        # Convert BaseModel to dict (creates the \"objects\" key)\n        first_response = responses[0]\n        structured_data = first_response.model_dump() if isinstance(first_response, BaseModel) else first_response\n\n        # Extract the objects array (guaranteed to exist due to our Pydantic model structure)\n        return structured_data.get(\"objects\", structured_data)\n\n    def build_structured_output(self) -> Data:\n        output = self.build_structured_output_base()\n        if not isinstance(output, list) or not output:\n            # handle empty or unexpected type case\n            msg = \"No structured output returned\"\n            raise ValueError(msg)\n        if len(output) == 1:\n            return Data(data=output[0])\n        if len(output) > 1:\n            # Multiple outputs - wrap them in a results container\n            return Data(data={\"results\": output})\n        return Data()\n\n    def build_structured_dataframe(self) -> DataFrame:\n        output = self.build_structured_output_base()\n        if not isinstance(output, list) or not output:\n            # handle empty or unexpected type case\n            msg = \"No structured output returned\"\n            raise ValueError(msg)\n        data_list = [Data(data=output[0])] if len(output) == 1 else [Data(data=item) for item in output]\n\n        return DataFrame(data_list)\n"
-              },
-              "input_value": {
-                "_input_type": "MessageTextInput",
-                "advanced": false,
-                "display_name": "Input Message",
-                "dynamic": false,
-                "info": "The input message to the language model.",
-                "input_types": [
-                  "Message"
-                ],
-=======
-              "advanced_search_filter": {
-                "_input_type": "NestedDictInput",
-                "advanced": true,
-                "display_name": "Search Metadata Filter",
-                "dynamic": false,
-                "info": "Optional dictionary of filters to apply to the search query.",
->>>>>>> 7df51739
-                "list": false,
-                "list_add_label": "Add More",
-                "name": "advanced_search_filter",
-                "placeholder": "",
-                "required": true,
-                "show": true,
-                "title_case": false,
-                "tool_mode": true,
-                "trace_as_input": true,
-                "trace_as_metadata": true,
-<<<<<<< HEAD
-                "type": "str",
-                "value": ""
-              },
-              "llm": {
-                "_input_type": "HandleInput",
-                "advanced": false,
-                "display_name": "Language Model",
-                "dynamic": false,
-                "info": "The language model to use to generate the structured output.",
-                "input_types": [
-                  "LanguageModel"
-                ],
-                "list": false,
-                "list_add_label": "Add More",
-                "name": "llm",
-=======
-                "type": "NestedDict",
-                "value": {}
-              },
-              "api_endpoint": {
-                "_input_type": "DropdownInput",
-                "advanced": true,
-                "combobox": false,
-                "dialog_inputs": {},
-                "display_name": "Astra DB API Endpoint",
-                "dynamic": false,
-                "info": "The API Endpoint for the Astra DB instance. Supercedes database selection.",
-                "name": "api_endpoint",
-                "options": [],
-                "options_metadata": [],
->>>>>>> 7df51739
-                "placeholder": "",
-                "required": true,
-                "show": true,
-                "title_case": false,
-                "trace_as_metadata": true,
-<<<<<<< HEAD
-                "type": "other",
-                "value": ""
-              },
-              "output_schema": {
-                "_input_type": "TableInput",
-                "advanced": false,
-                "display_name": "Output Schema",
-                "dynamic": false,
-                "info": "Define the structure and data types for the model's output.",
-                "is_list": true,
-                "list_add_label": "Add More",
-                "name": "output_schema",
-                "placeholder": "",
-                "required": true,
-=======
-                "type": "str",
-                "value": ""
-              },
-              "astradb_vectorstore_kwargs": {
-                "_input_type": "NestedDictInput",
-                "advanced": true,
-                "display_name": "AstraDBVectorStore Parameters",
-                "dynamic": false,
-                "info": "Optional dictionary of additional parameters for the AstraDBVectorStore.",
-                "list": false,
-                "list_add_label": "Add More",
-                "name": "astradb_vectorstore_kwargs",
-                "placeholder": "",
-                "required": false,
->>>>>>> 7df51739
-                "show": true,
-                "table_icon": "Table",
-                "table_schema": {
-                  "columns": [
-                    {
-                      "default": "field",
-                      "description": "Specify the name of the output field.",
-                      "disable_edit": false,
-                      "display_name": "Name",
-                      "edit_mode": "inline",
-                      "filterable": true,
-                      "formatter": "text",
-                      "hidden": false,
-                      "name": "name",
-                      "sortable": true,
-                      "type": "str"
-                    },
-                    {
-                      "default": "description of field",
-                      "description": "Describe the purpose of the output field.",
-                      "disable_edit": false,
-                      "display_name": "Description",
-                      "edit_mode": "popover",
-                      "filterable": true,
-                      "formatter": "text",
-                      "hidden": false,
-                      "name": "description",
-                      "sortable": true,
-                      "type": "str"
-                    },
-                    {
-                      "default": "str",
-                      "description": "Indicate the data type of the output field (e.g., str, int, float, bool, dict).",
-                      "disable_edit": false,
-                      "display_name": "Type",
-                      "edit_mode": "inline",
-                      "filterable": true,
-                      "formatter": "text",
-                      "hidden": false,
-                      "name": "type",
-                      "options": [
-                        "str",
-                        "int",
-                        "float",
-                        "bool",
-                        "dict"
-                      ],
-                      "sortable": true,
-                      "type": "str"
-                    },
-                    {
-                      "default": false,
-                      "description": "Set to True if this output field should be a list of the specified type.",
-                      "disable_edit": false,
-                      "display_name": "As List",
-                      "edit_mode": "inline",
-                      "filterable": true,
-                      "formatter": "boolean",
-                      "hidden": false,
-                      "name": "multiple",
-                      "sortable": true,
-                      "type": "boolean"
-                    }
-                  ]
-                },
-                "title_case": false,
-                "tool_mode": false,
-                "trace_as_input": true,
-                "trace_as_metadata": true,
-<<<<<<< HEAD
-                "trigger_icon": "Table",
-                "trigger_text": "Open table",
-                "type": "table",
-                "value": [
-                  {
-                    "description": "description of field",
-                    "multiple": "False",
-                    "name": "field",
-                    "type": "str"
-                  }
-                ]
-              },
-              "schema_name": {
-                "_input_type": "MessageTextInput",
-                "advanced": true,
-                "display_name": "Schema Name",
-                "dynamic": false,
-                "info": "Provide a name for the output data schema.",
-                "input_types": [
-                  "Message"
-                ],
-                "list": false,
-                "list_add_label": "Add More",
-                "load_from_db": false,
-                "name": "schema_name",
-=======
-                "type": "NestedDict",
-                "value": {}
-              },
-              "autodetect_collection": {
-                "_input_type": "BoolInput",
-                "advanced": true,
-                "display_name": "Autodetect Collection",
-                "dynamic": false,
-                "info": "Boolean flag to determine whether to autodetect the collection.",
-                "list": false,
-                "list_add_label": "Add More",
-                "name": "autodetect_collection",
->>>>>>> 7df51739
-                "placeholder": "",
-                "required": false,
-                "show": true,
-                "title_case": false,
-                "tool_mode": false,
-                "trace_as_input": true,
-                "trace_as_metadata": true,
-<<<<<<< HEAD
-                "type": "str",
-                "value": ""
-              },
-              "system_prompt": {
-                "_input_type": "MultilineInput",
-                "advanced": true,
-                "copy_field": false,
-                "display_name": "Format Instructions",
-                "dynamic": false,
-                "info": "The instructions to the language model for formatting the output.",
-                "input_types": [
-                  "Message"
-                ],
-=======
-                "type": "bool",
-                "value": true
-              },
-              "code": {
-                "advanced": true,
-                "dynamic": true,
-                "fileTypes": [],
-                "file_path": "",
-                "info": "",
->>>>>>> 7df51739
-                "list": false,
-                "load_from_db": false,
-                "multiline": true,
-<<<<<<< HEAD
-                "name": "system_prompt",
-=======
-                "name": "code",
-                "password": false,
->>>>>>> 7df51739
-                "placeholder": "",
-                "required": true,
-                "show": true,
-                "title_case": false,
-<<<<<<< HEAD
+                "show": true,
+                "title_case": false,
                 "tool_mode": false,
                 "trace_as_input": true,
                 "trace_as_metadata": true,
@@ -3089,7 +2095,7 @@
             "icon": "AstraDB",
             "legacy": false,
             "metadata": {
-              "code_hash": "23fbe9daca09",
+              "code_hash": "0e26d8c1384d",
               "dependencies": {
                 "dependencies": [
                   {
@@ -3105,13 +2111,13 @@
                     "version": "0.3.75"
                   },
                   {
-                    "name": "langflow",
+                    "name": "lfx",
                     "version": null
                   }
                 ],
                 "total_dependencies": 4
               },
-              "module": "langflow.components.datastax.astradb_vectorstore.AstraDBVectorStoreComponent"
+              "module": "lfx.components.vectorstores.astradb.AstraDBVectorStoreComponent"
             },
             "minimized": false,
             "output_types": [],
@@ -3149,7 +2155,7 @@
                 "cache": true,
                 "display_name": "Vector Store Connection",
                 "group_outputs": false,
-                "hidden": true,
+                "hidden": false,
                 "method": "as_vector_store",
                 "name": "vectorstoreconnection",
                 "selected": "VectorStore",
@@ -3256,13 +2262,8 @@
                 "show": true,
                 "title_case": false,
                 "type": "code",
-                "value": "import re\nfrom collections import defaultdict\nfrom dataclasses import asdict, dataclass, field\n\nfrom astrapy import DataAPIClient, Database\nfrom astrapy.data.info.reranking import RerankServiceOptions\nfrom astrapy.info import CollectionDescriptor, CollectionLexicalOptions, CollectionRerankOptions\nfrom langchain_astradb import AstraDBVectorStore, VectorServiceOptions\nfrom langchain_astradb.utils.astradb import HybridSearchMode, _AstraDBCollectionEnvironment\nfrom langchain_core.documents import Document\n\nfrom langflow.base.vectorstores.model import LCVectorStoreComponent, check_cached_vector_store\nfrom langflow.base.vectorstores.vector_store_connection_decorator import vector_store_connection\nfrom langflow.helpers.data import docs_to_data\nfrom langflow.inputs.inputs import FloatInput, NestedDictInput\nfrom langflow.io import (\n    BoolInput,\n    DropdownInput,\n    HandleInput,\n    IntInput,\n    QueryInput,\n    SecretStrInput,\n    StrInput,\n)\nfrom langflow.schema.data import Data\nfrom langflow.serialization import serialize\nfrom langflow.utils.version import get_version_info\n\n\n@vector_store_connection\nclass AstraDBVectorStoreComponent(LCVectorStoreComponent):\n    display_name: str = \"Astra DB\"\n    description: str = \"Ingest and search documents in Astra DB\"\n    documentation: str = \"https://docs.datastax.com/en/langflow/astra-components.html\"\n    name = \"AstraDB\"\n    icon: str = \"AstraDB\"\n\n    _cached_vector_store: AstraDBVectorStore | None = None\n\n    @dataclass\n    class NewDatabaseInput:\n        functionality: str = \"create\"\n        fields: dict[str, dict] = field(\n            default_factory=lambda: {\n                \"data\": {\n                    \"node\": {\n                        \"name\": \"create_database\",\n                        \"description\": \"Please allow several minutes for creation to complete.\",\n                        \"display_name\": \"Create new database\",\n                        \"field_order\": [\"01_new_database_name\", \"02_cloud_provider\", \"03_region\"],\n                        \"template\": {\n                            \"01_new_database_name\": StrInput(\n                                name=\"new_database_name\",\n                                display_name=\"Name\",\n                                info=\"Name of the new database to create in Astra DB.\",\n                                required=True,\n                            ),\n                            \"02_cloud_provider\": DropdownInput(\n                                name=\"cloud_provider\",\n                                display_name=\"Cloud provider\",\n                                info=\"Cloud provider for the new database.\",\n                                options=[],\n                                required=True,\n                                real_time_refresh=True,\n                            ),\n                            \"03_region\": DropdownInput(\n                                name=\"region\",\n                                display_name=\"Region\",\n                                info=\"Region for the new database.\",\n                                options=[],\n                                required=True,\n                            ),\n                        },\n                    },\n                }\n            }\n        )\n\n    @dataclass\n    class NewCollectionInput:\n        functionality: str = \"create\"\n        fields: dict[str, dict] = field(\n            default_factory=lambda: {\n                \"data\": {\n                    \"node\": {\n                        \"name\": \"create_collection\",\n                        \"description\": \"Please allow several seconds for creation to complete.\",\n                        \"display_name\": \"Create new collection\",\n                        \"field_order\": [\n                            \"01_new_collection_name\",\n                            \"02_embedding_generation_provider\",\n                            \"03_embedding_generation_model\",\n                            \"04_dimension\",\n                        ],\n                        \"template\": {\n                            \"01_new_collection_name\": StrInput(\n                                name=\"new_collection_name\",\n                                display_name=\"Name\",\n                                info=\"Name of the new collection to create in Astra DB.\",\n                                required=True,\n                            ),\n                            \"02_embedding_generation_provider\": DropdownInput(\n                                name=\"embedding_generation_provider\",\n                                display_name=\"Embedding generation method\",\n                                info=\"Provider to use for generating embeddings.\",\n                                helper_text=(\n                                    \"To create collections with more embedding provider options, go to \"\n                                    '<a class=\"underline\" href=\"https://astra.datastax.com/\" target=\" _blank\" '\n                                    'rel=\"noopener noreferrer\">your database in Astra DB</a>'\n                                ),\n                                real_time_refresh=True,\n                                required=True,\n                                options=[],\n                            ),\n                            \"03_embedding_generation_model\": DropdownInput(\n                                name=\"embedding_generation_model\",\n                                display_name=\"Embedding model\",\n                                info=\"Model to use for generating embeddings.\",\n                                real_time_refresh=True,\n                                options=[],\n                            ),\n                            \"04_dimension\": IntInput(\n                                name=\"dimension\",\n                                display_name=\"Dimensions\",\n                                info=\"Dimensions of the embeddings to generate.\",\n                                value=None,\n                            ),\n                        },\n                    },\n                }\n            }\n        )\n\n    inputs = [\n        SecretStrInput(\n            name=\"token\",\n            display_name=\"Astra DB Application Token\",\n            info=\"Authentication token for accessing Astra DB.\",\n            value=\"ASTRA_DB_APPLICATION_TOKEN\",\n            required=True,\n            real_time_refresh=True,\n            input_types=[],\n        ),\n        DropdownInput(\n            name=\"environment\",\n            display_name=\"Environment\",\n            info=\"The environment for the Astra DB API Endpoint.\",\n            options=[\"prod\", \"test\", \"dev\"],\n            value=\"prod\",\n            advanced=True,\n            real_time_refresh=True,\n            combobox=True,\n        ),\n        DropdownInput(\n            name=\"database_name\",\n            display_name=\"Database\",\n            info=\"The Database name for the Astra DB instance.\",\n            required=True,\n            refresh_button=True,\n            real_time_refresh=True,\n            dialog_inputs=asdict(NewDatabaseInput()),\n            combobox=True,\n        ),\n        DropdownInput(\n            name=\"api_endpoint\",\n            display_name=\"Astra DB API Endpoint\",\n            info=\"The API Endpoint for the Astra DB instance. Supercedes database selection.\",\n            advanced=True,\n        ),\n        DropdownInput(\n            name=\"keyspace\",\n            display_name=\"Keyspace\",\n            info=\"Optional keyspace within Astra DB to use for the collection.\",\n            advanced=True,\n            options=[],\n            real_time_refresh=True,\n        ),\n        DropdownInput(\n            name=\"collection_name\",\n            display_name=\"Collection\",\n            info=\"The name of the collection within Astra DB where the vectors will be stored.\",\n            required=True,\n            refresh_button=True,\n            real_time_refresh=True,\n            dialog_inputs=asdict(NewCollectionInput()),\n            combobox=True,\n            show=False,\n        ),\n        HandleInput(\n            name=\"embedding_model\",\n            display_name=\"Embedding Model\",\n            input_types=[\"Embeddings\"],\n            info=\"Specify the Embedding Model. Not required for Astra Vectorize collections.\",\n            required=False,\n            show=False,\n        ),\n        *LCVectorStoreComponent.inputs,\n        DropdownInput(\n            name=\"search_method\",\n            display_name=\"Search Method\",\n            info=(\n                \"Determine how your content is matched: Vector finds semantic similarity, \"\n                \"and Hybrid Search (suggested) combines both approaches \"\n                \"with a reranker.\"\n            ),\n            options=[\"Hybrid Search\", \"Vector Search\"],  # TODO: Restore Lexical Search?\n            options_metadata=[{\"icon\": \"SearchHybrid\"}, {\"icon\": \"SearchVector\"}],\n            value=\"Vector Search\",\n            advanced=True,\n            real_time_refresh=True,\n        ),\n        DropdownInput(\n            name=\"reranker\",\n            display_name=\"Reranker\",\n            info=\"Post-retrieval model that re-scores results for optimal relevance ranking.\",\n            show=False,\n            toggle=True,\n        ),\n        QueryInput(\n            name=\"lexical_terms\",\n            display_name=\"Lexical Terms\",\n            info=\"Add additional terms/keywords to augment search precision.\",\n            placeholder=\"Enter terms to search...\",\n            separator=\" \",\n            show=False,\n            value=\"\",\n        ),\n        IntInput(\n            name=\"number_of_results\",\n            display_name=\"Number of Search Results\",\n            info=\"Number of search results to return.\",\n            advanced=True,\n            value=4,\n        ),\n        DropdownInput(\n            name=\"search_type\",\n            display_name=\"Search Type\",\n            info=\"Search type to use\",\n            options=[\"Similarity\", \"Similarity with score threshold\", \"MMR (Max Marginal Relevance)\"],\n            value=\"Similarity\",\n            advanced=True,\n        ),\n        FloatInput(\n            name=\"search_score_threshold\",\n            display_name=\"Search Score Threshold\",\n            info=\"Minimum similarity score threshold for search results. \"\n            \"(when using 'Similarity with score threshold')\",\n            value=0,\n            advanced=True,\n        ),\n        NestedDictInput(\n            name=\"advanced_search_filter\",\n            display_name=\"Search Metadata Filter\",\n            info=\"Optional dictionary of filters to apply to the search query.\",\n            advanced=True,\n        ),\n        BoolInput(\n            name=\"autodetect_collection\",\n            display_name=\"Autodetect Collection\",\n            info=\"Boolean flag to determine whether to autodetect the collection.\",\n            advanced=True,\n            value=True,\n        ),\n        StrInput(\n            name=\"content_field\",\n            display_name=\"Content Field\",\n            info=\"Field to use as the text content field for the vector store.\",\n            advanced=True,\n        ),\n        StrInput(\n            name=\"deletion_field\",\n            display_name=\"Deletion Based On Field\",\n            info=\"When this parameter is provided, documents in the target collection with \"\n            \"metadata field values matching the input metadata field value will be deleted \"\n            \"before new data is loaded.\",\n            advanced=True,\n        ),\n        BoolInput(\n            name=\"ignore_invalid_documents\",\n            display_name=\"Ignore Invalid Documents\",\n            info=\"Boolean flag to determine whether to ignore invalid documents at runtime.\",\n            advanced=True,\n        ),\n        NestedDictInput(\n            name=\"astradb_vectorstore_kwargs\",\n            display_name=\"AstraDBVectorStore Parameters\",\n            info=\"Optional dictionary of additional parameters for the AstraDBVectorStore.\",\n            advanced=True,\n        ),\n    ]\n\n    @classmethod\n    def map_cloud_providers(cls):\n        # TODO: Programmatically fetch the regions for each cloud provider\n        return {\n            \"dev\": {\n                \"Amazon Web Services\": {\n                    \"id\": \"aws\",\n                    \"regions\": [\"us-west-2\"],\n                },\n                \"Google Cloud Platform\": {\n                    \"id\": \"gcp\",\n                    \"regions\": [\"us-central1\", \"europe-west4\"],\n                },\n            },\n            \"test\": {\n                \"Google Cloud Platform\": {\n                    \"id\": \"gcp\",\n                    \"regions\": [\"us-central1\"],\n                },\n            },\n            \"prod\": {\n                \"Amazon Web Services\": {\n                    \"id\": \"aws\",\n                    \"regions\": [\"us-east-2\", \"ap-south-1\", \"eu-west-1\"],\n                },\n                \"Google Cloud Platform\": {\n                    \"id\": \"gcp\",\n                    \"regions\": [\"us-east1\"],\n                },\n                \"Microsoft Azure\": {\n                    \"id\": \"azure\",\n                    \"regions\": [\"westus3\"],\n                },\n            },\n        }\n\n    @classmethod\n    def get_vectorize_providers(cls, token: str, environment: str | None = None, api_endpoint: str | None = None):\n        try:\n            # Get the admin object\n            client = DataAPIClient(environment=environment)\n            admin_client = client.get_admin()\n            db_admin = admin_client.get_database_admin(api_endpoint, token=token)\n\n            # Get the list of embedding providers\n            embedding_providers = db_admin.find_embedding_providers()\n\n            vectorize_providers_mapping = {}\n            # Map the provider display name to the provider key and models\n            for provider_key, provider_data in embedding_providers.embedding_providers.items():\n                # Get the provider display name and models\n                display_name = provider_data.display_name\n                models = [model.name for model in provider_data.models]\n\n                # Build our mapping\n                vectorize_providers_mapping[display_name] = [provider_key, models]\n\n            # Sort the resulting dictionary\n            return defaultdict(list, dict(sorted(vectorize_providers_mapping.items())))\n        except Exception as _:  # noqa: BLE001\n            return {}\n\n    @classmethod\n    async def create_database_api(\n        cls,\n        new_database_name: str,\n        cloud_provider: str,\n        region: str,\n        token: str,\n        environment: str | None = None,\n        keyspace: str | None = None,\n    ):\n        client = DataAPIClient(environment=environment)\n\n        # Get the admin object\n        admin_client = client.get_admin(token=token)\n\n        # Get the environment, set to prod if null like\n        my_env = environment or \"prod\"\n\n        # Raise a value error if name isn't provided\n        if not new_database_name:\n            msg = \"Database name is required to create a new database.\"\n            raise ValueError(msg)\n\n        # Call the create database function\n        return await admin_client.async_create_database(\n            name=new_database_name,\n            cloud_provider=cls.map_cloud_providers()[my_env][cloud_provider][\"id\"],\n            region=region,\n            keyspace=keyspace,\n            wait_until_active=False,\n        )\n\n    @classmethod\n    async def create_collection_api(\n        cls,\n        new_collection_name: str,\n        token: str,\n        api_endpoint: str,\n        environment: str | None = None,\n        keyspace: str | None = None,\n        dimension: int | None = None,\n        embedding_generation_provider: str | None = None,\n        embedding_generation_model: str | None = None,\n        reranker: str | None = None,\n    ):\n        # Build vectorize options, if needed\n        vectorize_options = None\n        if not dimension:\n            providers = cls.get_vectorize_providers(token=token, environment=environment, api_endpoint=api_endpoint)\n            vectorize_options = VectorServiceOptions(\n                provider=providers.get(embedding_generation_provider, [None, []])[0],\n                model_name=embedding_generation_model,\n            )\n\n        # Raise a value error if name isn't provided\n        if not new_collection_name:\n            msg = \"Collection name is required to create a new collection.\"\n            raise ValueError(msg)\n\n        # Define the base arguments being passed to the create collection function\n        base_args = {\n            \"collection_name\": new_collection_name,\n            \"token\": token,\n            \"api_endpoint\": api_endpoint,\n            \"keyspace\": keyspace,\n            \"environment\": environment,\n            \"embedding_dimension\": dimension,\n            \"collection_vector_service_options\": vectorize_options,\n        }\n\n        # Add optional arguments if the reranker is set\n        if reranker:\n            # Split the reranker field into a provider a model name\n            provider, _ = reranker.split(\"/\")\n            base_args[\"collection_rerank\"] = CollectionRerankOptions(\n                service=RerankServiceOptions(provider=provider, model_name=reranker),\n            )\n            base_args[\"collection_lexical\"] = CollectionLexicalOptions(analyzer=\"STANDARD\")\n\n        _AstraDBCollectionEnvironment(**base_args)\n\n    @classmethod\n    def get_database_list_static(cls, token: str, environment: str | None = None):\n        client = DataAPIClient(environment=environment)\n\n        # Get the admin object\n        admin_client = client.get_admin(token=token)\n\n        # Get the list of databases\n        db_list = admin_client.list_databases()\n\n        # Generate the api endpoint for each database\n        db_info_dict = {}\n        for db in db_list:\n            try:\n                # Get the API endpoint for the database\n                api_endpoints = [db_reg.api_endpoint for db_reg in db.regions]\n\n                # Get the number of collections\n                try:\n                    # Get the number of collections in the database\n                    num_collections = len(\n                        client.get_database(\n                            api_endpoints[0],\n                            token=token,\n                        ).list_collection_names()\n                    )\n                except Exception:  # noqa: BLE001\n                    if db.status != \"PENDING\":\n                        continue\n                    num_collections = 0\n\n                # Add the database to the dictionary\n                db_info_dict[db.name] = {\n                    \"api_endpoints\": api_endpoints,\n                    \"keyspaces\": db.keyspaces,\n                    \"collections\": num_collections,\n                    \"status\": db.status if db.status != \"ACTIVE\" else None,\n                    \"org_id\": db.org_id if db.org_id else None,\n                }\n            except Exception:  # noqa: BLE001, S110\n                pass\n\n        return db_info_dict\n\n    def get_database_list(self):\n        return self.get_database_list_static(\n            token=self.token,\n            environment=self.environment,\n        )\n\n    @classmethod\n    def get_api_endpoint_static(\n        cls,\n        token: str,\n        environment: str | None = None,\n        api_endpoint: str | None = None,\n        database_name: str | None = None,\n    ):\n        # If the api_endpoint is set, return it\n        if api_endpoint:\n            return api_endpoint\n\n        # Check if the database_name is like a url\n        if database_name and database_name.startswith(\"https://\"):\n            return database_name\n\n        # If the database is not set, nothing we can do.\n        if not database_name:\n            return None\n\n        # Grab the database object\n        db = cls.get_database_list_static(token=token, environment=environment).get(database_name)\n        if not db:\n            return None\n\n        # Otherwise, get the URL from the database list\n        endpoints = db.get(\"api_endpoints\") or []\n        return endpoints[0] if endpoints else None\n\n    def get_api_endpoint(self):\n        return self.get_api_endpoint_static(\n            token=self.token,\n            environment=self.environment,\n            api_endpoint=self.api_endpoint,\n            database_name=self.database_name,\n        )\n\n    @classmethod\n    def get_database_id_static(cls, api_endpoint: str) -> str | None:\n        # Pattern matches standard UUID format: 8-4-4-4-12 hexadecimal characters\n        uuid_pattern = r\"[0-9a-fA-F]{8}-[0-9a-fA-F]{4}-[0-9a-fA-F]{4}-[0-9a-fA-F]{4}-[0-9a-fA-F]{12}\"\n        match = re.search(uuid_pattern, api_endpoint)\n\n        return match.group(0) if match else None\n\n    def get_database_id(self):\n        return self.get_database_id_static(api_endpoint=self.get_api_endpoint())\n\n    def get_keyspace(self):\n        keyspace = self.keyspace\n\n        if keyspace:\n            return keyspace.strip()\n\n        return \"default_keyspace\"\n\n    def get_database_object(self, api_endpoint: str | None = None):\n        try:\n            client = DataAPIClient(environment=self.environment)\n\n            return client.get_database(\n                api_endpoint or self.get_api_endpoint(),\n                token=self.token,\n                keyspace=self.get_keyspace(),\n            )\n        except Exception as e:\n            msg = f\"Error fetching database object: {e}\"\n            raise ValueError(msg) from e\n\n    def collection_data(self, collection_name: str, database: Database | None = None):\n        try:\n            if not database:\n                client = DataAPIClient(environment=self.environment)\n\n                database = client.get_database(\n                    self.get_api_endpoint(),\n                    token=self.token,\n                    keyspace=self.get_keyspace(),\n                )\n\n            collection = database.get_collection(collection_name)\n\n            return collection.estimated_document_count()\n        except Exception as e:  # noqa: BLE001\n            self.log(f\"Error checking collection data: {e}\")\n\n            return None\n\n    def _initialize_database_options(self):\n        try:\n            return [\n                {\n                    \"name\": name,\n                    \"status\": info[\"status\"],\n                    \"collections\": info[\"collections\"],\n                    \"api_endpoints\": info[\"api_endpoints\"],\n                    \"keyspaces\": info[\"keyspaces\"],\n                    \"org_id\": info[\"org_id\"],\n                }\n                for name, info in self.get_database_list().items()\n            ]\n        except Exception as e:\n            msg = f\"Error fetching database options: {e}\"\n            raise ValueError(msg) from e\n\n    @classmethod\n    def get_provider_icon(cls, collection: CollectionDescriptor | None = None, provider_name: str | None = None) -> str:\n        # Get the provider name from the collection\n        provider_name = provider_name or (\n            collection.definition.vector.service.provider\n            if (\n                collection\n                and collection.definition\n                and collection.definition.vector\n                and collection.definition.vector.service\n            )\n            else None\n        )\n\n        # If there is no provider, use the vector store icon\n        if not provider_name or provider_name.lower() == \"bring your own\":\n            return \"vectorstores\"\n\n        # Map provider casings\n        case_map = {\n            \"nvidia\": \"NVIDIA\",\n            \"openai\": \"OpenAI\",\n            \"amazon bedrock\": \"AmazonBedrockEmbeddings\",\n            \"azure openai\": \"AzureOpenAiEmbeddings\",\n            \"cohere\": \"Cohere\",\n            \"jina ai\": \"JinaAI\",\n            \"mistral ai\": \"MistralAI\",\n            \"upstage\": \"Upstage\",\n            \"voyage ai\": \"VoyageAI\",\n        }\n\n        # Adjust the casing on some like nvidia\n        return case_map[provider_name.lower()] if provider_name.lower() in case_map else provider_name.title()\n\n    def _initialize_collection_options(self, api_endpoint: str | None = None):\n        # Nothing to generate if we don't have an API endpoint yet\n        api_endpoint = api_endpoint or self.get_api_endpoint()\n        if not api_endpoint:\n            return []\n\n        # Retrieve the database object\n        database = self.get_database_object(api_endpoint=api_endpoint)\n\n        # Get the list of collections\n        collection_list = database.list_collections(keyspace=self.get_keyspace())\n\n        # Return the list of collections and metadata associated\n        return [\n            {\n                \"name\": col.name,\n                \"records\": self.collection_data(collection_name=col.name, database=database),\n                \"provider\": (\n                    col.definition.vector.service.provider\n                    if col.definition.vector and col.definition.vector.service\n                    else None\n                ),\n                \"icon\": self.get_provider_icon(collection=col),\n                \"model\": (\n                    col.definition.vector.service.model_name\n                    if col.definition.vector and col.definition.vector.service\n                    else None\n                ),\n            }\n            for col in collection_list\n        ]\n\n    def reset_provider_options(self, build_config: dict) -> dict:\n        \"\"\"Reset provider options and related configurations in the build_config dictionary.\"\"\"\n        # Extract template path for cleaner access\n        template = build_config[\"collection_name\"][\"dialog_inputs\"][\"fields\"][\"data\"][\"node\"][\"template\"]\n\n        # Get vectorize providers\n        vectorize_providers_api = self.get_vectorize_providers(\n            token=self.token,\n            environment=self.environment,\n            api_endpoint=build_config[\"api_endpoint\"][\"value\"],\n        )\n\n        # Create a new dictionary with \"Bring your own\" first\n        vectorize_providers: dict[str, list[list[str]]] = {\"Bring your own\": [[], []]}\n\n        # Add the remaining items (only Nvidia) from the original dictionary\n        vectorize_providers.update(\n            {\n                k: v\n                for k, v in vectorize_providers_api.items()\n                if k.lower() in [\"nvidia\"]  # TODO: Eventually support more\n            }\n        )\n\n        # Set provider options\n        provider_field = \"02_embedding_generation_provider\"\n        template[provider_field][\"options\"] = list(vectorize_providers.keys())\n\n        # Add metadata for each provider option\n        template[provider_field][\"options_metadata\"] = [\n            {\"icon\": self.get_provider_icon(provider_name=provider)} for provider in template[provider_field][\"options\"]\n        ]\n\n        # Get selected embedding provider\n        embedding_provider = template[provider_field][\"value\"]\n        is_bring_your_own = embedding_provider and embedding_provider == \"Bring your own\"\n\n        # Configure embedding model field\n        model_field = \"03_embedding_generation_model\"\n        template[model_field].update(\n            {\n                \"options\": vectorize_providers.get(embedding_provider, [[], []])[1],\n                \"placeholder\": \"Bring your own\" if is_bring_your_own else None,\n                \"readonly\": is_bring_your_own,\n                \"required\": not is_bring_your_own,\n                \"value\": None,\n            }\n        )\n\n        # If this is a bring your own, set dimensions to 0\n        return self.reset_dimension_field(build_config)\n\n    def reset_dimension_field(self, build_config: dict) -> dict:\n        \"\"\"Reset dimension field options based on provided configuration.\"\"\"\n        # Extract template path for cleaner access\n        template = build_config[\"collection_name\"][\"dialog_inputs\"][\"fields\"][\"data\"][\"node\"][\"template\"]\n\n        # Get selected embedding model\n        provider_field = \"02_embedding_generation_provider\"\n        embedding_provider = template[provider_field][\"value\"]\n        is_bring_your_own = embedding_provider and embedding_provider == \"Bring your own\"\n\n        # Configure dimension field\n        dimension_field = \"04_dimension\"\n        dimension_value = 1024 if not is_bring_your_own else None  # TODO: Dynamically figure this out\n        template[dimension_field].update(\n            {\n                \"placeholder\": dimension_value,\n                \"value\": dimension_value,\n                \"readonly\": not is_bring_your_own,\n                \"required\": is_bring_your_own,\n            }\n        )\n\n        return build_config\n\n    def reset_collection_list(self, build_config: dict) -> dict:\n        \"\"\"Reset collection list options based on provided configuration.\"\"\"\n        # Get collection options\n        collection_options = self._initialize_collection_options(api_endpoint=build_config[\"api_endpoint\"][\"value\"])\n        # Update collection configuration\n        collection_config = build_config[\"collection_name\"]\n        collection_config.update(\n            {\n                \"options\": [col[\"name\"] for col in collection_options],\n                \"options_metadata\": [{k: v for k, v in col.items() if k != \"name\"} for col in collection_options],\n            }\n        )\n\n        # Reset selected collection if not in options\n        if collection_config[\"value\"] not in collection_config[\"options\"]:\n            collection_config[\"value\"] = \"\"\n\n        # Set advanced status based on database selection\n        collection_config[\"show\"] = bool(build_config[\"database_name\"][\"value\"])\n\n        return build_config\n\n    def reset_database_list(self, build_config: dict) -> dict:\n        \"\"\"Reset database list options and related configurations.\"\"\"\n        # Get database options\n        database_options = self._initialize_database_options()\n\n        # Update cloud provider options\n        env = self.environment\n        template = build_config[\"database_name\"][\"dialog_inputs\"][\"fields\"][\"data\"][\"node\"][\"template\"]\n        template[\"02_cloud_provider\"][\"options\"] = list(self.map_cloud_providers()[env].keys())\n\n        # Update database configuration\n        database_config = build_config[\"database_name\"]\n        database_config.update(\n            {\n                \"options\": [db[\"name\"] for db in database_options],\n                \"options_metadata\": [{k: v for k, v in db.items() if k != \"name\"} for db in database_options],\n            }\n        )\n\n        # Reset selections if value not in options\n        if database_config[\"value\"] not in database_config[\"options\"]:\n            database_config[\"value\"] = \"\"\n            build_config[\"api_endpoint\"][\"options\"] = []\n            build_config[\"api_endpoint\"][\"value\"] = \"\"\n            build_config[\"collection_name\"][\"show\"] = False\n\n        # Set advanced status based on token presence\n        database_config[\"show\"] = bool(build_config[\"token\"][\"value\"])\n\n        return build_config\n\n    def reset_build_config(self, build_config: dict) -> dict:\n        \"\"\"Reset all build configuration options to default empty state.\"\"\"\n        # Reset database configuration\n        database_config = build_config[\"database_name\"]\n        database_config.update({\"options\": [], \"options_metadata\": [], \"value\": \"\", \"show\": False})\n        build_config[\"api_endpoint\"][\"options\"] = []\n        build_config[\"api_endpoint\"][\"value\"] = \"\"\n\n        # Reset collection configuration\n        collection_config = build_config[\"collection_name\"]\n        collection_config.update({\"options\": [], \"options_metadata\": [], \"value\": \"\", \"show\": False})\n\n        return build_config\n\n    def _handle_hybrid_search_options(self, build_config: dict) -> dict:\n        \"\"\"Set hybrid search options in the build configuration.\"\"\"\n        # Detect what hybrid options are available\n        # Get the admin object\n        client = DataAPIClient(environment=self.environment)\n        admin_client = client.get_admin()\n        db_admin = admin_client.get_database_admin(self.get_api_endpoint(), token=self.token)\n\n        # We will try to get the reranking providers to see if its hybrid emabled\n        try:\n            providers = db_admin.find_reranking_providers()\n            build_config[\"reranker\"][\"options\"] = [\n                model.name for provider_data in providers.reranking_providers.values() for model in provider_data.models\n            ]\n            build_config[\"reranker\"][\"options_metadata\"] = [\n                {\"icon\": self.get_provider_icon(provider_name=model.name.split(\"/\")[0])}\n                for provider in providers.reranking_providers.values()\n                for model in provider.models\n            ]\n            build_config[\"reranker\"][\"value\"] = build_config[\"reranker\"][\"options\"][0]\n\n            # Set the default search field to hybrid search\n            build_config[\"search_method\"][\"show\"] = True\n            build_config[\"search_method\"][\"options\"] = [\"Hybrid Search\", \"Vector Search\"]\n            build_config[\"search_method\"][\"value\"] = \"Hybrid Search\"\n        except Exception as _:  # noqa: BLE001\n            build_config[\"reranker\"][\"options\"] = []\n            build_config[\"reranker\"][\"options_metadata\"] = []\n\n            # Set the default search field to vector search\n            build_config[\"search_method\"][\"show\"] = False\n            build_config[\"search_method\"][\"options\"] = [\"Vector Search\"]\n            build_config[\"search_method\"][\"value\"] = \"Vector Search\"\n\n        return build_config\n\n    async def update_build_config(self, build_config: dict, field_value: str, field_name: str | None = None) -> dict:\n        \"\"\"Update build configuration based on field name and value.\"\"\"\n        # Early return if no token provided\n        if not self.token:\n            return self.reset_build_config(build_config)\n\n        # Database creation callback\n        if field_name == \"database_name\" and isinstance(field_value, dict):\n            if \"01_new_database_name\" in field_value:\n                await self._create_new_database(build_config, field_value)\n                return self.reset_collection_list(build_config)\n            return self._update_cloud_regions(build_config, field_value)\n\n        # Collection creation callback\n        if field_name == \"collection_name\" and isinstance(field_value, dict):\n            # Case 1: New collection creation\n            if \"01_new_collection_name\" in field_value:\n                await self._create_new_collection(build_config, field_value)\n                return build_config\n\n            # Case 2: Update embedding provider options\n            if \"02_embedding_generation_provider\" in field_value:\n                return self.reset_provider_options(build_config)\n\n            # Case 3: Update dimension field\n            if \"03_embedding_generation_model\" in field_value:\n                return self.reset_dimension_field(build_config)\n\n        # Initial execution or token/environment change\n        first_run = field_name == \"collection_name\" and not field_value and not build_config[\"database_name\"][\"options\"]\n        if first_run or field_name in {\"token\", \"environment\"}:\n            return self.reset_database_list(build_config)\n\n        # Database selection change\n        if field_name == \"database_name\" and not isinstance(field_value, dict):\n            return self._handle_database_selection(build_config, field_value)\n\n        # Keyspace selection change\n        if field_name == \"keyspace\":\n            return self.reset_collection_list(build_config)\n\n        # Collection selection change\n        if field_name == \"collection_name\" and not isinstance(field_value, dict):\n            return self._handle_collection_selection(build_config, field_value)\n\n        # Search method selection change\n        if field_name == \"search_method\":\n            is_vector_search = field_value == \"Vector Search\"\n            is_autodetect = build_config[\"autodetect_collection\"][\"value\"]\n\n            # Configure lexical terms (same for both cases)\n            build_config[\"lexical_terms\"][\"show\"] = not is_vector_search\n            build_config[\"lexical_terms\"][\"value\"] = \"\" if is_vector_search else build_config[\"lexical_terms\"][\"value\"]\n\n            # Disable reranker disabling if hybrid search is selected\n            build_config[\"reranker\"][\"show\"] = not is_vector_search\n            build_config[\"reranker\"][\"toggle_disable\"] = not is_vector_search\n            build_config[\"reranker\"][\"toggle_value\"] = True\n            build_config[\"reranker\"][\"value\"] = build_config[\"reranker\"][\"options\"][0]\n\n            # Toggle search type and score threshold based on search method\n            build_config[\"search_type\"][\"show\"] = is_vector_search\n            build_config[\"search_score_threshold\"][\"show\"] = is_vector_search\n\n            # Make sure the search_type is set to \"Similarity\"\n            if not is_vector_search or is_autodetect:\n                build_config[\"search_type\"][\"value\"] = \"Similarity\"\n\n        return build_config\n\n    async def _create_new_database(self, build_config: dict, field_value: dict) -> None:\n        \"\"\"Create a new database and update build config options.\"\"\"\n        try:\n            await self.create_database_api(\n                new_database_name=field_value[\"01_new_database_name\"],\n                token=self.token,\n                keyspace=self.get_keyspace(),\n                environment=self.environment,\n                cloud_provider=field_value[\"02_cloud_provider\"],\n                region=field_value[\"03_region\"],\n            )\n        except Exception as e:\n            msg = f\"Error creating database: {e}\"\n            raise ValueError(msg) from e\n\n        build_config[\"database_name\"][\"options\"].append(field_value[\"01_new_database_name\"])\n        build_config[\"database_name\"][\"options_metadata\"].append(\n            {\n                \"status\": \"PENDING\",\n                \"collections\": 0,\n                \"api_endpoints\": [],\n                \"keyspaces\": [self.get_keyspace()],\n                \"org_id\": None,\n            }\n        )\n\n    def _update_cloud_regions(self, build_config: dict, field_value: dict) -> dict:\n        \"\"\"Update cloud provider regions in build config.\"\"\"\n        env = self.environment\n        cloud_provider = field_value[\"02_cloud_provider\"]\n\n        # Update the region options based on the selected cloud provider\n        template = build_config[\"database_name\"][\"dialog_inputs\"][\"fields\"][\"data\"][\"node\"][\"template\"]\n        template[\"03_region\"][\"options\"] = self.map_cloud_providers()[env][cloud_provider][\"regions\"]\n\n        # Reset the the 03_region value if it's not in the new options\n        if template[\"03_region\"][\"value\"] not in template[\"03_region\"][\"options\"]:\n            template[\"03_region\"][\"value\"] = None\n\n        return build_config\n\n    async def _create_new_collection(self, build_config: dict, field_value: dict) -> None:\n        \"\"\"Create a new collection and update build config options.\"\"\"\n        embedding_provider = field_value.get(\"02_embedding_generation_provider\")\n        try:\n            await self.create_collection_api(\n                new_collection_name=field_value[\"01_new_collection_name\"],\n                token=self.token,\n                api_endpoint=build_config[\"api_endpoint\"][\"value\"],\n                environment=self.environment,\n                keyspace=self.get_keyspace(),\n                dimension=field_value.get(\"04_dimension\") if embedding_provider == \"Bring your own\" else None,\n                embedding_generation_provider=embedding_provider,\n                embedding_generation_model=field_value.get(\"03_embedding_generation_model\"),\n                reranker=self.reranker,\n            )\n        except Exception as e:\n            msg = f\"Error creating collection: {e}\"\n            raise ValueError(msg) from e\n\n        provider = embedding_provider.lower() if embedding_provider and embedding_provider != \"Bring your own\" else None\n        build_config[\"collection_name\"].update(\n            {\n                \"value\": field_value[\"01_new_collection_name\"],\n                \"options\": build_config[\"collection_name\"][\"options\"] + [field_value[\"01_new_collection_name\"]],\n            }\n        )\n        build_config[\"embedding_model\"][\"show\"] = not bool(provider)\n        build_config[\"embedding_model\"][\"required\"] = not bool(provider)\n        build_config[\"collection_name\"][\"options_metadata\"].append(\n            {\n                \"records\": 0,\n                \"provider\": provider,\n                \"icon\": self.get_provider_icon(provider_name=provider),\n                \"model\": field_value.get(\"03_embedding_generation_model\"),\n            }\n        )\n\n        # Make sure we always show the reranker options if the collection is hybrid enabled\n        # And right now they always are\n        build_config[\"lexical_terms\"][\"show\"] = True\n\n    def _handle_database_selection(self, build_config: dict, field_value: str) -> dict:\n        \"\"\"Handle database selection and update related configurations.\"\"\"\n        build_config = self.reset_database_list(build_config)\n\n        # Reset collection list if database selection changes\n        if field_value not in build_config[\"database_name\"][\"options\"]:\n            build_config[\"database_name\"][\"value\"] = \"\"\n            return build_config\n\n        # Get the api endpoint for the selected database\n        index = build_config[\"database_name\"][\"options\"].index(field_value)\n        build_config[\"api_endpoint\"][\"options\"] = build_config[\"database_name\"][\"options_metadata\"][index][\n            \"api_endpoints\"\n        ]\n        build_config[\"api_endpoint\"][\"value\"] = build_config[\"database_name\"][\"options_metadata\"][index][\n            \"api_endpoints\"\n        ][0]\n\n        # Get the org_id for the selected database\n        org_id = build_config[\"database_name\"][\"options_metadata\"][index][\"org_id\"]\n        if not org_id:\n            return build_config\n\n        # Update the list of keyspaces based on the db info\n        build_config[\"keyspace\"][\"options\"] = build_config[\"database_name\"][\"options_metadata\"][index][\"keyspaces\"]\n        build_config[\"keyspace\"][\"value\"] = (\n            build_config[\"keyspace\"][\"options\"] and build_config[\"keyspace\"][\"options\"][0]\n            if build_config[\"keyspace\"][\"value\"] not in build_config[\"keyspace\"][\"options\"]\n            else build_config[\"keyspace\"][\"value\"]\n        )\n\n        # Get the database id for the selected database\n        db_id = self.get_database_id_static(api_endpoint=build_config[\"api_endpoint\"][\"value\"])\n        keyspace = self.get_keyspace()\n\n        # Update the helper text for the embedding provider field\n        template = build_config[\"collection_name\"][\"dialog_inputs\"][\"fields\"][\"data\"][\"node\"][\"template\"]\n        template[\"02_embedding_generation_provider\"][\"helper_text\"] = (\n            \"To create collections with more embedding provider options, go to \"\n            f'<a class=\"underline\" target=\"_blank\" rel=\"noopener noreferrer\" '\n            f'href=\"https://astra.datastax.com/org/{org_id}/database/{db_id}/data-explorer?createCollection=1&namespace={keyspace}\">'\n            \"your database in Astra DB</a>.\"\n        )\n\n        # Reset provider options\n        build_config = self.reset_provider_options(build_config)\n\n        # Handle hybrid search options\n        build_config = self._handle_hybrid_search_options(build_config)\n\n        return self.reset_collection_list(build_config)\n\n    def _handle_collection_selection(self, build_config: dict, field_value: str) -> dict:\n        \"\"\"Handle collection selection and update embedding options.\"\"\"\n        build_config[\"autodetect_collection\"][\"value\"] = True\n        build_config = self.reset_collection_list(build_config)\n\n        # Reset embedding model if collection selection changes\n        if field_value and field_value not in build_config[\"collection_name\"][\"options\"]:\n            build_config[\"collection_name\"][\"options\"].append(field_value)\n            build_config[\"collection_name\"][\"options_metadata\"].append(\n                {\n                    \"records\": 0,\n                    \"provider\": None,\n                    \"icon\": \"vectorstores\",\n                    \"model\": None,\n                }\n            )\n            build_config[\"autodetect_collection\"][\"value\"] = False\n\n        if not field_value:\n            return build_config\n\n        # Get the selected collection index\n        index = build_config[\"collection_name\"][\"options\"].index(field_value)\n\n        # Set the provider of the selected collection\n        provider = build_config[\"collection_name\"][\"options_metadata\"][index][\"provider\"]\n        build_config[\"embedding_model\"][\"show\"] = not bool(provider)\n        build_config[\"embedding_model\"][\"required\"] = not bool(provider)\n\n        # Grab the collection object\n        database = self.get_database_object(api_endpoint=build_config[\"api_endpoint\"][\"value\"])\n        collection = database.get_collection(\n            name=field_value,\n            keyspace=build_config[\"keyspace\"][\"value\"],\n        )\n\n        # Check if hybrid and lexical are enabled\n        col_options = collection.options()\n        hyb_enabled = col_options.rerank and col_options.rerank.enabled\n        lex_enabled = col_options.lexical and col_options.lexical.enabled\n        user_hyb_enabled = build_config[\"search_method\"][\"value\"] == \"Hybrid Search\"\n\n        # Reranker visible when both the collection supports it and the user selected Hybrid\n        hybrid_active = bool(hyb_enabled and user_hyb_enabled)\n        build_config[\"reranker\"][\"show\"] = hybrid_active\n        build_config[\"reranker\"][\"toggle_value\"] = hybrid_active\n        build_config[\"reranker\"][\"toggle_disable\"] = False  # allow user to toggle if visible\n\n        # If hybrid is active, lock search_type to \"Similarity\"\n        if hybrid_active:\n            build_config[\"search_type\"][\"value\"] = \"Similarity\"\n\n        # Show the lexical terms option only if the collection enables lexical search\n        build_config[\"lexical_terms\"][\"show\"] = bool(lex_enabled)\n\n        return build_config\n\n    @check_cached_vector_store\n    def build_vector_store(self):\n        try:\n            from langchain_astradb import AstraDBVectorStore\n        except ImportError as e:\n            msg = (\n                \"Could not import langchain Astra DB integration package. \"\n                \"Please install it with `pip install langchain-astradb`.\"\n            )\n            raise ImportError(msg) from e\n\n        # Get the embedding model and additional params\n        embedding_params = {\"embedding\": self.embedding_model} if self.embedding_model else {}\n\n        # Get the additional parameters\n        additional_params = self.astradb_vectorstore_kwargs or {}\n\n        # Get Langflow version and platform information\n        __version__ = get_version_info()[\"version\"]\n        langflow_prefix = \"\"\n        # if os.getenv(\"AWS_EXECUTION_ENV\") == \"AWS_ECS_FARGATE\":  # TODO: More precise way of detecting\n        #     langflow_prefix = \"ds-\"\n\n        # Get the database object\n        database = self.get_database_object()\n        autodetect = self.collection_name in database.list_collection_names() and self.autodetect_collection\n\n        # Bundle up the auto-detect parameters\n        autodetect_params = {\n            \"autodetect_collection\": autodetect,\n            \"content_field\": (\n                self.content_field\n                if self.content_field and embedding_params\n                else (\n                    \"page_content\"\n                    if embedding_params\n                    and self.collection_data(collection_name=self.collection_name, database=database) == 0\n                    else None\n                )\n            ),\n            \"ignore_invalid_documents\": self.ignore_invalid_documents,\n        }\n\n        # Choose HybridSearchMode based on the selected param\n        hybrid_search_mode = HybridSearchMode.DEFAULT if self.search_method == \"Hybrid Search\" else HybridSearchMode.OFF\n\n        # Attempt to build the Vector Store object\n        try:\n            vector_store = AstraDBVectorStore(\n                # Astra DB Authentication Parameters\n                token=self.token,\n                api_endpoint=database.api_endpoint,\n                namespace=database.keyspace,\n                collection_name=self.collection_name,\n                environment=self.environment,\n                # Hybrid Search Parameters\n                hybrid_search=hybrid_search_mode,\n                # Astra DB Usage Tracking Parameters\n                ext_callers=[(f\"{langflow_prefix}langflow\", __version__)],\n                # Astra DB Vector Store Parameters\n                **autodetect_params,\n                **embedding_params,\n                **additional_params,\n            )\n        except Exception as e:\n            msg = f\"Error initializing AstraDBVectorStore: {e}\"\n            raise ValueError(msg) from e\n\n        # Add documents to the vector store\n        self._add_documents_to_vector_store(vector_store)\n\n        return vector_store\n\n    def _add_documents_to_vector_store(self, vector_store) -> None:\n        self.ingest_data = self._prepare_ingest_data()\n\n        documents = []\n        for _input in self.ingest_data or []:\n            if isinstance(_input, Data):\n                documents.append(_input.to_lc_document())\n            else:\n                msg = \"Vector Store Inputs must be Data objects.\"\n                raise TypeError(msg)\n\n        documents = [\n            Document(page_content=doc.page_content, metadata=serialize(doc.metadata, to_str=True)) for doc in documents\n        ]\n\n        if documents and self.deletion_field:\n            self.log(f\"Deleting documents where {self.deletion_field}\")\n            try:\n                database = self.get_database_object()\n                collection = database.get_collection(self.collection_name, keyspace=database.keyspace)\n                delete_values = list({doc.metadata[self.deletion_field] for doc in documents})\n                self.log(f\"Deleting documents where {self.deletion_field} matches {delete_values}.\")\n                collection.delete_many({f\"metadata.{self.deletion_field}\": {\"$in\": delete_values}})\n            except Exception as e:\n                msg = f\"Error deleting documents from AstraDBVectorStore based on '{self.deletion_field}': {e}\"\n                raise ValueError(msg) from e\n\n        if documents:\n            self.log(f\"Adding {len(documents)} documents to the Vector Store.\")\n            try:\n                vector_store.add_documents(documents)\n            except Exception as e:\n                msg = f\"Error adding documents to AstraDBVectorStore: {e}\"\n                raise ValueError(msg) from e\n        else:\n            self.log(\"No documents to add to the Vector Store.\")\n\n    def _map_search_type(self) -> str:\n        search_type_mapping = {\n            \"Similarity with score threshold\": \"similarity_score_threshold\",\n            \"MMR (Max Marginal Relevance)\": \"mmr\",\n        }\n\n        return search_type_mapping.get(self.search_type, \"similarity\")\n\n    def _build_search_args(self):\n        # Clean up the search query\n        query = self.search_query if isinstance(self.search_query, str) and self.search_query.strip() else None\n        lexical_terms = self.lexical_terms or None\n\n        # Check if we have a search query, and if so set the args\n        if query:\n            args = {\n                \"query\": query,\n                \"search_type\": self._map_search_type(),\n                \"k\": self.number_of_results,\n                \"score_threshold\": self.search_score_threshold,\n                \"lexical_query\": lexical_terms,\n            }\n        elif self.advanced_search_filter:\n            args = {\n                \"n\": self.number_of_results,\n            }\n        else:\n            return {}\n\n        filter_arg = self.advanced_search_filter or {}\n        if filter_arg:\n            args[\"filter\"] = filter_arg\n\n        return args\n\n    def search_documents(self, vector_store=None) -> list[Data]:\n        vector_store = vector_store or self.build_vector_store()\n\n        self.log(f\"Search input: {self.search_query}\")\n        self.log(f\"Search type: {self.search_type}\")\n        self.log(f\"Number of results: {self.number_of_results}\")\n        self.log(f\"store.hybrid_search: {vector_store.hybrid_search}\")\n        self.log(f\"Lexical terms: {self.lexical_terms}\")\n        self.log(f\"Reranker: {self.reranker}\")\n\n        try:\n            search_args = self._build_search_args()\n        except Exception as e:\n            msg = f\"Error in AstraDBVectorStore._build_search_args: {e}\"\n            raise ValueError(msg) from e\n\n        if not search_args:\n            self.log(\"No search input or filters provided. Skipping search.\")\n            return []\n\n        docs = []\n        search_method = \"search\" if \"query\" in search_args else \"metadata_search\"\n\n        try:\n            self.log(f\"Calling vector_store.{search_method} with args: {search_args}\")\n            docs = getattr(vector_store, search_method)(**search_args)\n        except Exception as e:\n            msg = f\"Error performing {search_method} in AstraDBVectorStore: {e}\"\n            raise ValueError(msg) from e\n\n        self.log(f\"Retrieved documents: {len(docs)}\")\n\n        data = docs_to_data(docs)\n        self.log(f\"Converted documents to data: {len(data)}\")\n        self.status = data\n\n        return data\n\n    def get_retriever_kwargs(self):\n        search_args = self._build_search_args()\n\n        return {\n            \"search_type\": self._map_search_type(),\n            \"search_kwargs\": search_args,\n        }\n"
-              },
-=======
-                "type": "code",
                 "value": "import re\nfrom collections import defaultdict\nfrom dataclasses import asdict, dataclass, field\n\nfrom astrapy import DataAPIClient, Database\nfrom astrapy.data.info.reranking import RerankServiceOptions\nfrom astrapy.info import CollectionDescriptor, CollectionLexicalOptions, CollectionRerankOptions\nfrom langchain_astradb import AstraDBVectorStore, VectorServiceOptions\nfrom langchain_astradb.utils.astradb import HybridSearchMode, _AstraDBCollectionEnvironment\nfrom langchain_core.documents import Document\n\nfrom lfx.base.vectorstores.model import LCVectorStoreComponent, check_cached_vector_store\nfrom lfx.base.vectorstores.vector_store_connection_decorator import vector_store_connection\nfrom lfx.helpers.data import docs_to_data\nfrom lfx.inputs.inputs import FloatInput, NestedDictInput\nfrom lfx.io import (\n    BoolInput,\n    DropdownInput,\n    HandleInput,\n    IntInput,\n    QueryInput,\n    SecretStrInput,\n    StrInput,\n)\nfrom lfx.schema.data import Data\nfrom lfx.serialization import serialize\nfrom lfx.utils.version import get_version_info\n\n\n@vector_store_connection\nclass AstraDBVectorStoreComponent(LCVectorStoreComponent):\n    display_name: str = \"Astra DB\"\n    description: str = \"Ingest and search documents in Astra DB\"\n    documentation: str = \"https://docs.datastax.com/en/langflow/astra-components.html\"\n    name = \"AstraDB\"\n    icon: str = \"AstraDB\"\n\n    _cached_vector_store: AstraDBVectorStore | None = None\n\n    @dataclass\n    class NewDatabaseInput:\n        functionality: str = \"create\"\n        fields: dict[str, dict] = field(\n            default_factory=lambda: {\n                \"data\": {\n                    \"node\": {\n                        \"name\": \"create_database\",\n                        \"description\": \"Please allow several minutes for creation to complete.\",\n                        \"display_name\": \"Create new database\",\n                        \"field_order\": [\"01_new_database_name\", \"02_cloud_provider\", \"03_region\"],\n                        \"template\": {\n                            \"01_new_database_name\": StrInput(\n                                name=\"new_database_name\",\n                                display_name=\"Name\",\n                                info=\"Name of the new database to create in Astra DB.\",\n                                required=True,\n                            ),\n                            \"02_cloud_provider\": DropdownInput(\n                                name=\"cloud_provider\",\n                                display_name=\"Cloud provider\",\n                                info=\"Cloud provider for the new database.\",\n                                options=[],\n                                required=True,\n                                real_time_refresh=True,\n                            ),\n                            \"03_region\": DropdownInput(\n                                name=\"region\",\n                                display_name=\"Region\",\n                                info=\"Region for the new database.\",\n                                options=[],\n                                required=True,\n                            ),\n                        },\n                    },\n                }\n            }\n        )\n\n    @dataclass\n    class NewCollectionInput:\n        functionality: str = \"create\"\n        fields: dict[str, dict] = field(\n            default_factory=lambda: {\n                \"data\": {\n                    \"node\": {\n                        \"name\": \"create_collection\",\n                        \"description\": \"Please allow several seconds for creation to complete.\",\n                        \"display_name\": \"Create new collection\",\n                        \"field_order\": [\n                            \"01_new_collection_name\",\n                            \"02_embedding_generation_provider\",\n                            \"03_embedding_generation_model\",\n                            \"04_dimension\",\n                        ],\n                        \"template\": {\n                            \"01_new_collection_name\": StrInput(\n                                name=\"new_collection_name\",\n                                display_name=\"Name\",\n                                info=\"Name of the new collection to create in Astra DB.\",\n                                required=True,\n                            ),\n                            \"02_embedding_generation_provider\": DropdownInput(\n                                name=\"embedding_generation_provider\",\n                                display_name=\"Embedding generation method\",\n                                info=\"Provider to use for generating embeddings.\",\n                                helper_text=(\n                                    \"To create collections with more embedding provider options, go to \"\n                                    '<a class=\"underline\" href=\"https://astra.datastax.com/\" target=\" _blank\" '\n                                    'rel=\"noopener noreferrer\">your database in Astra DB</a>'\n                                ),\n                                real_time_refresh=True,\n                                required=True,\n                                options=[],\n                            ),\n                            \"03_embedding_generation_model\": DropdownInput(\n                                name=\"embedding_generation_model\",\n                                display_name=\"Embedding model\",\n                                info=\"Model to use for generating embeddings.\",\n                                real_time_refresh=True,\n                                options=[],\n                            ),\n                            \"04_dimension\": IntInput(\n                                name=\"dimension\",\n                                display_name=\"Dimensions\",\n                                info=\"Dimensions of the embeddings to generate.\",\n                                value=None,\n                            ),\n                        },\n                    },\n                }\n            }\n        )\n\n    inputs = [\n        SecretStrInput(\n            name=\"token\",\n            display_name=\"Astra DB Application Token\",\n            info=\"Authentication token for accessing Astra DB.\",\n            value=\"ASTRA_DB_APPLICATION_TOKEN\",\n            required=True,\n            real_time_refresh=True,\n            input_types=[],\n        ),\n        DropdownInput(\n            name=\"environment\",\n            display_name=\"Environment\",\n            info=\"The environment for the Astra DB API Endpoint.\",\n            options=[\"prod\", \"test\", \"dev\"],\n            value=\"prod\",\n            advanced=True,\n            real_time_refresh=True,\n            combobox=True,\n        ),\n        DropdownInput(\n            name=\"database_name\",\n            display_name=\"Database\",\n            info=\"The Database name for the Astra DB instance.\",\n            required=True,\n            refresh_button=True,\n            real_time_refresh=True,\n            dialog_inputs=asdict(NewDatabaseInput()),\n            combobox=True,\n        ),\n        DropdownInput(\n            name=\"api_endpoint\",\n            display_name=\"Astra DB API Endpoint\",\n            info=\"The API Endpoint for the Astra DB instance. Supercedes database selection.\",\n            advanced=True,\n        ),\n        DropdownInput(\n            name=\"keyspace\",\n            display_name=\"Keyspace\",\n            info=\"Optional keyspace within Astra DB to use for the collection.\",\n            advanced=True,\n            options=[],\n            real_time_refresh=True,\n        ),\n        DropdownInput(\n            name=\"collection_name\",\n            display_name=\"Collection\",\n            info=\"The name of the collection within Astra DB where the vectors will be stored.\",\n            required=True,\n            refresh_button=True,\n            real_time_refresh=True,\n            dialog_inputs=asdict(NewCollectionInput()),\n            combobox=True,\n            show=False,\n        ),\n        HandleInput(\n            name=\"embedding_model\",\n            display_name=\"Embedding Model\",\n            input_types=[\"Embeddings\"],\n            info=\"Specify the Embedding Model. Not required for Astra Vectorize collections.\",\n            required=False,\n            show=False,\n        ),\n        *LCVectorStoreComponent.inputs,\n        DropdownInput(\n            name=\"search_method\",\n            display_name=\"Search Method\",\n            info=(\n                \"Determine how your content is matched: Vector finds semantic similarity, \"\n                \"and Hybrid Search (suggested) combines both approaches \"\n                \"with a reranker.\"\n            ),\n            options=[\"Hybrid Search\", \"Vector Search\"],  # TODO: Restore Lexical Search?\n            options_metadata=[{\"icon\": \"SearchHybrid\"}, {\"icon\": \"SearchVector\"}],\n            value=\"Vector Search\",\n            advanced=True,\n            real_time_refresh=True,\n        ),\n        DropdownInput(\n            name=\"reranker\",\n            display_name=\"Reranker\",\n            info=\"Post-retrieval model that re-scores results for optimal relevance ranking.\",\n            show=False,\n            toggle=True,\n        ),\n        QueryInput(\n            name=\"lexical_terms\",\n            display_name=\"Lexical Terms\",\n            info=\"Add additional terms/keywords to augment search precision.\",\n            placeholder=\"Enter terms to search...\",\n            separator=\" \",\n            show=False,\n            value=\"\",\n        ),\n        IntInput(\n            name=\"number_of_results\",\n            display_name=\"Number of Search Results\",\n            info=\"Number of search results to return.\",\n            advanced=True,\n            value=4,\n        ),\n        DropdownInput(\n            name=\"search_type\",\n            display_name=\"Search Type\",\n            info=\"Search type to use\",\n            options=[\"Similarity\", \"Similarity with score threshold\", \"MMR (Max Marginal Relevance)\"],\n            value=\"Similarity\",\n            advanced=True,\n        ),\n        FloatInput(\n            name=\"search_score_threshold\",\n            display_name=\"Search Score Threshold\",\n            info=\"Minimum similarity score threshold for search results. \"\n            \"(when using 'Similarity with score threshold')\",\n            value=0,\n            advanced=True,\n        ),\n        NestedDictInput(\n            name=\"advanced_search_filter\",\n            display_name=\"Search Metadata Filter\",\n            info=\"Optional dictionary of filters to apply to the search query.\",\n            advanced=True,\n        ),\n        BoolInput(\n            name=\"autodetect_collection\",\n            display_name=\"Autodetect Collection\",\n            info=\"Boolean flag to determine whether to autodetect the collection.\",\n            advanced=True,\n            value=True,\n        ),\n        StrInput(\n            name=\"content_field\",\n            display_name=\"Content Field\",\n            info=\"Field to use as the text content field for the vector store.\",\n            advanced=True,\n        ),\n        StrInput(\n            name=\"deletion_field\",\n            display_name=\"Deletion Based On Field\",\n            info=\"When this parameter is provided, documents in the target collection with \"\n            \"metadata field values matching the input metadata field value will be deleted \"\n            \"before new data is loaded.\",\n            advanced=True,\n        ),\n        BoolInput(\n            name=\"ignore_invalid_documents\",\n            display_name=\"Ignore Invalid Documents\",\n            info=\"Boolean flag to determine whether to ignore invalid documents at runtime.\",\n            advanced=True,\n        ),\n        NestedDictInput(\n            name=\"astradb_vectorstore_kwargs\",\n            display_name=\"AstraDBVectorStore Parameters\",\n            info=\"Optional dictionary of additional parameters for the AstraDBVectorStore.\",\n            advanced=True,\n        ),\n    ]\n\n    @classmethod\n    def map_cloud_providers(cls):\n        # TODO: Programmatically fetch the regions for each cloud provider\n        return {\n            \"dev\": {\n                \"Amazon Web Services\": {\n                    \"id\": \"aws\",\n                    \"regions\": [\"us-west-2\"],\n                },\n                \"Google Cloud Platform\": {\n                    \"id\": \"gcp\",\n                    \"regions\": [\"us-central1\", \"europe-west4\"],\n                },\n            },\n            \"test\": {\n                \"Google Cloud Platform\": {\n                    \"id\": \"gcp\",\n                    \"regions\": [\"us-central1\"],\n                },\n            },\n            \"prod\": {\n                \"Amazon Web Services\": {\n                    \"id\": \"aws\",\n                    \"regions\": [\"us-east-2\", \"ap-south-1\", \"eu-west-1\"],\n                },\n                \"Google Cloud Platform\": {\n                    \"id\": \"gcp\",\n                    \"regions\": [\"us-east1\"],\n                },\n                \"Microsoft Azure\": {\n                    \"id\": \"azure\",\n                    \"regions\": [\"westus3\"],\n                },\n            },\n        }\n\n    @classmethod\n    def get_vectorize_providers(cls, token: str, environment: str | None = None, api_endpoint: str | None = None):\n        try:\n            # Get the admin object\n            client = DataAPIClient(environment=environment)\n            admin_client = client.get_admin()\n            db_admin = admin_client.get_database_admin(api_endpoint, token=token)\n\n            # Get the list of embedding providers\n            embedding_providers = db_admin.find_embedding_providers()\n\n            vectorize_providers_mapping = {}\n            # Map the provider display name to the provider key and models\n            for provider_key, provider_data in embedding_providers.embedding_providers.items():\n                # Get the provider display name and models\n                display_name = provider_data.display_name\n                models = [model.name for model in provider_data.models]\n\n                # Build our mapping\n                vectorize_providers_mapping[display_name] = [provider_key, models]\n\n            # Sort the resulting dictionary\n            return defaultdict(list, dict(sorted(vectorize_providers_mapping.items())))\n        except Exception as _:  # noqa: BLE001\n            return {}\n\n    @classmethod\n    async def create_database_api(\n        cls,\n        new_database_name: str,\n        cloud_provider: str,\n        region: str,\n        token: str,\n        environment: str | None = None,\n        keyspace: str | None = None,\n    ):\n        client = DataAPIClient(environment=environment)\n\n        # Get the admin object\n        admin_client = client.get_admin(token=token)\n\n        # Get the environment, set to prod if null like\n        my_env = environment or \"prod\"\n\n        # Raise a value error if name isn't provided\n        if not new_database_name:\n            msg = \"Database name is required to create a new database.\"\n            raise ValueError(msg)\n\n        # Call the create database function\n        return await admin_client.async_create_database(\n            name=new_database_name,\n            cloud_provider=cls.map_cloud_providers()[my_env][cloud_provider][\"id\"],\n            region=region,\n            keyspace=keyspace,\n            wait_until_active=False,\n        )\n\n    @classmethod\n    async def create_collection_api(\n        cls,\n        new_collection_name: str,\n        token: str,\n        api_endpoint: str,\n        environment: str | None = None,\n        keyspace: str | None = None,\n        dimension: int | None = None,\n        embedding_generation_provider: str | None = None,\n        embedding_generation_model: str | None = None,\n        reranker: str | None = None,\n    ):\n        # Build vectorize options, if needed\n        vectorize_options = None\n        if not dimension:\n            providers = cls.get_vectorize_providers(token=token, environment=environment, api_endpoint=api_endpoint)\n            vectorize_options = VectorServiceOptions(\n                provider=providers.get(embedding_generation_provider, [None, []])[0],\n                model_name=embedding_generation_model,\n            )\n\n        # Raise a value error if name isn't provided\n        if not new_collection_name:\n            msg = \"Collection name is required to create a new collection.\"\n            raise ValueError(msg)\n\n        # Define the base arguments being passed to the create collection function\n        base_args = {\n            \"collection_name\": new_collection_name,\n            \"token\": token,\n            \"api_endpoint\": api_endpoint,\n            \"keyspace\": keyspace,\n            \"environment\": environment,\n            \"embedding_dimension\": dimension,\n            \"collection_vector_service_options\": vectorize_options,\n        }\n\n        # Add optional arguments if the reranker is set\n        if reranker:\n            # Split the reranker field into a provider a model name\n            provider, _ = reranker.split(\"/\")\n            base_args[\"collection_rerank\"] = CollectionRerankOptions(\n                service=RerankServiceOptions(provider=provider, model_name=reranker),\n            )\n            base_args[\"collection_lexical\"] = CollectionLexicalOptions(analyzer=\"STANDARD\")\n\n        _AstraDBCollectionEnvironment(**base_args)\n\n    @classmethod\n    def get_database_list_static(cls, token: str, environment: str | None = None):\n        client = DataAPIClient(environment=environment)\n\n        # Get the admin object\n        admin_client = client.get_admin(token=token)\n\n        # Get the list of databases\n        db_list = admin_client.list_databases()\n\n        # Generate the api endpoint for each database\n        db_info_dict = {}\n        for db in db_list:\n            try:\n                # Get the API endpoint for the database\n                api_endpoints = [db_reg.api_endpoint for db_reg in db.regions]\n\n                # Get the number of collections\n                try:\n                    # Get the number of collections in the database\n                    num_collections = len(\n                        client.get_database(\n                            api_endpoints[0],\n                            token=token,\n                        ).list_collection_names()\n                    )\n                except Exception:  # noqa: BLE001\n                    if db.status != \"PENDING\":\n                        continue\n                    num_collections = 0\n\n                # Add the database to the dictionary\n                db_info_dict[db.name] = {\n                    \"api_endpoints\": api_endpoints,\n                    \"keyspaces\": db.keyspaces,\n                    \"collections\": num_collections,\n                    \"status\": db.status if db.status != \"ACTIVE\" else None,\n                    \"org_id\": db.org_id if db.org_id else None,\n                }\n            except Exception:  # noqa: BLE001\n                pass\n\n        return db_info_dict\n\n    def get_database_list(self):\n        return self.get_database_list_static(\n            token=self.token,\n            environment=self.environment,\n        )\n\n    @classmethod\n    def get_api_endpoint_static(\n        cls,\n        token: str,\n        environment: str | None = None,\n        api_endpoint: str | None = None,\n        database_name: str | None = None,\n    ):\n        # If the api_endpoint is set, return it\n        if api_endpoint:\n            return api_endpoint\n\n        # Check if the database_name is like a url\n        if database_name and database_name.startswith(\"https://\"):\n            return database_name\n\n        # If the database is not set, nothing we can do.\n        if not database_name:\n            return None\n\n        # Grab the database object\n        db = cls.get_database_list_static(token=token, environment=environment).get(database_name)\n        if not db:\n            return None\n\n        # Otherwise, get the URL from the database list\n        endpoints = db.get(\"api_endpoints\") or []\n        return endpoints[0] if endpoints else None\n\n    def get_api_endpoint(self):\n        return self.get_api_endpoint_static(\n            token=self.token,\n            environment=self.environment,\n            api_endpoint=self.api_endpoint,\n            database_name=self.database_name,\n        )\n\n    @classmethod\n    def get_database_id_static(cls, api_endpoint: str) -> str | None:\n        # Pattern matches standard UUID format: 8-4-4-4-12 hexadecimal characters\n        uuid_pattern = r\"[0-9a-fA-F]{8}-[0-9a-fA-F]{4}-[0-9a-fA-F]{4}-[0-9a-fA-F]{4}-[0-9a-fA-F]{12}\"\n        match = re.search(uuid_pattern, api_endpoint)\n\n        return match.group(0) if match else None\n\n    def get_database_id(self):\n        return self.get_database_id_static(api_endpoint=self.get_api_endpoint())\n\n    def get_keyspace(self):\n        keyspace = self.keyspace\n\n        if keyspace:\n            return keyspace.strip()\n\n        return \"default_keyspace\"\n\n    def get_database_object(self, api_endpoint: str | None = None):\n        try:\n            client = DataAPIClient(environment=self.environment)\n\n            return client.get_database(\n                api_endpoint or self.get_api_endpoint(),\n                token=self.token,\n                keyspace=self.get_keyspace(),\n            )\n        except Exception as e:\n            msg = f\"Error fetching database object: {e}\"\n            raise ValueError(msg) from e\n\n    def collection_data(self, collection_name: str, database: Database | None = None):\n        try:\n            if not database:\n                client = DataAPIClient(environment=self.environment)\n\n                database = client.get_database(\n                    self.get_api_endpoint(),\n                    token=self.token,\n                    keyspace=self.get_keyspace(),\n                )\n\n            collection = database.get_collection(collection_name)\n\n            return collection.estimated_document_count()\n        except Exception as e:  # noqa: BLE001\n            self.log(f\"Error checking collection data: {e}\")\n\n            return None\n\n    def _initialize_database_options(self):\n        try:\n            return [\n                {\n                    \"name\": name,\n                    \"status\": info[\"status\"],\n                    \"collections\": info[\"collections\"],\n                    \"api_endpoints\": info[\"api_endpoints\"],\n                    \"keyspaces\": info[\"keyspaces\"],\n                    \"org_id\": info[\"org_id\"],\n                }\n                for name, info in self.get_database_list().items()\n            ]\n        except Exception as e:\n            msg = f\"Error fetching database options: {e}\"\n            raise ValueError(msg) from e\n\n    @classmethod\n    def get_provider_icon(cls, collection: CollectionDescriptor | None = None, provider_name: str | None = None) -> str:\n        # Get the provider name from the collection\n        provider_name = provider_name or (\n            collection.definition.vector.service.provider\n            if (\n                collection\n                and collection.definition\n                and collection.definition.vector\n                and collection.definition.vector.service\n            )\n            else None\n        )\n\n        # If there is no provider, use the vector store icon\n        if not provider_name or provider_name.lower() == \"bring your own\":\n            return \"vectorstores\"\n\n        # Map provider casings\n        case_map = {\n            \"nvidia\": \"NVIDIA\",\n            \"openai\": \"OpenAI\",\n            \"amazon bedrock\": \"AmazonBedrockEmbeddings\",\n            \"azure openai\": \"AzureOpenAiEmbeddings\",\n            \"cohere\": \"Cohere\",\n            \"jina ai\": \"JinaAI\",\n            \"mistral ai\": \"MistralAI\",\n            \"upstage\": \"Upstage\",\n            \"voyage ai\": \"VoyageAI\",\n        }\n\n        # Adjust the casing on some like nvidia\n        return case_map[provider_name.lower()] if provider_name.lower() in case_map else provider_name.title()\n\n    def _initialize_collection_options(self, api_endpoint: str | None = None):\n        # Nothing to generate if we don't have an API endpoint yet\n        api_endpoint = api_endpoint or self.get_api_endpoint()\n        if not api_endpoint:\n            return []\n\n        # Retrieve the database object\n        database = self.get_database_object(api_endpoint=api_endpoint)\n\n        # Get the list of collections\n        collection_list = database.list_collections(keyspace=self.get_keyspace())\n\n        # Return the list of collections and metadata associated\n        return [\n            {\n                \"name\": col.name,\n                \"records\": self.collection_data(collection_name=col.name, database=database),\n                \"provider\": (\n                    col.definition.vector.service.provider\n                    if col.definition.vector and col.definition.vector.service\n                    else None\n                ),\n                \"icon\": self.get_provider_icon(collection=col),\n                \"model\": (\n                    col.definition.vector.service.model_name\n                    if col.definition.vector and col.definition.vector.service\n                    else None\n                ),\n            }\n            for col in collection_list\n        ]\n\n    def reset_provider_options(self, build_config: dict) -> dict:\n        \"\"\"Reset provider options and related configurations in the build_config dictionary.\"\"\"\n        # Extract template path for cleaner access\n        template = build_config[\"collection_name\"][\"dialog_inputs\"][\"fields\"][\"data\"][\"node\"][\"template\"]\n\n        # Get vectorize providers\n        vectorize_providers_api = self.get_vectorize_providers(\n            token=self.token,\n            environment=self.environment,\n            api_endpoint=build_config[\"api_endpoint\"][\"value\"],\n        )\n\n        # Create a new dictionary with \"Bring your own\" first\n        vectorize_providers: dict[str, list[list[str]]] = {\"Bring your own\": [[], []]}\n\n        # Add the remaining items (only Nvidia) from the original dictionary\n        vectorize_providers.update(\n            {\n                k: v\n                for k, v in vectorize_providers_api.items()\n                if k.lower() in [\"nvidia\"]  # TODO: Eventually support more\n            }\n        )\n\n        # Set provider options\n        provider_field = \"02_embedding_generation_provider\"\n        template[provider_field][\"options\"] = list(vectorize_providers.keys())\n\n        # Add metadata for each provider option\n        template[provider_field][\"options_metadata\"] = [\n            {\"icon\": self.get_provider_icon(provider_name=provider)} for provider in template[provider_field][\"options\"]\n        ]\n\n        # Get selected embedding provider\n        embedding_provider = template[provider_field][\"value\"]\n        is_bring_your_own = embedding_provider and embedding_provider == \"Bring your own\"\n\n        # Configure embedding model field\n        model_field = \"03_embedding_generation_model\"\n        template[model_field].update(\n            {\n                \"options\": vectorize_providers.get(embedding_provider, [[], []])[1],\n                \"placeholder\": \"Bring your own\" if is_bring_your_own else None,\n                \"readonly\": is_bring_your_own,\n                \"required\": not is_bring_your_own,\n                \"value\": None,\n            }\n        )\n\n        # If this is a bring your own, set dimensions to 0\n        return self.reset_dimension_field(build_config)\n\n    def reset_dimension_field(self, build_config: dict) -> dict:\n        \"\"\"Reset dimension field options based on provided configuration.\"\"\"\n        # Extract template path for cleaner access\n        template = build_config[\"collection_name\"][\"dialog_inputs\"][\"fields\"][\"data\"][\"node\"][\"template\"]\n\n        # Get selected embedding model\n        provider_field = \"02_embedding_generation_provider\"\n        embedding_provider = template[provider_field][\"value\"]\n        is_bring_your_own = embedding_provider and embedding_provider == \"Bring your own\"\n\n        # Configure dimension field\n        dimension_field = \"04_dimension\"\n        dimension_value = 1024 if not is_bring_your_own else None  # TODO: Dynamically figure this out\n        template[dimension_field].update(\n            {\n                \"placeholder\": dimension_value,\n                \"value\": dimension_value,\n                \"readonly\": not is_bring_your_own,\n                \"required\": is_bring_your_own,\n            }\n        )\n\n        return build_config\n\n    def reset_collection_list(self, build_config: dict) -> dict:\n        \"\"\"Reset collection list options based on provided configuration.\"\"\"\n        # Get collection options\n        collection_options = self._initialize_collection_options(api_endpoint=build_config[\"api_endpoint\"][\"value\"])\n        # Update collection configuration\n        collection_config = build_config[\"collection_name\"]\n        collection_config.update(\n            {\n                \"options\": [col[\"name\"] for col in collection_options],\n                \"options_metadata\": [{k: v for k, v in col.items() if k != \"name\"} for col in collection_options],\n            }\n        )\n\n        # Reset selected collection if not in options\n        if collection_config[\"value\"] not in collection_config[\"options\"]:\n            collection_config[\"value\"] = \"\"\n\n        # Set advanced status based on database selection\n        collection_config[\"show\"] = bool(build_config[\"database_name\"][\"value\"])\n\n        return build_config\n\n    def reset_database_list(self, build_config: dict) -> dict:\n        \"\"\"Reset database list options and related configurations.\"\"\"\n        # Get database options\n        database_options = self._initialize_database_options()\n\n        # Update cloud provider options\n        env = self.environment\n        template = build_config[\"database_name\"][\"dialog_inputs\"][\"fields\"][\"data\"][\"node\"][\"template\"]\n        template[\"02_cloud_provider\"][\"options\"] = list(self.map_cloud_providers()[env].keys())\n\n        # Update database configuration\n        database_config = build_config[\"database_name\"]\n        database_config.update(\n            {\n                \"options\": [db[\"name\"] for db in database_options],\n                \"options_metadata\": [{k: v for k, v in db.items() if k != \"name\"} for db in database_options],\n            }\n        )\n\n        # Reset selections if value not in options\n        if database_config[\"value\"] not in database_config[\"options\"]:\n            database_config[\"value\"] = \"\"\n            build_config[\"api_endpoint\"][\"options\"] = []\n            build_config[\"api_endpoint\"][\"value\"] = \"\"\n            build_config[\"collection_name\"][\"show\"] = False\n\n        # Set advanced status based on token presence\n        database_config[\"show\"] = bool(build_config[\"token\"][\"value\"])\n\n        return build_config\n\n    def reset_build_config(self, build_config: dict) -> dict:\n        \"\"\"Reset all build configuration options to default empty state.\"\"\"\n        # Reset database configuration\n        database_config = build_config[\"database_name\"]\n        database_config.update({\"options\": [], \"options_metadata\": [], \"value\": \"\", \"show\": False})\n        build_config[\"api_endpoint\"][\"options\"] = []\n        build_config[\"api_endpoint\"][\"value\"] = \"\"\n\n        # Reset collection configuration\n        collection_config = build_config[\"collection_name\"]\n        collection_config.update({\"options\": [], \"options_metadata\": [], \"value\": \"\", \"show\": False})\n\n        return build_config\n\n    def _handle_hybrid_search_options(self, build_config: dict) -> dict:\n        \"\"\"Set hybrid search options in the build configuration.\"\"\"\n        # Detect what hybrid options are available\n        # Get the admin object\n        client = DataAPIClient(environment=self.environment)\n        admin_client = client.get_admin()\n        db_admin = admin_client.get_database_admin(self.get_api_endpoint(), token=self.token)\n\n        # We will try to get the reranking providers to see if its hybrid emabled\n        try:\n            providers = db_admin.find_reranking_providers()\n            build_config[\"reranker\"][\"options\"] = [\n                model.name for provider_data in providers.reranking_providers.values() for model in provider_data.models\n            ]\n            build_config[\"reranker\"][\"options_metadata\"] = [\n                {\"icon\": self.get_provider_icon(provider_name=model.name.split(\"/\")[0])}\n                for provider in providers.reranking_providers.values()\n                for model in provider.models\n            ]\n            build_config[\"reranker\"][\"value\"] = build_config[\"reranker\"][\"options\"][0]\n\n            # Set the default search field to hybrid search\n            build_config[\"search_method\"][\"show\"] = True\n            build_config[\"search_method\"][\"options\"] = [\"Hybrid Search\", \"Vector Search\"]\n            build_config[\"search_method\"][\"value\"] = \"Hybrid Search\"\n        except Exception as _:  # noqa: BLE001\n            build_config[\"reranker\"][\"options\"] = []\n            build_config[\"reranker\"][\"options_metadata\"] = []\n\n            # Set the default search field to vector search\n            build_config[\"search_method\"][\"show\"] = False\n            build_config[\"search_method\"][\"options\"] = [\"Vector Search\"]\n            build_config[\"search_method\"][\"value\"] = \"Vector Search\"\n\n        return build_config\n\n    async def update_build_config(self, build_config: dict, field_value: str, field_name: str | None = None) -> dict:\n        \"\"\"Update build configuration based on field name and value.\"\"\"\n        # Early return if no token provided\n        if not self.token:\n            return self.reset_build_config(build_config)\n\n        # Database creation callback\n        if field_name == \"database_name\" and isinstance(field_value, dict):\n            if \"01_new_database_name\" in field_value:\n                await self._create_new_database(build_config, field_value)\n                return self.reset_collection_list(build_config)\n            return self._update_cloud_regions(build_config, field_value)\n\n        # Collection creation callback\n        if field_name == \"collection_name\" and isinstance(field_value, dict):\n            # Case 1: New collection creation\n            if \"01_new_collection_name\" in field_value:\n                await self._create_new_collection(build_config, field_value)\n                return build_config\n\n            # Case 2: Update embedding provider options\n            if \"02_embedding_generation_provider\" in field_value:\n                return self.reset_provider_options(build_config)\n\n            # Case 3: Update dimension field\n            if \"03_embedding_generation_model\" in field_value:\n                return self.reset_dimension_field(build_config)\n\n        # Initial execution or token/environment change\n        first_run = field_name == \"collection_name\" and not field_value and not build_config[\"database_name\"][\"options\"]\n        if first_run or field_name in {\"token\", \"environment\"}:\n            return self.reset_database_list(build_config)\n\n        # Database selection change\n        if field_name == \"database_name\" and not isinstance(field_value, dict):\n            return self._handle_database_selection(build_config, field_value)\n\n        # Keyspace selection change\n        if field_name == \"keyspace\":\n            return self.reset_collection_list(build_config)\n\n        # Collection selection change\n        if field_name == \"collection_name\" and not isinstance(field_value, dict):\n            return self._handle_collection_selection(build_config, field_value)\n\n        # Search method selection change\n        if field_name == \"search_method\":\n            is_vector_search = field_value == \"Vector Search\"\n            is_autodetect = build_config[\"autodetect_collection\"][\"value\"]\n\n            # Configure lexical terms (same for both cases)\n            build_config[\"lexical_terms\"][\"show\"] = not is_vector_search\n            build_config[\"lexical_terms\"][\"value\"] = \"\" if is_vector_search else build_config[\"lexical_terms\"][\"value\"]\n\n            # Disable reranker disabling if hybrid search is selected\n            build_config[\"reranker\"][\"show\"] = not is_vector_search\n            build_config[\"reranker\"][\"toggle_disable\"] = not is_vector_search\n            build_config[\"reranker\"][\"toggle_value\"] = True\n            build_config[\"reranker\"][\"value\"] = build_config[\"reranker\"][\"options\"][0]\n\n            # Toggle search type and score threshold based on search method\n            build_config[\"search_type\"][\"show\"] = is_vector_search\n            build_config[\"search_score_threshold\"][\"show\"] = is_vector_search\n\n            # Make sure the search_type is set to \"Similarity\"\n            if not is_vector_search or is_autodetect:\n                build_config[\"search_type\"][\"value\"] = \"Similarity\"\n\n        return build_config\n\n    async def _create_new_database(self, build_config: dict, field_value: dict) -> None:\n        \"\"\"Create a new database and update build config options.\"\"\"\n        try:\n            await self.create_database_api(\n                new_database_name=field_value[\"01_new_database_name\"],\n                token=self.token,\n                keyspace=self.get_keyspace(),\n                environment=self.environment,\n                cloud_provider=field_value[\"02_cloud_provider\"],\n                region=field_value[\"03_region\"],\n            )\n        except Exception as e:\n            msg = f\"Error creating database: {e}\"\n            raise ValueError(msg) from e\n\n        build_config[\"database_name\"][\"options\"].append(field_value[\"01_new_database_name\"])\n        build_config[\"database_name\"][\"options_metadata\"].append(\n            {\n                \"status\": \"PENDING\",\n                \"collections\": 0,\n                \"api_endpoints\": [],\n                \"keyspaces\": [self.get_keyspace()],\n                \"org_id\": None,\n            }\n        )\n\n    def _update_cloud_regions(self, build_config: dict, field_value: dict) -> dict:\n        \"\"\"Update cloud provider regions in build config.\"\"\"\n        env = self.environment\n        cloud_provider = field_value[\"02_cloud_provider\"]\n\n        # Update the region options based on the selected cloud provider\n        template = build_config[\"database_name\"][\"dialog_inputs\"][\"fields\"][\"data\"][\"node\"][\"template\"]\n        template[\"03_region\"][\"options\"] = self.map_cloud_providers()[env][cloud_provider][\"regions\"]\n\n        # Reset the the 03_region value if it's not in the new options\n        if template[\"03_region\"][\"value\"] not in template[\"03_region\"][\"options\"]:\n            template[\"03_region\"][\"value\"] = None\n\n        return build_config\n\n    async def _create_new_collection(self, build_config: dict, field_value: dict) -> None:\n        \"\"\"Create a new collection and update build config options.\"\"\"\n        embedding_provider = field_value.get(\"02_embedding_generation_provider\")\n        try:\n            await self.create_collection_api(\n                new_collection_name=field_value[\"01_new_collection_name\"],\n                token=self.token,\n                api_endpoint=build_config[\"api_endpoint\"][\"value\"],\n                environment=self.environment,\n                keyspace=self.get_keyspace(),\n                dimension=field_value.get(\"04_dimension\") if embedding_provider == \"Bring your own\" else None,\n                embedding_generation_provider=embedding_provider,\n                embedding_generation_model=field_value.get(\"03_embedding_generation_model\"),\n                reranker=self.reranker,\n            )\n        except Exception as e:\n            msg = f\"Error creating collection: {e}\"\n            raise ValueError(msg) from e\n\n        provider = embedding_provider.lower() if embedding_provider and embedding_provider != \"Bring your own\" else None\n        build_config[\"collection_name\"].update(\n            {\n                \"value\": field_value[\"01_new_collection_name\"],\n                \"options\": build_config[\"collection_name\"][\"options\"] + [field_value[\"01_new_collection_name\"]],\n            }\n        )\n        build_config[\"embedding_model\"][\"show\"] = not bool(provider)\n        build_config[\"embedding_model\"][\"required\"] = not bool(provider)\n        build_config[\"collection_name\"][\"options_metadata\"].append(\n            {\n                \"records\": 0,\n                \"provider\": provider,\n                \"icon\": self.get_provider_icon(provider_name=provider),\n                \"model\": field_value.get(\"03_embedding_generation_model\"),\n            }\n        )\n\n        # Make sure we always show the reranker options if the collection is hybrid enabled\n        # And right now they always are\n        build_config[\"lexical_terms\"][\"show\"] = True\n\n    def _handle_database_selection(self, build_config: dict, field_value: str) -> dict:\n        \"\"\"Handle database selection and update related configurations.\"\"\"\n        build_config = self.reset_database_list(build_config)\n\n        # Reset collection list if database selection changes\n        if field_value not in build_config[\"database_name\"][\"options\"]:\n            build_config[\"database_name\"][\"value\"] = \"\"\n            return build_config\n\n        # Get the api endpoint for the selected database\n        index = build_config[\"database_name\"][\"options\"].index(field_value)\n        build_config[\"api_endpoint\"][\"options\"] = build_config[\"database_name\"][\"options_metadata\"][index][\n            \"api_endpoints\"\n        ]\n        build_config[\"api_endpoint\"][\"value\"] = build_config[\"database_name\"][\"options_metadata\"][index][\n            \"api_endpoints\"\n        ][0]\n\n        # Get the org_id for the selected database\n        org_id = build_config[\"database_name\"][\"options_metadata\"][index][\"org_id\"]\n        if not org_id:\n            return build_config\n\n        # Update the list of keyspaces based on the db info\n        build_config[\"keyspace\"][\"options\"] = build_config[\"database_name\"][\"options_metadata\"][index][\"keyspaces\"]\n        build_config[\"keyspace\"][\"value\"] = (\n            build_config[\"keyspace\"][\"options\"] and build_config[\"keyspace\"][\"options\"][0]\n            if build_config[\"keyspace\"][\"value\"] not in build_config[\"keyspace\"][\"options\"]\n            else build_config[\"keyspace\"][\"value\"]\n        )\n\n        # Get the database id for the selected database\n        db_id = self.get_database_id_static(api_endpoint=build_config[\"api_endpoint\"][\"value\"])\n        keyspace = self.get_keyspace()\n\n        # Update the helper text for the embedding provider field\n        template = build_config[\"collection_name\"][\"dialog_inputs\"][\"fields\"][\"data\"][\"node\"][\"template\"]\n        template[\"02_embedding_generation_provider\"][\"helper_text\"] = (\n            \"To create collections with more embedding provider options, go to \"\n            f'<a class=\"underline\" target=\"_blank\" rel=\"noopener noreferrer\" '\n            f'href=\"https://astra.datastax.com/org/{org_id}/database/{db_id}/data-explorer?createCollection=1&namespace={keyspace}\">'\n            \"your database in Astra DB</a>.\"\n        )\n\n        # Reset provider options\n        build_config = self.reset_provider_options(build_config)\n\n        # Handle hybrid search options\n        build_config = self._handle_hybrid_search_options(build_config)\n\n        return self.reset_collection_list(build_config)\n\n    def _handle_collection_selection(self, build_config: dict, field_value: str) -> dict:\n        \"\"\"Handle collection selection and update embedding options.\"\"\"\n        build_config[\"autodetect_collection\"][\"value\"] = True\n        build_config = self.reset_collection_list(build_config)\n\n        # Reset embedding model if collection selection changes\n        if field_value and field_value not in build_config[\"collection_name\"][\"options\"]:\n            build_config[\"collection_name\"][\"options\"].append(field_value)\n            build_config[\"collection_name\"][\"options_metadata\"].append(\n                {\n                    \"records\": 0,\n                    \"provider\": None,\n                    \"icon\": \"vectorstores\",\n                    \"model\": None,\n                }\n            )\n            build_config[\"autodetect_collection\"][\"value\"] = False\n\n        if not field_value:\n            return build_config\n\n        # Get the selected collection index\n        index = build_config[\"collection_name\"][\"options\"].index(field_value)\n\n        # Set the provider of the selected collection\n        provider = build_config[\"collection_name\"][\"options_metadata\"][index][\"provider\"]\n        build_config[\"embedding_model\"][\"show\"] = not bool(provider)\n        build_config[\"embedding_model\"][\"required\"] = not bool(provider)\n\n        # Grab the collection object\n        database = self.get_database_object(api_endpoint=build_config[\"api_endpoint\"][\"value\"])\n        collection = database.get_collection(\n            name=field_value,\n            keyspace=build_config[\"keyspace\"][\"value\"],\n        )\n\n        # Check if hybrid and lexical are enabled\n        col_options = collection.options()\n        hyb_enabled = col_options.rerank and col_options.rerank.enabled\n        lex_enabled = col_options.lexical and col_options.lexical.enabled\n        user_hyb_enabled = build_config[\"search_method\"][\"value\"] == \"Hybrid Search\"\n\n        # Reranker visible when both the collection supports it and the user selected Hybrid\n        hybrid_active = bool(hyb_enabled and user_hyb_enabled)\n        build_config[\"reranker\"][\"show\"] = hybrid_active\n        build_config[\"reranker\"][\"toggle_value\"] = hybrid_active\n        build_config[\"reranker\"][\"toggle_disable\"] = False  # allow user to toggle if visible\n\n        # If hybrid is active, lock search_type to \"Similarity\"\n        if hybrid_active:\n            build_config[\"search_type\"][\"value\"] = \"Similarity\"\n\n        # Show the lexical terms option only if the collection enables lexical search\n        build_config[\"lexical_terms\"][\"show\"] = bool(lex_enabled)\n\n        return build_config\n\n    @check_cached_vector_store\n    def build_vector_store(self):\n        try:\n            from langchain_astradb import AstraDBVectorStore\n        except ImportError as e:\n            msg = (\n                \"Could not import langchain Astra DB integration package. \"\n                \"Please install it with `pip install langchain-astradb`.\"\n            )\n            raise ImportError(msg) from e\n\n        # Get the embedding model and additional params\n        embedding_params = {\"embedding\": self.embedding_model} if self.embedding_model else {}\n\n        # Get the additional parameters\n        additional_params = self.astradb_vectorstore_kwargs or {}\n\n        # Get Langflow version and platform information\n        __version__ = get_version_info()[\"version\"]\n        langflow_prefix = \"\"\n        # if os.getenv(\"AWS_EXECUTION_ENV\") == \"AWS_ECS_FARGATE\":  # TODO: More precise way of detecting\n        #     langflow_prefix = \"ds-\"\n\n        # Get the database object\n        database = self.get_database_object()\n        autodetect = self.collection_name in database.list_collection_names() and self.autodetect_collection\n\n        # Bundle up the auto-detect parameters\n        autodetect_params = {\n            \"autodetect_collection\": autodetect,\n            \"content_field\": (\n                self.content_field\n                if self.content_field and embedding_params\n                else (\n                    \"page_content\"\n                    if embedding_params\n                    and self.collection_data(collection_name=self.collection_name, database=database) == 0\n                    else None\n                )\n            ),\n            \"ignore_invalid_documents\": self.ignore_invalid_documents,\n        }\n\n        # Choose HybridSearchMode based on the selected param\n        hybrid_search_mode = HybridSearchMode.DEFAULT if self.search_method == \"Hybrid Search\" else HybridSearchMode.OFF\n\n        # Attempt to build the Vector Store object\n        try:\n            vector_store = AstraDBVectorStore(\n                # Astra DB Authentication Parameters\n                token=self.token,\n                api_endpoint=database.api_endpoint,\n                namespace=database.keyspace,\n                collection_name=self.collection_name,\n                environment=self.environment,\n                # Hybrid Search Parameters\n                hybrid_search=hybrid_search_mode,\n                # Astra DB Usage Tracking Parameters\n                ext_callers=[(f\"{langflow_prefix}langflow\", __version__)],\n                # Astra DB Vector Store Parameters\n                **autodetect_params,\n                **embedding_params,\n                **additional_params,\n            )\n        except Exception as e:\n            msg = f\"Error initializing AstraDBVectorStore: {e}\"\n            raise ValueError(msg) from e\n\n        # Add documents to the vector store\n        self._add_documents_to_vector_store(vector_store)\n\n        return vector_store\n\n    def _add_documents_to_vector_store(self, vector_store) -> None:\n        self.ingest_data = self._prepare_ingest_data()\n\n        documents = []\n        for _input in self.ingest_data or []:\n            if isinstance(_input, Data):\n                documents.append(_input.to_lc_document())\n            else:\n                msg = \"Vector Store Inputs must be Data objects.\"\n                raise TypeError(msg)\n\n        documents = [\n            Document(page_content=doc.page_content, metadata=serialize(doc.metadata, to_str=True)) for doc in documents\n        ]\n\n        if documents and self.deletion_field:\n            self.log(f\"Deleting documents where {self.deletion_field}\")\n            try:\n                database = self.get_database_object()\n                collection = database.get_collection(self.collection_name, keyspace=database.keyspace)\n                delete_values = list({doc.metadata[self.deletion_field] for doc in documents})\n                self.log(f\"Deleting documents where {self.deletion_field} matches {delete_values}.\")\n                collection.delete_many({f\"metadata.{self.deletion_field}\": {\"$in\": delete_values}})\n            except Exception as e:\n                msg = f\"Error deleting documents from AstraDBVectorStore based on '{self.deletion_field}': {e}\"\n                raise ValueError(msg) from e\n\n        if documents:\n            self.log(f\"Adding {len(documents)} documents to the Vector Store.\")\n            try:\n                vector_store.add_documents(documents)\n            except Exception as e:\n                msg = f\"Error adding documents to AstraDBVectorStore: {e}\"\n                raise ValueError(msg) from e\n        else:\n            self.log(\"No documents to add to the Vector Store.\")\n\n    def _map_search_type(self) -> str:\n        search_type_mapping = {\n            \"Similarity with score threshold\": \"similarity_score_threshold\",\n            \"MMR (Max Marginal Relevance)\": \"mmr\",\n        }\n\n        return search_type_mapping.get(self.search_type, \"similarity\")\n\n    def _build_search_args(self):\n        # Clean up the search query\n        query = self.search_query if isinstance(self.search_query, str) and self.search_query.strip() else None\n        lexical_terms = self.lexical_terms or None\n\n        # Check if we have a search query, and if so set the args\n        if query:\n            args = {\n                \"query\": query,\n                \"search_type\": self._map_search_type(),\n                \"k\": self.number_of_results,\n                \"score_threshold\": self.search_score_threshold,\n                \"lexical_query\": lexical_terms,\n            }\n        elif self.advanced_search_filter:\n            args = {\n                \"n\": self.number_of_results,\n            }\n        else:\n            return {}\n\n        filter_arg = self.advanced_search_filter or {}\n        if filter_arg:\n            args[\"filter\"] = filter_arg\n\n        return args\n\n    def search_documents(self, vector_store=None) -> list[Data]:\n        vector_store = vector_store or self.build_vector_store()\n\n        self.log(f\"Search input: {self.search_query}\")\n        self.log(f\"Search type: {self.search_type}\")\n        self.log(f\"Number of results: {self.number_of_results}\")\n        self.log(f\"store.hybrid_search: {vector_store.hybrid_search}\")\n        self.log(f\"Lexical terms: {self.lexical_terms}\")\n        self.log(f\"Reranker: {self.reranker}\")\n\n        try:\n            search_args = self._build_search_args()\n        except Exception as e:\n            msg = f\"Error in AstraDBVectorStore._build_search_args: {e}\"\n            raise ValueError(msg) from e\n\n        if not search_args:\n            self.log(\"No search input or filters provided. Skipping search.\")\n            return []\n\n        docs = []\n        search_method = \"search\" if \"query\" in search_args else \"metadata_search\"\n\n        try:\n            self.log(f\"Calling vector_store.{search_method} with args: {search_args}\")\n            docs = getattr(vector_store, search_method)(**search_args)\n        except Exception as e:\n            msg = f\"Error performing {search_method} in AstraDBVectorStore: {e}\"\n            raise ValueError(msg) from e\n\n        self.log(f\"Retrieved documents: {len(docs)}\")\n\n        data = docs_to_data(docs)\n        self.log(f\"Converted documents to data: {len(data)}\")\n        self.status = data\n\n        return data\n\n    def get_retriever_kwargs(self):\n        search_args = self._build_search_args()\n\n        return {\n            \"search_type\": self._map_search_type(),\n            \"search_kwargs\": search_args,\n        }\n"
               },
->>>>>>> 7df51739
               "collection_name": {
                 "_input_type": "DropdownInput",
                 "advanced": false,
@@ -3675,7 +2676,6 @@
                 "trace_as_metadata": true,
                 "type": "int",
                 "value": 4
-<<<<<<< HEAD
               },
               "reranker": {
                 "_input_type": "DropdownInput",
@@ -3698,30 +2698,6 @@
                 "type": "str",
                 "value": ""
               },
-=======
-              },
-              "reranker": {
-                "_input_type": "DropdownInput",
-                "advanced": false,
-                "combobox": false,
-                "dialog_inputs": {},
-                "display_name": "Reranker",
-                "dynamic": false,
-                "info": "Post-retrieval model that re-scores results for optimal relevance ranking.",
-                "name": "reranker",
-                "options": [],
-                "options_metadata": [],
-                "placeholder": "",
-                "required": false,
-                "show": false,
-                "title_case": false,
-                "toggle": true,
-                "tool_mode": false,
-                "trace_as_metadata": true,
-                "type": "str",
-                "value": ""
-              },
->>>>>>> 7df51739
               "search_method": {
                 "_input_type": "DropdownInput",
                 "advanced": true,
