{
  "data": {
    "edges": [
      {
        "animated": false,
        "className": "",
        "data": {
          "sourceHandle": {
            "dataType": "Agent",
            "id": "Agent-D0Kx2",
            "name": "response",
            "output_types": [
              "Message"
            ]
          },
          "targetHandle": {
            "fieldName": "input_value",
            "id": "ChatOutput-yhCn0",
            "inputTypes": [
              "Data",
              "DataFrame",
              "Message"
            ],
            "type": "other"
          }
        },
        "id": "reactflow__edge-Agent-D0Kx2{œdataTypeœ:œAgentœ,œidœ:œAgent-D0Kx2œ,œnameœ:œresponseœ,œoutput_typesœ:[œMessageœ]}-ChatOutput-yhCn0{œfieldNameœ:œinput_valueœ,œidœ:œChatOutput-yhCn0œ,œinputTypesœ:[œDataœ,œDataFrameœ,œMessageœ],œtypeœ:œotherœ}",
        "selected": false,
        "source": "Agent-D0Kx2",
        "sourceHandle": "{œdataTypeœ: œAgentœ, œidœ: œAgent-D0Kx2œ, œnameœ: œresponseœ, œoutput_typesœ: [œMessageœ]}",
        "target": "ChatOutput-yhCn0",
        "targetHandle": "{œfieldNameœ: œinput_valueœ, œidœ: œChatOutput-yhCn0œ, œinputTypesœ: [œDataœ, œDataFrameœ, œMessageœ], œtypeœ: œotherœ}"
      },
      {
        "animated": false,
        "className": "",
        "data": {
          "sourceHandle": {
            "dataType": "CalculatorComponent",
            "id": "CalculatorComponent-hMbFw",
            "name": "component_as_tool",
            "output_types": [
              "Tool"
            ]
          },
          "targetHandle": {
            "fieldName": "tools",
            "id": "Agent-D0Kx2",
            "inputTypes": [
              "Tool"
            ],
            "type": "other"
          }
        },
        "id": "reactflow__edge-CalculatorComponent-hMbFw{œdataTypeœ:œCalculatorComponentœ,œidœ:œCalculatorComponent-hMbFwœ,œnameœ:œcomponent_as_toolœ,œoutput_typesœ:[œToolœ]}-Agent-D0Kx2{œfieldNameœ:œtoolsœ,œidœ:œAgent-D0Kx2œ,œinputTypesœ:[œToolœ],œtypeœ:œotherœ}",
        "selected": false,
        "source": "CalculatorComponent-hMbFw",
        "sourceHandle": "{œdataTypeœ: œCalculatorComponentœ, œidœ: œCalculatorComponent-hMbFwœ, œnameœ: œcomponent_as_toolœ, œoutput_typesœ: [œToolœ]}",
        "target": "Agent-D0Kx2",
        "targetHandle": "{œfieldNameœ: œtoolsœ, œidœ: œAgent-D0Kx2œ, œinputTypesœ: [œToolœ], œtypeœ: œotherœ}"
      },
      {
        "animated": false,
        "className": "",
        "data": {
          "sourceHandle": {
            "dataType": "ChatInput",
            "id": "ChatInput-iPUSx",
            "name": "message",
            "output_types": [
              "Message"
            ]
          },
          "targetHandle": {
            "fieldName": "input_value",
            "id": "Agent-D0Kx2",
            "inputTypes": [
              "Message"
            ],
            "type": "str"
          }
        },
        "id": "reactflow__edge-ChatInput-iPUSx{œdataTypeœ:œChatInputœ,œidœ:œChatInput-iPUSxœ,œnameœ:œmessageœ,œoutput_typesœ:[œMessageœ]}-Agent-D0Kx2{œfieldNameœ:œinput_valueœ,œidœ:œAgent-D0Kx2œ,œinputTypesœ:[œMessageœ],œtypeœ:œstrœ}",
        "selected": false,
        "source": "ChatInput-iPUSx",
        "sourceHandle": "{œdataTypeœ: œChatInputœ, œidœ: œChatInput-iPUSxœ, œnameœ: œmessageœ, œoutput_typesœ: [œMessageœ]}",
        "target": "Agent-D0Kx2",
        "targetHandle": "{œfieldNameœ: œinput_valueœ, œidœ: œAgent-D0Kx2œ, œinputTypesœ: [œMessageœ], œtypeœ: œstrœ}"
      },
      {
        "animated": false,
        "data": {
          "sourceHandle": {
            "dataType": "URLComponent",
            "id": "URLComponent-TpTHB",
            "name": "component_as_tool",
            "output_types": [
              "Tool"
            ]
          },
          "targetHandle": {
            "fieldName": "tools",
            "id": "Agent-D0Kx2",
            "inputTypes": [
              "Tool"
            ],
            "type": "other"
          }
        },
        "id": "xy-edge__URLComponent-TpTHB{œdataTypeœ:œURLComponentœ,œidœ:œURLComponent-TpTHBœ,œnameœ:œcomponent_as_toolœ,œoutput_typesœ:[œToolœ]}-Agent-D0Kx2{œfieldNameœ:œtoolsœ,œidœ:œAgent-D0Kx2œ,œinputTypesœ:[œToolœ],œtypeœ:œotherœ}",
        "selected": false,
        "source": "URLComponent-TpTHB",
        "sourceHandle": "{œdataTypeœ: œURLComponentœ, œidœ: œURLComponent-TpTHBœ, œnameœ: œcomponent_as_toolœ, œoutput_typesœ: [œToolœ]}",
        "target": "Agent-D0Kx2",
        "targetHandle": "{œfieldNameœ: œtoolsœ, œidœ: œAgent-D0Kx2œ, œinputTypesœ: [œToolœ], œtypeœ: œotherœ}"
      }
    ],
    "nodes": [
      {
        "data": {
          "id": "note-28UlV",
          "node": {
            "description": "# 📖 README\nRun an Agent with URL and Calculator tools available for its use. \nThe Agent decides which tool to use to solve a problem.\n## Quick start\n\n1. Add your OpenAI API key to the Agent.\n2. Open the Playground and chat with the Agent. Request some information about a recipe, and then ask to add two numbers together. In the responses, the Agent will use different tools to solve different problems.\n\n## Next steps\nConnect more tools to the Agent to create your perfect assistant.\n\nFor more, see the [Langflow docs](https://docs.langflow.org/agents-tool-calling-agent-component).",
            "display_name": "",
            "documentation": "",
            "template": {
              "backgroundColor": "neutral"
            }
          },
          "type": "note"
        },
        "dragging": false,
        "id": "note-28UlV",
        "measured": {
          "height": 630,
          "width": 575
        },
        "position": {
          "x": 637.5791433882063,
          "y": 32.76769637325184
        },
        "selected": false,
        "type": "noteNode"
      },
      {
        "data": {
          "id": "note-2JuVK",
          "node": {
            "description": "### 💡 Add your OpenAI API key here👇",
            "display_name": "",
            "documentation": "",
            "template": {
              "backgroundColor": "transparent"
            }
          },
          "type": "note"
        },
        "id": "note-2JuVK",
        "measured": {
          "height": 324,
          "width": 324
        },
        "position": {
          "x": 1648.6876745095624,
          "y": 253.8646618156497
        },
        "selected": false,
        "type": "noteNode"
      },
      {
        "data": {
          "id": "CalculatorComponent-hMbFw",
          "node": {
            "base_classes": [
              "Data"
            ],
            "beta": false,
            "category": "tools",
            "conditional_paths": [],
            "custom_fields": {},
            "description": "Perform basic arithmetic operations on a given expression.",
            "display_name": "Calculator",
            "documentation": "",
            "edited": false,
            "field_order": [
              "expression"
            ],
            "frozen": false,
            "icon": "calculator",
            "key": "CalculatorComponent",
            "legacy": false,
            "lf_version": "1.2.0",
            "metadata": {
              "code_hash": "5fcfa26be77d",
              "dependencies": {
                "dependencies": [
                  {
                    "name": "lfx",
                    "version": null
                  }
                ],
                "total_dependencies": 1
              },
              "module": "lfx.components.helpers.calculator_core.CalculatorComponent"
            },
            "minimized": false,
            "output_types": [],
            "outputs": [
              {
                "allows_loop": false,
                "cache": true,
                "display_name": "Toolset",
                "group_outputs": false,
                "hidden": false,
                "method": "to_toolkit",
                "name": "component_as_tool",
                "options": null,
                "required_inputs": null,
                "selected": "Tool",
                "tool_mode": true,
                "types": [
                  "Tool"
                ],
                "value": "__UNDEFINED__"
              }
            ],
            "pinned": false,
            "score": 0.001,
            "template": {
              "_type": "Component",
              "code": {
                "advanced": true,
                "dynamic": true,
                "fileTypes": [],
                "file_path": "",
                "info": "",
                "list": false,
                "load_from_db": false,
                "multiline": true,
                "name": "code",
                "password": false,
                "placeholder": "",
                "required": true,
                "show": true,
                "title_case": false,
                "type": "code",
                "value": "import ast\nimport operator\nfrom collections.abc import Callable\n\nfrom lfx.custom.custom_component.component import Component\nfrom lfx.inputs.inputs import MessageTextInput\nfrom lfx.io import Output\nfrom lfx.schema.data import Data\n\n\nclass CalculatorComponent(Component):\n    display_name = \"Calculator\"\n    description = \"Perform basic arithmetic operations on a given expression.\"\n    documentation: str = \"https://docs.langflow.org/components-helpers#calculator\"\n    icon = \"calculator\"\n\n    # Cache operators dictionary as a class variable\n    OPERATORS: dict[type[ast.operator], Callable] = {\n        ast.Add: operator.add,\n        ast.Sub: operator.sub,\n        ast.Mult: operator.mul,\n        ast.Div: operator.truediv,\n        ast.Pow: operator.pow,\n    }\n\n    inputs = [\n        MessageTextInput(\n            name=\"expression\",\n            display_name=\"Expression\",\n            info=\"The arithmetic expression to evaluate (e.g., '4*4*(33/22)+12-20').\",\n            tool_mode=True,\n        ),\n    ]\n\n    outputs = [\n        Output(display_name=\"Data\", name=\"result\", type_=Data, method=\"evaluate_expression\"),\n    ]\n\n    def _eval_expr(self, node: ast.AST) -> float:\n        \"\"\"Evaluate an AST node recursively.\"\"\"\n        if isinstance(node, ast.Constant):\n            if isinstance(node.value, int | float):\n                return float(node.value)\n            error_msg = f\"Unsupported constant type: {type(node.value).__name__}\"\n            raise TypeError(error_msg)\n        if isinstance(node, ast.Num):  # For backwards compatibility\n            if isinstance(node.n, int | float):\n                return float(node.n)\n            error_msg = f\"Unsupported number type: {type(node.n).__name__}\"\n            raise TypeError(error_msg)\n\n        if isinstance(node, ast.BinOp):\n            op_type = type(node.op)\n            if op_type not in self.OPERATORS:\n                error_msg = f\"Unsupported binary operator: {op_type.__name__}\"\n                raise TypeError(error_msg)\n\n            left = self._eval_expr(node.left)\n            right = self._eval_expr(node.right)\n            return self.OPERATORS[op_type](left, right)\n\n        error_msg = f\"Unsupported operation or expression type: {type(node).__name__}\"\n        raise TypeError(error_msg)\n\n    def evaluate_expression(self) -> Data:\n        \"\"\"Evaluate the mathematical expression and return the result.\"\"\"\n        try:\n            tree = ast.parse(self.expression, mode=\"eval\")\n            result = self._eval_expr(tree.body)\n\n            formatted_result = f\"{float(result):.6f}\".rstrip(\"0\").rstrip(\".\")\n            self.log(f\"Calculation result: {formatted_result}\")\n\n            self.status = formatted_result\n            return Data(data={\"result\": formatted_result})\n\n        except ZeroDivisionError:\n            error_message = \"Error: Division by zero\"\n            self.status = error_message\n            return Data(data={\"error\": error_message, \"input\": self.expression})\n\n        except (SyntaxError, TypeError, KeyError, ValueError, AttributeError, OverflowError) as e:\n            error_message = f\"Invalid expression: {e!s}\"\n            self.status = error_message\n            return Data(data={\"error\": error_message, \"input\": self.expression})\n\n    def build(self):\n        \"\"\"Return the main evaluation function.\"\"\"\n        return self.evaluate_expression\n"
              },
              "expression": {
                "_input_type": "MessageTextInput",
                "advanced": false,
                "display_name": "Expression",
                "dynamic": false,
                "info": "The arithmetic expression to evaluate (e.g., '4*4*(33/22)+12-20').",
                "input_types": [
                  "Message"
                ],
                "list": false,
                "list_add_label": "Add More",
                "load_from_db": false,
                "name": "expression",
                "placeholder": "",
                "required": false,
                "show": true,
                "title_case": false,
                "tool_mode": true,
                "trace_as_input": true,
                "trace_as_metadata": true,
                "type": "str",
                "value": ""
              },
              "tools_metadata": {
                "_input_type": "ToolsInput",
                "advanced": false,
                "display_name": "Actions",
                "dynamic": false,
                "info": "Modify tool names and descriptions to help agents understand when to use each tool.",
                "is_list": true,
                "list_add_label": "Add More",
                "name": "tools_metadata",
                "placeholder": "",
                "real_time_refresh": true,
                "required": false,
                "show": true,
                "title_case": false,
                "tool_mode": false,
                "trace_as_metadata": true,
                "type": "tools",
                "value": [
                  {
                    "args": {
                      "expression": {
                        "default": "",
                        "description": "The arithmetic expression to evaluate (e.g., '4*4*(33/22)+12-20').",
                        "title": "Expression",
                        "type": "string"
                      }
                    },
                    "description": "CalculatorComponent. evaluate_expression() - Perform basic arithmetic operations on a given expression.",
                    "display_description": "CalculatorComponent. evaluate_expression() - Perform basic arithmetic operations on a given expression.",
                    "display_name": "evaluate_expression",
                    "name": "evaluate_expression",
                    "status": true,
                    "tags": [
                      "evaluate_expression"
                    ]
                  }
                ]
              }
            },
            "tool_mode": true
          },
          "selected_output": "component_as_tool",
          "showNode": true,
          "type": "CalculatorComponent"
        },
        "dragging": false,
        "id": "CalculatorComponent-hMbFw",
        "measured": {
          "height": 218,
          "width": 320
        },
        "position": {
          "x": 1233.166256931297,
          "y": 514.7544001650839
        },
        "selected": false,
        "type": "genericNode"
      },
      {
        "data": {
          "id": "ChatInput-iPUSx",
          "node": {
            "base_classes": [
              "Message"
            ],
            "beta": false,
            "category": "inputs",
            "conditional_paths": [],
            "custom_fields": {},
            "description": "Get chat inputs from the Playground.",
            "display_name": "Chat Input",
            "documentation": "",
            "edited": false,
            "field_order": [
              "input_value",
              "should_store_message",
              "sender",
              "sender_name",
              "session_id",
              "files",
              "background_color",
              "chat_icon",
              "text_color"
            ],
            "frozen": false,
            "icon": "MessagesSquare",
            "key": "ChatInput",
            "legacy": false,
            "metadata": {
              "code_hash": "715a37648834",
              "dependencies": {
                "dependencies": [
                  {
                    "name": "lfx",
                    "version": null
                  }
                ],
                "total_dependencies": 1
              },
              "module": "lfx.components.input_output.chat.ChatInput"
            },
            "minimized": true,
            "output_types": [],
            "outputs": [
              {
                "allows_loop": false,
                "cache": true,
                "display_name": "Chat Message",
                "group_outputs": false,
                "method": "message_response",
                "name": "message",
                "selected": "Message",
                "tool_mode": true,
                "types": [
                  "Message"
                ],
                "value": "__UNDEFINED__"
              }
            ],
            "pinned": false,
            "score": 0.0020353564437605998,
            "template": {
              "_type": "Component",
              "background_color": {
                "_input_type": "MessageTextInput",
                "advanced": true,
                "display_name": "Background Color",
                "dynamic": false,
                "info": "The background color of the icon.",
                "input_types": [
                  "Message"
                ],
                "list": false,
                "list_add_label": "Add More",
                "load_from_db": false,
                "name": "background_color",
                "placeholder": "",
                "required": false,
                "show": true,
                "title_case": false,
                "tool_mode": false,
                "trace_as_input": true,
                "trace_as_metadata": true,
                "type": "str",
                "value": ""
              },
              "chat_icon": {
                "_input_type": "MessageTextInput",
                "advanced": true,
                "display_name": "Icon",
                "dynamic": false,
                "info": "The icon of the message.",
                "input_types": [
                  "Message"
                ],
                "list": false,
                "list_add_label": "Add More",
                "load_from_db": false,
                "name": "chat_icon",
                "placeholder": "",
                "required": false,
                "show": true,
                "title_case": false,
                "tool_mode": false,
                "trace_as_input": true,
                "trace_as_metadata": true,
                "type": "str",
                "value": ""
              },
              "code": {
                "advanced": true,
                "dynamic": true,
                "fileTypes": [],
                "file_path": "",
                "info": "",
                "list": false,
                "load_from_db": false,
                "multiline": true,
                "name": "code",
                "password": false,
                "placeholder": "",
                "required": true,
                "show": true,
                "title_case": false,
                "type": "code",
                "value": "from lfx.base.data.utils import IMG_FILE_TYPES, TEXT_FILE_TYPES\nfrom lfx.base.io.chat import ChatComponent\nfrom lfx.inputs.inputs import BoolInput\nfrom lfx.io import (\n    DropdownInput,\n    FileInput,\n    MessageTextInput,\n    MultilineInput,\n    Output,\n)\nfrom lfx.schema.message import Message\nfrom lfx.utils.constants import (\n    MESSAGE_SENDER_AI,\n    MESSAGE_SENDER_NAME_USER,\n    MESSAGE_SENDER_USER,\n)\n\n\nclass ChatInput(ChatComponent):\n    display_name = \"Chat Input\"\n    description = \"Get chat inputs from the Playground.\"\n    documentation: str = \"https://docs.langflow.org/components-io#chat-input\"\n    icon = \"MessagesSquare\"\n    name = \"ChatInput\"\n    minimized = True\n\n    inputs = [\n        MultilineInput(\n            name=\"input_value\",\n            display_name=\"Input Text\",\n            value=\"\",\n            info=\"Message to be passed as input.\",\n            input_types=[],\n        ),\n        BoolInput(\n            name=\"should_store_message\",\n            display_name=\"Store Messages\",\n            info=\"Store the message in the history.\",\n            value=True,\n            advanced=True,\n        ),\n        DropdownInput(\n            name=\"sender\",\n            display_name=\"Sender Type\",\n            options=[MESSAGE_SENDER_AI, MESSAGE_SENDER_USER],\n            value=MESSAGE_SENDER_USER,\n            info=\"Type of sender.\",\n            advanced=True,\n        ),\n        MessageTextInput(\n            name=\"sender_name\",\n            display_name=\"Sender Name\",\n            info=\"Name of the sender.\",\n            value=MESSAGE_SENDER_NAME_USER,\n            advanced=True,\n        ),\n        MessageTextInput(\n            name=\"session_id\",\n            display_name=\"Session ID\",\n            info=\"The session ID of the chat. If empty, the current session ID parameter will be used.\",\n            advanced=True,\n        ),\n        FileInput(\n            name=\"files\",\n            display_name=\"Files\",\n            file_types=TEXT_FILE_TYPES + IMG_FILE_TYPES,\n            info=\"Files to be sent with the message.\",\n            advanced=True,\n            is_list=True,\n            temp_file=True,\n        ),\n        MessageTextInput(\n            name=\"background_color\",\n            display_name=\"Background Color\",\n            info=\"The background color of the icon.\",\n            advanced=True,\n        ),\n        MessageTextInput(\n            name=\"chat_icon\",\n            display_name=\"Icon\",\n            info=\"The icon of the message.\",\n            advanced=True,\n        ),\n        MessageTextInput(\n            name=\"text_color\",\n            display_name=\"Text Color\",\n            info=\"The text color of the name\",\n            advanced=True,\n        ),\n    ]\n    outputs = [\n        Output(display_name=\"Chat Message\", name=\"message\", method=\"message_response\"),\n    ]\n\n    async def message_response(self) -> Message:\n        background_color = self.background_color\n        text_color = self.text_color\n        icon = self.chat_icon\n\n        message = await Message.create(\n            text=self.input_value,\n            sender=self.sender,\n            sender_name=self.sender_name,\n            session_id=self.session_id,\n            files=self.files,\n            properties={\n                \"background_color\": background_color,\n                \"text_color\": text_color,\n                \"icon\": icon,\n            },\n        )\n        if self.session_id and isinstance(message, Message) and self.should_store_message:\n            stored_message = await self.send_message(\n                message,\n            )\n            self.message.value = stored_message\n            message = stored_message\n\n        self.status = message\n        return message\n"
              },
              "files": {
                "_input_type": "FileInput",
                "advanced": true,
                "display_name": "Files",
                "dynamic": false,
                "fileTypes": [
                  "txt",
                  "md",
                  "mdx",
                  "csv",
                  "json",
                  "yaml",
                  "yml",
                  "xml",
                  "html",
                  "htm",
                  "pdf",
                  "docx",
                  "py",
                  "sh",
                  "sql",
                  "js",
                  "ts",
                  "tsx",
                  "jpg",
                  "jpeg",
                  "png",
                  "bmp",
                  "image"
                ],
                "file_path": "",
                "info": "Files to be sent with the message.",
                "list": true,
                "list_add_label": "Add More",
                "name": "files",
                "placeholder": "",
                "required": false,
                "show": true,
                "temp_file": true,
                "title_case": false,
                "trace_as_metadata": true,
                "type": "file",
                "value": ""
              },
              "input_value": {
                "_input_type": "MultilineInput",
                "advanced": false,
                "copy_field": false,
                "display_name": "Input Text",
                "dynamic": false,
                "info": "Message to be passed as input.",
                "input_types": [],
                "list": false,
                "list_add_label": "Add More",
                "load_from_db": false,
                "multiline": true,
                "name": "input_value",
                "placeholder": "",
                "required": false,
                "show": true,
                "title_case": false,
                "tool_mode": false,
                "trace_as_input": true,
                "trace_as_metadata": true,
                "type": "str",
                "value": ""
              },
              "sender": {
                "_input_type": "DropdownInput",
                "advanced": true,
                "combobox": false,
                "dialog_inputs": {},
                "display_name": "Sender Type",
                "dynamic": false,
                "info": "Type of sender.",
                "name": "sender",
                "options": [
                  "Machine",
                  "User"
                ],
                "options_metadata": [],
                "placeholder": "",
                "required": false,
                "show": true,
                "title_case": false,
                "tool_mode": false,
                "trace_as_metadata": true,
                "type": "str",
                "value": "User"
              },
              "sender_name": {
                "_input_type": "MessageTextInput",
                "advanced": true,
                "display_name": "Sender Name",
                "dynamic": false,
                "info": "Name of the sender.",
                "input_types": [
                  "Message"
                ],
                "list": false,
                "list_add_label": "Add More",
                "load_from_db": false,
                "name": "sender_name",
                "placeholder": "",
                "required": false,
                "show": true,
                "title_case": false,
                "tool_mode": false,
                "trace_as_input": true,
                "trace_as_metadata": true,
                "type": "str",
                "value": "User"
              },
              "session_id": {
                "_input_type": "MessageTextInput",
                "advanced": true,
                "display_name": "Session ID",
                "dynamic": false,
                "info": "The session ID of the chat. If empty, the current session ID parameter will be used.",
                "input_types": [
                  "Message"
                ],
                "list": false,
                "list_add_label": "Add More",
                "load_from_db": false,
                "name": "session_id",
                "placeholder": "",
                "required": false,
                "show": true,
                "title_case": false,
                "tool_mode": false,
                "trace_as_input": true,
                "trace_as_metadata": true,
                "type": "str",
                "value": ""
              },
              "should_store_message": {
                "_input_type": "BoolInput",
                "advanced": true,
                "display_name": "Store Messages",
                "dynamic": false,
                "info": "Store the message in the history.",
                "list": false,
                "list_add_label": "Add More",
                "name": "should_store_message",
                "placeholder": "",
                "required": false,
                "show": true,
                "title_case": false,
                "tool_mode": false,
                "trace_as_metadata": true,
                "type": "bool",
                "value": true
              },
              "text_color": {
                "_input_type": "MessageTextInput",
                "advanced": true,
                "display_name": "Text Color",
                "dynamic": false,
                "info": "The text color of the name",
                "input_types": [
                  "Message"
                ],
                "list": false,
                "list_add_label": "Add More",
                "load_from_db": false,
                "name": "text_color",
                "placeholder": "",
                "required": false,
                "show": true,
                "title_case": false,
                "tool_mode": false,
                "trace_as_input": true,
                "trace_as_metadata": true,
                "type": "str",
                "value": ""
              }
            },
            "tool_mode": false
          },
          "selected_output": "message",
          "showNode": false,
          "type": "ChatInput"
        },
        "dragging": false,
        "id": "ChatInput-iPUSx",
        "measured": {
          "height": 48,
          "width": 192
        },
        "position": {
          "x": 1235.4222740043401,
          "y": 897.5992294662233
        },
        "selected": false,
        "type": "genericNode"
      },
      {
        "data": {
          "id": "ChatOutput-yhCn0",
          "node": {
            "base_classes": [
              "Message"
            ],
            "beta": false,
            "category": "outputs",
            "conditional_paths": [],
            "custom_fields": {},
            "description": "Display a chat message in the Playground.",
            "display_name": "Chat Output",
            "documentation": "",
            "edited": false,
            "field_order": [
              "input_value",
              "should_store_message",
              "sender",
              "sender_name",
              "session_id",
              "data_template",
              "background_color",
              "chat_icon",
              "text_color",
              "clean_data"
            ],
            "frozen": false,
            "icon": "MessagesSquare",
            "key": "ChatOutput",
            "legacy": false,
            "metadata": {
              "code_hash": "9619107fecd1",
              "dependencies": {
                "dependencies": [
                  {
                    "name": "orjson",
                    "version": "3.10.15"
                  },
                  {
                    "name": "fastapi",
                    "version": "0.116.1"
                  },
                  {
                    "name": "lfx",
                    "version": null
                  }
                ],
                "total_dependencies": 3
              },
              "module": "lfx.components.input_output.chat_output.ChatOutput"
            },
            "minimized": true,
            "output_types": [],
            "outputs": [
              {
                "allows_loop": false,
                "cache": true,
                "display_name": "Output Message",
                "group_outputs": false,
                "method": "message_response",
                "name": "message",
                "selected": "Message",
                "tool_mode": true,
                "types": [
                  "Message"
                ],
                "value": "__UNDEFINED__"
              }
            ],
            "pinned": false,
            "score": 0.003169567463043492,
            "template": {
              "_type": "Component",
              "background_color": {
                "_input_type": "MessageTextInput",
                "advanced": true,
                "display_name": "Background Color",
                "dynamic": false,
                "info": "The background color of the icon.",
                "input_types": [
                  "Message"
                ],
                "list": false,
                "list_add_label": "Add More",
                "load_from_db": false,
                "name": "background_color",
                "placeholder": "",
                "required": false,
                "show": true,
                "title_case": false,
                "tool_mode": false,
                "trace_as_input": true,
                "trace_as_metadata": true,
                "type": "str",
                "value": ""
              },
              "chat_icon": {
                "_input_type": "MessageTextInput",
                "advanced": true,
                "display_name": "Icon",
                "dynamic": false,
                "info": "The icon of the message.",
                "input_types": [
                  "Message"
                ],
                "list": false,
                "list_add_label": "Add More",
                "load_from_db": false,
                "name": "chat_icon",
                "placeholder": "",
                "required": false,
                "show": true,
                "title_case": false,
                "tool_mode": false,
                "trace_as_input": true,
                "trace_as_metadata": true,
                "type": "str",
                "value": ""
              },
              "clean_data": {
                "_input_type": "BoolInput",
                "advanced": true,
                "display_name": "Basic Clean Data",
                "dynamic": false,
                "info": "Whether to clean the data",
                "list": false,
                "list_add_label": "Add More",
                "name": "clean_data",
                "placeholder": "",
                "required": false,
                "show": true,
                "title_case": false,
                "tool_mode": false,
                "trace_as_metadata": true,
                "type": "bool",
                "value": true
              },
              "code": {
                "advanced": true,
                "dynamic": true,
                "fileTypes": [],
                "file_path": "",
                "info": "",
                "list": false,
                "load_from_db": false,
                "multiline": true,
                "name": "code",
                "password": false,
                "placeholder": "",
                "required": true,
                "show": true,
                "title_case": false,
                "type": "code",
                "value": "from collections.abc import Generator\nfrom typing import Any\n\nimport orjson\nfrom fastapi.encoders import jsonable_encoder\n\nfrom lfx.base.io.chat import ChatComponent\nfrom lfx.helpers.data import safe_convert\nfrom lfx.inputs.inputs import BoolInput, DropdownInput, HandleInput, MessageTextInput\nfrom lfx.schema.data import Data\nfrom lfx.schema.dataframe import DataFrame\nfrom lfx.schema.message import Message\nfrom lfx.schema.properties import Source\nfrom lfx.template.field.base import Output\nfrom lfx.utils.constants import (\n    MESSAGE_SENDER_AI,\n    MESSAGE_SENDER_NAME_AI,\n    MESSAGE_SENDER_USER,\n)\n\n\nclass ChatOutput(ChatComponent):\n    display_name = \"Chat Output\"\n    description = \"Display a chat message in the Playground.\"\n    documentation: str = \"https://docs.langflow.org/components-io#chat-output\"\n    icon = \"MessagesSquare\"\n    name = \"ChatOutput\"\n    minimized = True\n\n    inputs = [\n        HandleInput(\n            name=\"input_value\",\n            display_name=\"Inputs\",\n            info=\"Message to be passed as output.\",\n            input_types=[\"Data\", \"DataFrame\", \"Message\"],\n            required=True,\n        ),\n        BoolInput(\n            name=\"should_store_message\",\n            display_name=\"Store Messages\",\n            info=\"Store the message in the history.\",\n            value=True,\n            advanced=True,\n        ),\n        DropdownInput(\n            name=\"sender\",\n            display_name=\"Sender Type\",\n            options=[MESSAGE_SENDER_AI, MESSAGE_SENDER_USER],\n            value=MESSAGE_SENDER_AI,\n            advanced=True,\n            info=\"Type of sender.\",\n        ),\n        MessageTextInput(\n            name=\"sender_name\",\n            display_name=\"Sender Name\",\n            info=\"Name of the sender.\",\n            value=MESSAGE_SENDER_NAME_AI,\n            advanced=True,\n        ),\n        MessageTextInput(\n            name=\"session_id\",\n            display_name=\"Session ID\",\n            info=\"The session ID of the chat. If empty, the current session ID parameter will be used.\",\n            advanced=True,\n        ),\n        MessageTextInput(\n            name=\"data_template\",\n            display_name=\"Data Template\",\n            value=\"{text}\",\n            advanced=True,\n            info=\"Template to convert Data to Text. If left empty, it will be dynamically set to the Data's text key.\",\n        ),\n        MessageTextInput(\n            name=\"background_color\",\n            display_name=\"Background Color\",\n            info=\"The background color of the icon.\",\n            advanced=True,\n        ),\n        MessageTextInput(\n            name=\"chat_icon\",\n            display_name=\"Icon\",\n            info=\"The icon of the message.\",\n            advanced=True,\n        ),\n        MessageTextInput(\n            name=\"text_color\",\n            display_name=\"Text Color\",\n            info=\"The text color of the name\",\n            advanced=True,\n        ),\n        BoolInput(\n            name=\"clean_data\",\n            display_name=\"Basic Clean Data\",\n            value=True,\n            info=\"Whether to clean the data\",\n            advanced=True,\n        ),\n    ]\n    outputs = [\n        Output(\n            display_name=\"Output Message\",\n            name=\"message\",\n            method=\"message_response\",\n        ),\n    ]\n\n    def _build_source(self, id_: str | None, display_name: str | None, source: str | None) -> Source:\n        source_dict = {}\n        if id_:\n            source_dict[\"id\"] = id_\n        if display_name:\n            source_dict[\"display_name\"] = display_name\n        if source:\n            # Handle case where source is a ChatOpenAI object\n            if hasattr(source, \"model_name\"):\n                source_dict[\"source\"] = source.model_name\n            elif hasattr(source, \"model\"):\n                source_dict[\"source\"] = str(source.model)\n            else:\n                source_dict[\"source\"] = str(source)\n        return Source(**source_dict)\n\n    async def message_response(self) -> Message:\n        # First convert the input to string if needed\n        text = self.convert_to_string()\n\n        # Get source properties\n        source, icon, display_name, source_id = self.get_properties_from_source_component()\n        background_color = self.background_color\n        text_color = self.text_color\n        if self.chat_icon:\n            icon = self.chat_icon\n\n        # Create or use existing Message object\n        if isinstance(self.input_value, Message):\n            message = self.input_value\n            # Update message properties\n            message.text = text\n        else:\n            message = Message(text=text)\n\n        # Set message properties\n        message.sender = self.sender\n        message.sender_name = self.sender_name\n        message.session_id = self.session_id\n        message.flow_id = self.graph.flow_id if hasattr(self, \"graph\") else None\n        message.properties.source = self._build_source(source_id, display_name, source)\n        message.properties.icon = icon\n        message.properties.background_color = background_color\n        message.properties.text_color = text_color\n\n        # Store message if needed\n        if self.session_id and self.should_store_message:\n            stored_message = await self.send_message(message)\n            self.message.value = stored_message\n            message = stored_message\n\n        self.status = message\n        return message\n\n    def _serialize_data(self, data: Data) -> str:\n        \"\"\"Serialize Data object to JSON string.\"\"\"\n        # Convert data.data to JSON-serializable format\n        serializable_data = jsonable_encoder(data.data)\n        # Serialize with orjson, enabling pretty printing with indentation\n        json_bytes = orjson.dumps(serializable_data, option=orjson.OPT_INDENT_2)\n        # Convert bytes to string and wrap in Markdown code blocks\n        return \"```json\\n\" + json_bytes.decode(\"utf-8\") + \"\\n```\"\n\n    def _validate_input(self) -> None:\n        \"\"\"Validate the input data and raise ValueError if invalid.\"\"\"\n        if self.input_value is None:\n            msg = \"Input data cannot be None\"\n            raise ValueError(msg)\n        if isinstance(self.input_value, list) and not all(\n            isinstance(item, Message | Data | DataFrame | str) for item in self.input_value\n        ):\n            invalid_types = [\n                type(item).__name__\n                for item in self.input_value\n                if not isinstance(item, Message | Data | DataFrame | str)\n            ]\n            msg = f\"Expected Data or DataFrame or Message or str, got {invalid_types}\"\n            raise TypeError(msg)\n        if not isinstance(\n            self.input_value,\n            Message | Data | DataFrame | str | list | Generator | type(None),\n        ):\n            type_name = type(self.input_value).__name__\n            msg = f\"Expected Data or DataFrame or Message or str, Generator or None, got {type_name}\"\n            raise TypeError(msg)\n\n    def convert_to_string(self) -> str | Generator[Any, None, None]:\n        \"\"\"Convert input data to string with proper error handling.\"\"\"\n        self._validate_input()\n        if isinstance(self.input_value, list):\n            return \"\\n\".join([safe_convert(item, clean_data=self.clean_data) for item in self.input_value])\n        if isinstance(self.input_value, Generator):\n            return self.input_value\n        return safe_convert(self.input_value)\n"
              },
              "data_template": {
                "_input_type": "MessageTextInput",
                "advanced": true,
                "display_name": "Data Template",
                "dynamic": false,
                "info": "Template to convert Data to Text. If left empty, it will be dynamically set to the Data's text key.",
                "input_types": [
                  "Message"
                ],
                "list": false,
                "list_add_label": "Add More",
                "load_from_db": false,
                "name": "data_template",
                "placeholder": "",
                "required": false,
                "show": true,
                "title_case": false,
                "tool_mode": false,
                "trace_as_input": true,
                "trace_as_metadata": true,
                "type": "str",
                "value": "{text}"
              },
              "input_value": {
                "_input_type": "HandleInput",
                "advanced": false,
                "display_name": "Inputs",
                "dynamic": false,
                "info": "Message to be passed as output.",
                "input_types": [
                  "Data",
                  "DataFrame",
                  "Message"
                ],
                "list": false,
                "list_add_label": "Add More",
                "name": "input_value",
                "placeholder": "",
                "required": true,
                "show": true,
                "title_case": false,
                "trace_as_metadata": true,
                "type": "other",
                "value": ""
              },
              "sender": {
                "_input_type": "DropdownInput",
                "advanced": true,
                "combobox": false,
                "dialog_inputs": {},
                "display_name": "Sender Type",
                "dynamic": false,
                "info": "Type of sender.",
                "name": "sender",
                "options": [
                  "Machine",
                  "User"
                ],
                "options_metadata": [],
                "placeholder": "",
                "required": false,
                "show": true,
                "title_case": false,
                "tool_mode": false,
                "trace_as_metadata": true,
                "type": "str",
                "value": "Machine"
              },
              "sender_name": {
                "_input_type": "MessageTextInput",
                "advanced": true,
                "display_name": "Sender Name",
                "dynamic": false,
                "info": "Name of the sender.",
                "input_types": [
                  "Message"
                ],
                "list": false,
                "list_add_label": "Add More",
                "load_from_db": false,
                "name": "sender_name",
                "placeholder": "",
                "required": false,
                "show": true,
                "title_case": false,
                "tool_mode": false,
                "trace_as_input": true,
                "trace_as_metadata": true,
                "type": "str",
                "value": "AI"
              },
              "session_id": {
                "_input_type": "MessageTextInput",
                "advanced": true,
                "display_name": "Session ID",
                "dynamic": false,
                "info": "The session ID of the chat. If empty, the current session ID parameter will be used.",
                "input_types": [
                  "Message"
                ],
                "list": false,
                "list_add_label": "Add More",
                "load_from_db": false,
                "name": "session_id",
                "placeholder": "",
                "required": false,
                "show": true,
                "title_case": false,
                "tool_mode": false,
                "trace_as_input": true,
                "trace_as_metadata": true,
                "type": "str",
                "value": ""
              },
              "should_store_message": {
                "_input_type": "BoolInput",
                "advanced": true,
                "display_name": "Store Messages",
                "dynamic": false,
                "info": "Store the message in the history.",
                "list": false,
                "list_add_label": "Add More",
                "name": "should_store_message",
                "placeholder": "",
                "required": false,
                "show": true,
                "title_case": false,
                "tool_mode": false,
                "trace_as_metadata": true,
                "type": "bool",
                "value": true
              },
              "text_color": {
                "_input_type": "MessageTextInput",
                "advanced": true,
                "display_name": "Text Color",
                "dynamic": false,
                "info": "The text color of the name",
                "input_types": [
                  "Message"
                ],
                "list": false,
                "list_add_label": "Add More",
                "load_from_db": false,
                "name": "text_color",
                "placeholder": "",
                "required": false,
                "show": true,
                "title_case": false,
                "tool_mode": false,
                "trace_as_input": true,
                "trace_as_metadata": true,
                "type": "str",
                "value": ""
              }
            },
            "tool_mode": false
          },
          "showNode": false,
          "type": "ChatOutput"
        },
        "id": "ChatOutput-yhCn0",
        "measured": {
          "height": 48,
          "width": 192
        },
        "position": {
          "x": 2145,
          "y": 660
        },
        "selected": false,
        "type": "genericNode"
      },
      {
        "data": {
          "id": "Agent-D0Kx2",
          "node": {
            "base_classes": [
              "Message"
            ],
            "beta": false,
            "conditional_paths": [],
            "custom_fields": {},
            "description": "Define the agent's instructions, then enter a task to complete using tools.",
            "display_name": "Agent",
            "documentation": "",
            "edited": false,
            "field_order": [
              "agent_llm",
              "max_tokens",
              "model_kwargs",
              "json_mode",
              "model_name",
              "openai_api_base",
              "api_key",
              "temperature",
              "seed",
              "max_retries",
              "timeout",
              "system_prompt",
              "n_messages",
              "tools",
              "input_value",
              "handle_parsing_errors",
              "verbose",
              "max_iterations",
              "agent_description",
              "add_current_date_tool"
            ],
            "frozen": false,
            "icon": "bot",
            "legacy": false,
            "metadata": {
<<<<<<< HEAD
              "code_hash": "52dda82053c0",
=======
              "code_hash": "0544cbb1f205",
>>>>>>> edba4c7a
              "dependencies": {
                "dependencies": [
                  {
                    "name": "langchain_core",
                    "version": "0.3.75"
                  },
                  {
                    "name": "pydantic",
                    "version": "2.10.6"
                  },
                  {
                    "name": "lfx",
                    "version": null
                  }
                ],
                "total_dependencies": 3
              },
              "module": "lfx.components.agents.agent.AgentComponent"
            },
            "minimized": false,
            "output_types": [],
            "outputs": [
              {
                "allows_loop": false,
                "cache": true,
                "display_name": "Response",
                "group_outputs": false,
                "method": "message_response",
                "name": "response",
                "selected": "Message",
                "tool_mode": true,
                "types": [
                  "Message"
                ],
                "value": "__UNDEFINED__"
              },
              {
                "allows_loop": false,
                "cache": true,
                "display_name": "Structured Response",
                "group_outputs": false,
                "method": "json_response",
                "name": "structured_response",
                "selected": "Data",
                "tool_mode": false,
                "types": [
                  "Data"
                ],
                "value": "__UNDEFINED__"
              }
            ],
            "pinned": false,
            "template": {
              "_type": "Component",
              "add_current_date_tool": {
                "_input_type": "BoolInput",
                "advanced": true,
                "display_name": "Current Date",
                "dynamic": false,
                "info": "If true, will add a tool to the agent that returns the current date.",
                "list": false,
                "list_add_label": "Add More",
                "name": "add_current_date_tool",
                "placeholder": "",
                "required": false,
                "show": true,
                "title_case": false,
                "tool_mode": false,
                "trace_as_metadata": true,
                "type": "bool",
                "value": true
              },
              "agent_description": {
                "_input_type": "MultilineInput",
                "advanced": true,
                "copy_field": false,
                "display_name": "Agent Description [Deprecated]",
                "dynamic": false,
                "info": "The description of the agent. This is only used when in Tool Mode. Defaults to 'A helpful assistant with access to the following tools:' and tools are added dynamically. This feature is deprecated and will be removed in future versions.",
                "input_types": [
                  "Message"
                ],
                "list": false,
                "list_add_label": "Add More",
                "load_from_db": false,
                "multiline": true,
                "name": "agent_description",
                "placeholder": "",
                "required": false,
                "show": true,
                "title_case": false,
                "tool_mode": false,
                "trace_as_input": true,
                "trace_as_metadata": true,
                "type": "str",
                "value": "A helpful assistant with access to the following tools:"
              },
              "agent_llm": {
                "_input_type": "DropdownInput",
                "advanced": false,
                "combobox": false,
                "dialog_inputs": {},
                "display_name": "Model Provider",
                "dynamic": false,
                "info": "The provider of the language model that the agent will use to generate responses.",
                "input_types": [],
                "name": "agent_llm",
                "options": [
                  "Anthropic",
                  "Google Generative AI",
                  "Groq",
                  "OpenAI",
                  "Custom"
                ],
                "options_metadata": [
                  {
                    "icon": "Anthropic"
                  },
                  {
                    "icon": "GoogleGenerativeAI"
                  },
                  {
                    "icon": "Groq"
                  },
                  {
                    "icon": "OpenAI"
                  },
                  {
                    "icon": "brain"
                  }
                ],
                "placeholder": "",
                "real_time_refresh": true,
                "required": false,
                "show": true,
                "title_case": false,
                "toggle": false,
                "tool_mode": false,
                "trace_as_metadata": true,
                "type": "str",
                "value": "OpenAI"
              },
              "api_key": {
                "_input_type": "SecretStrInput",
                "advanced": false,
                "display_name": "OpenAI API Key",
                "dynamic": false,
                "info": "The OpenAI API Key to use for the OpenAI model.",
                "input_types": [],
                "load_from_db": true,
                "name": "api_key",
                "password": true,
                "placeholder": "",
                "real_time_refresh": true,
                "required": false,
                "show": true,
                "title_case": false,
                "type": "str",
                "value": "OPENAI_API_KEY"
              },
              "code": {
                "advanced": true,
                "dynamic": true,
                "fileTypes": [],
                "file_path": "",
                "info": "",
                "list": false,
                "load_from_db": false,
                "multiline": true,
                "name": "code",
                "password": false,
                "placeholder": "",
                "required": true,
                "show": true,
                "title_case": false,
                "type": "code",
<<<<<<< HEAD
                "value": "import json\nimport re\n\nfrom langchain_core.tools import StructuredTool, Tool\nfrom pydantic import ValidationError\n\nfrom lfx.base.agents.agent import LCToolsAgentComponent\nfrom lfx.base.agents.events import ExceptionWithMessageError\nfrom lfx.base.models.model_input_constants import (\n    ALL_PROVIDER_FIELDS,\n    MODEL_DYNAMIC_UPDATE_FIELDS,\n    MODEL_PROVIDERS,\n    MODEL_PROVIDERS_DICT,\n    MODELS_METADATA,\n)\nfrom lfx.base.models.model_utils import get_model_name\nfrom lfx.components.helpers.current_date import CurrentDateComponent\nfrom lfx.components.helpers.memory import MemoryComponent\nfrom lfx.components.langchain_utilities.tool_calling import ToolCallingAgentComponent\nfrom lfx.custom.custom_component.component import get_component_toolkit\nfrom lfx.custom.utils import update_component_build_config\nfrom lfx.helpers.base_model import build_model_from_schema\nfrom lfx.inputs.inputs import TableInput\nfrom lfx.io import BoolInput, DropdownInput, IntInput, MultilineInput, Output\nfrom lfx.log.logger import logger\nfrom lfx.schema.data import Data\nfrom lfx.schema.dotdict import dotdict\nfrom lfx.schema.message import Message\nfrom lfx.schema.table import EditMode\n\n\ndef set_advanced_true(component_input):\n    component_input.advanced = True\n    return component_input\n\n\nMODEL_PROVIDERS_LIST = [\"Anthropic\", \"Google Generative AI\", \"Groq\", \"OpenAI\"]\n\n\nclass AgentComponent(ToolCallingAgentComponent):\n    display_name: str = \"Agent\"\n    description: str = \"Define the agent's instructions, then enter a task to complete using tools.\"\n    documentation: str = \"https://docs.langflow.org/agents\"\n    icon = \"bot\"\n    beta = False\n    name = \"Agent\"\n\n    memory_inputs = [set_advanced_true(component_input) for component_input in MemoryComponent().inputs]\n\n    # Filter out json_mode from OpenAI inputs since we handle structured output differently\n    if \"OpenAI\" in MODEL_PROVIDERS_DICT:\n        openai_inputs_filtered = [\n            input_field\n            for input_field in MODEL_PROVIDERS_DICT[\"OpenAI\"][\"inputs\"]\n            if not (hasattr(input_field, \"name\") and input_field.name == \"json_mode\")\n        ]\n    else:\n        openai_inputs_filtered = []\n\n    inputs = [\n        DropdownInput(\n            name=\"agent_llm\",\n            display_name=\"Model Provider\",\n            info=\"The provider of the language model that the agent will use to generate responses.\",\n            options=[*MODEL_PROVIDERS_LIST, \"Custom\"],\n            value=\"OpenAI\",\n            real_time_refresh=True,\n            input_types=[],\n            options_metadata=[MODELS_METADATA[key] for key in MODEL_PROVIDERS_LIST if key in MODELS_METADATA]\n            + [{\"icon\": \"brain\"}],\n        ),\n        *openai_inputs_filtered,\n        MultilineInput(\n            name=\"system_prompt\",\n            display_name=\"Agent Instructions\",\n            info=\"System Prompt: Initial instructions and context provided to guide the agent's behavior.\",\n            value=\"You are a helpful assistant that can use tools to answer questions and perform tasks.\",\n            advanced=False,\n        ),\n        IntInput(\n            name=\"n_messages\",\n            display_name=\"Number of Chat History Messages\",\n            value=100,\n            info=\"Number of chat history messages to retrieve.\",\n            advanced=True,\n            show=True,\n        ),\n        MultilineInput(\n            name=\"format_instructions\",\n            display_name=\"Output Format Instructions\",\n            info=\"Generic Template for structured output formatting. Valid only with Structured response.\",\n            value=(\n                \"You are an AI that extracts structured JSON objects from unstructured text. \"\n                \"Use a predefined schema with expected types (str, int, float, bool, dict). \"\n                \"Extract ALL relevant instances that match the schema - if multiple patterns exist, capture them all. \"\n                \"Fill missing or ambiguous values with defaults: null for missing values. \"\n                \"Remove exact duplicates but keep variations that have different field values. \"\n                \"Always return valid JSON in the expected format, never throw errors. \"\n                \"If multiple objects can be extracted, return them all in the structured format.\"\n            ),\n            advanced=True,\n        ),\n        TableInput(\n            name=\"output_schema\",\n            display_name=\"Output Schema\",\n            info=(\n                \"Schema Validation: Define the structure and data types for structured output. \"\n                \"No validation if no output schema.\"\n            ),\n            advanced=True,\n            required=False,\n            value=[],\n            table_schema=[\n                {\n                    \"name\": \"name\",\n                    \"display_name\": \"Name\",\n                    \"type\": \"str\",\n                    \"description\": \"Specify the name of the output field.\",\n                    \"default\": \"field\",\n                    \"edit_mode\": EditMode.INLINE,\n                },\n                {\n                    \"name\": \"description\",\n                    \"display_name\": \"Description\",\n                    \"type\": \"str\",\n                    \"description\": \"Describe the purpose of the output field.\",\n                    \"default\": \"description of field\",\n                    \"edit_mode\": EditMode.POPOVER,\n                },\n                {\n                    \"name\": \"type\",\n                    \"display_name\": \"Type\",\n                    \"type\": \"str\",\n                    \"edit_mode\": EditMode.INLINE,\n                    \"description\": (\"Indicate the data type of the output field (e.g., str, int, float, bool, dict).\"),\n                    \"options\": [\"str\", \"int\", \"float\", \"bool\", \"dict\"],\n                    \"default\": \"str\",\n                },\n                {\n                    \"name\": \"multiple\",\n                    \"display_name\": \"As List\",\n                    \"type\": \"boolean\",\n                    \"description\": \"Set to True if this output field should be a list of the specified type.\",\n                    \"default\": \"False\",\n                    \"edit_mode\": EditMode.INLINE,\n                },\n            ],\n        ),\n        *LCToolsAgentComponent.get_base_inputs(),\n        # removed memory inputs from agent component\n        # *memory_inputs,\n        BoolInput(\n            name=\"add_current_date_tool\",\n            display_name=\"Current Date\",\n            advanced=True,\n            info=\"If true, will add a tool to the agent that returns the current date.\",\n            value=True,\n        ),\n    ]\n    outputs = [\n        Output(name=\"response\", display_name=\"Response\", method=\"message_response\"),\n        Output(name=\"structured_response\", display_name=\"Structured Response\", method=\"json_response\", tool_mode=False),\n    ]\n\n    async def get_agent_requirements(self):\n        \"\"\"Get the agent requirements for the agent.\"\"\"\n        llm_model, display_name = await self.get_llm()\n        if llm_model is None:\n            msg = \"No language model selected. Please choose a model to proceed.\"\n            raise ValueError(msg)\n        self.model_name = get_model_name(llm_model, display_name=display_name)\n\n        # Get memory data\n        self.chat_history = await self.get_memory_data()\n        if isinstance(self.chat_history, Message):\n            self.chat_history = [self.chat_history]\n\n        # Add current date tool if enabled\n        if self.add_current_date_tool:\n            if not isinstance(self.tools, list):  # type: ignore[has-type]\n                self.tools = []\n            current_date_tool = (await CurrentDateComponent(**self.get_base_args()).to_toolkit()).pop(0)\n            if not isinstance(current_date_tool, StructuredTool):\n                msg = \"CurrentDateComponent must be converted to a StructuredTool\"\n                raise TypeError(msg)\n            self.tools.append(current_date_tool)\n        return llm_model, self.chat_history, self.tools\n\n    async def message_response(self) -> Message:\n        try:\n            llm_model, self.chat_history, self.tools = await self.get_agent_requirements()\n            # Set up and run agent\n            self.set(\n                llm=llm_model,\n                tools=self.tools or [],\n                chat_history=self.chat_history,\n                input_value=self.input_value,\n                system_prompt=self.system_prompt,\n            )\n            agent = self.create_agent_runnable()\n            result = await self.run_agent(agent)\n\n            # Store result for potential JSON output\n            self._agent_result = result\n\n        except (ValueError, TypeError, KeyError) as e:\n            await logger.aerror(f\"{type(e).__name__}: {e!s}\")\n            raise\n        except ExceptionWithMessageError as e:\n            await logger.aerror(f\"ExceptionWithMessageError occurred: {e}\")\n            raise\n        # Avoid catching blind Exception; let truly unexpected exceptions propagate\n        except Exception as e:\n            await logger.aerror(f\"Unexpected error: {e!s}\")\n            raise\n        else:\n            return result\n\n    def _preprocess_schema(self, schema):\n        \"\"\"Preprocess schema to ensure correct data types for build_model_from_schema.\"\"\"\n        processed_schema = []\n        for field in schema:\n            processed_field = {\n                \"name\": str(field.get(\"name\", \"field\")),\n                \"type\": str(field.get(\"type\", \"str\")),\n                \"description\": str(field.get(\"description\", \"\")),\n                \"multiple\": field.get(\"multiple\", False),\n            }\n            # Ensure multiple is handled correctly\n            if isinstance(processed_field[\"multiple\"], str):\n                processed_field[\"multiple\"] = processed_field[\"multiple\"].lower() in [\"true\", \"1\", \"t\", \"y\", \"yes\"]\n            processed_schema.append(processed_field)\n        return processed_schema\n\n    async def build_structured_output_base(self, content: str):\n        \"\"\"Build structured output with optional BaseModel validation.\"\"\"\n        json_pattern = r\"\\{.*\\}\"\n        schema_error_msg = \"Try setting an output schema\"\n\n        # Try to parse content as JSON first\n        json_data = None\n        try:\n            json_data = json.loads(content)\n        except json.JSONDecodeError:\n            json_match = re.search(json_pattern, content, re.DOTALL)\n            if json_match:\n                try:\n                    json_data = json.loads(json_match.group())\n                except json.JSONDecodeError:\n                    return {\"content\": content, \"error\": schema_error_msg}\n            else:\n                return {\"content\": content, \"error\": schema_error_msg}\n\n        # If no output schema provided, return parsed JSON without validation\n        if not hasattr(self, \"output_schema\") or not self.output_schema or len(self.output_schema) == 0:\n            return json_data\n\n        # Use BaseModel validation with schema\n        try:\n            processed_schema = self._preprocess_schema(self.output_schema)\n            output_model = build_model_from_schema(processed_schema)\n\n            # Validate against the schema\n            if isinstance(json_data, list):\n                # Multiple objects\n                validated_objects = []\n                for item in json_data:\n                    try:\n                        validated_obj = output_model.model_validate(item)\n                        validated_objects.append(validated_obj.model_dump())\n                    except ValidationError as e:\n                        await logger.aerror(f\"Validation error for item: {e}\")\n                        # Include invalid items with error info\n                        validated_objects.append({\"data\": item, \"validation_error\": str(e)})\n                return validated_objects\n\n            # Single object\n            try:\n                validated_obj = output_model.model_validate(json_data)\n                return [validated_obj.model_dump()]  # Return as list for consistency\n            except ValidationError as e:\n                await logger.aerror(f\"Validation error: {e}\")\n                return [{\"data\": json_data, \"validation_error\": str(e)}]\n\n        except (TypeError, ValueError) as e:\n            await logger.aerror(f\"Error building structured output: {e}\")\n            # Fallback to parsed JSON without validation\n            return json_data\n\n    async def json_response(self) -> Data:\n        \"\"\"Convert agent response to structured JSON Data output with schema validation.\"\"\"\n        # Always use structured chat agent for JSON response mode for better JSON formatting\n        try:\n            system_components = []\n\n            # 1. Agent Instructions (system_prompt)\n            agent_instructions = getattr(self, \"system_prompt\", \"\") or \"\"\n            if agent_instructions:\n                system_components.append(f\"{agent_instructions}\")\n\n            # 2. Format Instructions\n            format_instructions = getattr(self, \"format_instructions\", \"\") or \"\"\n            if format_instructions:\n                system_components.append(f\"Format instructions: {format_instructions}\")\n\n            # 3. Schema Information from BaseModel\n            if hasattr(self, \"output_schema\") and self.output_schema and len(self.output_schema) > 0:\n                try:\n                    processed_schema = self._preprocess_schema(self.output_schema)\n                    output_model = build_model_from_schema(processed_schema)\n                    schema_dict = output_model.model_json_schema()\n                    schema_info = (\n                        \"You are given some text that may include format instructions, \"\n                        \"explanations, or other content alongside a JSON schema.\\n\\n\"\n                        \"Your task:\\n\"\n                        \"- Extract only the JSON schema.\\n\"\n                        \"- Return it as valid JSON.\\n\"\n                        \"- Do not include format instructions, explanations, or extra text.\\n\\n\"\n                        \"Input:\\n\"\n                        f\"{json.dumps(schema_dict, indent=2)}\\n\\n\"\n                        \"Output (only JSON schema):\"\n                    )\n                    system_components.append(schema_info)\n                except (ValidationError, ValueError, TypeError, KeyError) as e:\n                    await logger.aerror(f\"Could not build schema for prompt: {e}\", exc_info=True)\n\n            # Combine all components\n            combined_instructions = \"\\n\\n\".join(system_components) if system_components else \"\"\n            llm_model, self.chat_history, self.tools = await self.get_agent_requirements()\n            self.set(\n                llm=llm_model,\n                tools=self.tools or [],\n                chat_history=self.chat_history,\n                input_value=self.input_value,\n                system_prompt=combined_instructions,\n            )\n\n            # Create and run structured chat agent\n            try:\n                structured_agent = self.create_agent_runnable()\n            except (NotImplementedError, ValueError, TypeError) as e:\n                await logger.aerror(f\"Error with structured chat agent: {e}\")\n                raise\n            try:\n                result = await self.run_agent(structured_agent)\n            except (ExceptionWithMessageError, ValueError, TypeError, RuntimeError) as e:\n                await logger.aerror(f\"Error with structured agent result: {e}\")\n                raise\n            # Extract content from structured agent result\n            if hasattr(result, \"content\"):\n                content = result.content\n            elif hasattr(result, \"text\"):\n                content = result.text\n            else:\n                content = str(result)\n\n        except (ExceptionWithMessageError, ValueError, TypeError, NotImplementedError, AttributeError) as e:\n            await logger.aerror(f\"Error with structured chat agent: {e}\")\n            # Fallback to regular agent\n            content_str = \"No content returned from agent\"\n            return Data(data={\"content\": content_str, \"error\": str(e)})\n\n        # Process with structured output validation\n        try:\n            structured_output = await self.build_structured_output_base(content)\n\n            # Handle different output formats\n            if isinstance(structured_output, list) and structured_output:\n                if len(structured_output) == 1:\n                    return Data(data=structured_output[0])\n                return Data(data={\"results\": structured_output})\n            if isinstance(structured_output, dict):\n                return Data(data=structured_output)\n            return Data(data={\"content\": content})\n\n        except (ValueError, TypeError) as e:\n            await logger.aerror(f\"Error in structured output processing: {e}\")\n            return Data(data={\"content\": content, \"error\": str(e)})\n\n    async def get_memory_data(self):\n        # TODO: This is a temporary fix to avoid message duplication. We should develop a function for this.\n        messages = (\n            await MemoryComponent(**self.get_base_args())\n            .set(session_id=self.graph.session_id, order=\"Ascending\", n_messages=self.n_messages)\n            .retrieve_messages()\n        )\n        return [\n            message for message in messages if getattr(message, \"id\", None) != getattr(self.input_value, \"id\", None)\n        ]\n\n    async def get_llm(self):\n        if not isinstance(self.agent_llm, str):\n            return self.agent_llm, None\n\n        try:\n            provider_info = MODEL_PROVIDERS_DICT.get(self.agent_llm)\n            if not provider_info:\n                msg = f\"Invalid model provider: {self.agent_llm}\"\n                raise ValueError(msg)\n\n            component_class = provider_info.get(\"component_class\")\n            display_name = component_class.display_name\n            inputs = provider_info.get(\"inputs\")\n            prefix = provider_info.get(\"prefix\", \"\")\n\n            return self._build_llm_model(component_class, inputs, prefix), display_name\n\n        except (AttributeError, ValueError, TypeError, RuntimeError) as e:\n            await logger.aerror(f\"Error building {self.agent_llm} language model: {e!s}\")\n            msg = f\"Failed to initialize language model: {e!s}\"\n            raise ValueError(msg) from e\n\n    def _build_llm_model(self, component, inputs, prefix=\"\"):\n        model_kwargs = {}\n        for input_ in inputs:\n            if hasattr(self, f\"{prefix}{input_.name}\"):\n                model_kwargs[input_.name] = getattr(self, f\"{prefix}{input_.name}\")\n        return component.set(**model_kwargs).build_model()\n\n    def set_component_params(self, component):\n        provider_info = MODEL_PROVIDERS_DICT.get(self.agent_llm)\n        if provider_info:\n            inputs = provider_info.get(\"inputs\")\n            prefix = provider_info.get(\"prefix\")\n            # Filter out json_mode and only use attributes that exist on this component\n            model_kwargs = {}\n            for input_ in inputs:\n                if hasattr(self, f\"{prefix}{input_.name}\"):\n                    model_kwargs[input_.name] = getattr(self, f\"{prefix}{input_.name}\")\n\n            return component.set(**model_kwargs)\n        return component\n\n    def delete_fields(self, build_config: dotdict, fields: dict | list[str]) -> None:\n        \"\"\"Delete specified fields from build_config.\"\"\"\n        for field in fields:\n            build_config.pop(field, None)\n\n    def update_input_types(self, build_config: dotdict) -> dotdict:\n        \"\"\"Update input types for all fields in build_config.\"\"\"\n        for key, value in build_config.items():\n            if isinstance(value, dict):\n                if value.get(\"input_types\") is None:\n                    build_config[key][\"input_types\"] = []\n            elif hasattr(value, \"input_types\") and value.input_types is None:\n                value.input_types = []\n        return build_config\n\n    async def update_build_config(\n        self, build_config: dotdict, field_value: str, field_name: str | None = None\n    ) -> dotdict:\n        # Iterate over all providers in the MODEL_PROVIDERS_DICT\n        # Existing logic for updating build_config\n        if field_name in (\"agent_llm\",):\n            build_config[\"agent_llm\"][\"value\"] = field_value\n            provider_info = MODEL_PROVIDERS_DICT.get(field_value)\n            if provider_info:\n                component_class = provider_info.get(\"component_class\")\n                if component_class and hasattr(component_class, \"update_build_config\"):\n                    # Call the component class's update_build_config method\n                    build_config = await update_component_build_config(\n                        component_class, build_config, field_value, \"model_name\"\n                    )\n\n            provider_configs: dict[str, tuple[dict, list[dict]]] = {\n                provider: (\n                    MODEL_PROVIDERS_DICT[provider][\"fields\"],\n                    [\n                        MODEL_PROVIDERS_DICT[other_provider][\"fields\"]\n                        for other_provider in MODEL_PROVIDERS_DICT\n                        if other_provider != provider\n                    ],\n                )\n                for provider in MODEL_PROVIDERS_DICT\n            }\n            if field_value in provider_configs:\n                fields_to_add, fields_to_delete = provider_configs[field_value]\n\n                # Delete fields from other providers\n                for fields in fields_to_delete:\n                    self.delete_fields(build_config, fields)\n\n                # Add provider-specific fields\n                if field_value == \"OpenAI\" and not any(field in build_config for field in fields_to_add):\n                    build_config.update(fields_to_add)\n                else:\n                    build_config.update(fields_to_add)\n                # Reset input types for agent_llm\n                build_config[\"agent_llm\"][\"input_types\"] = []\n                build_config[\"agent_llm\"][\"display_name\"] = \"Model Provider\"\n            elif field_value == \"Custom\":\n                # Delete all provider fields\n                self.delete_fields(build_config, ALL_PROVIDER_FIELDS)\n                # Update with custom component\n                custom_component = DropdownInput(\n                    name=\"agent_llm\",\n                    display_name=\"Language Model\",\n                    options=[*sorted(MODEL_PROVIDERS), \"Custom\"],\n                    value=\"Custom\",\n                    real_time_refresh=True,\n                    input_types=[\"LanguageModel\"],\n                    options_metadata=[MODELS_METADATA[key] for key in sorted(MODELS_METADATA.keys())]\n                    + [{\"icon\": \"brain\"}],\n                )\n                build_config.update({\"agent_llm\": custom_component.to_dict()})\n            # Update input types for all fields\n            build_config = self.update_input_types(build_config)\n\n            # Validate required keys\n            default_keys = [\n                \"code\",\n                \"_type\",\n                \"agent_llm\",\n                \"tools\",\n                \"input_value\",\n                \"add_current_date_tool\",\n                \"system_prompt\",\n                \"agent_description\",\n                \"max_iterations\",\n                \"handle_parsing_errors\",\n                \"verbose\",\n            ]\n            missing_keys = [key for key in default_keys if key not in build_config]\n            if missing_keys:\n                msg = f\"Missing required keys in build_config: {missing_keys}\"\n                raise ValueError(msg)\n        if (\n            isinstance(self.agent_llm, str)\n            and self.agent_llm in MODEL_PROVIDERS_DICT\n            and field_name in MODEL_DYNAMIC_UPDATE_FIELDS\n        ):\n            provider_info = MODEL_PROVIDERS_DICT.get(self.agent_llm)\n            if provider_info:\n                component_class = provider_info.get(\"component_class\")\n                component_class = self.set_component_params(component_class)\n                prefix = provider_info.get(\"prefix\")\n                if component_class and hasattr(component_class, \"update_build_config\"):\n                    # Call each component class's update_build_config method\n                    # remove the prefix from the field_name\n                    if isinstance(field_name, str) and isinstance(prefix, str):\n                        field_name = field_name.replace(prefix, \"\")\n                    build_config = await update_component_build_config(\n                        component_class, build_config, field_value, \"model_name\"\n                    )\n        return dotdict({k: v.to_dict() if hasattr(v, \"to_dict\") else v for k, v in build_config.items()})\n\n    async def _get_tools(self) -> list[Tool]:\n        component_toolkit = get_component_toolkit()\n        tools_names = self._build_tools_names()\n        agent_description = self.get_tool_description()\n        # TODO: Agent Description Depreciated Feature to be removed\n        description = f\"{agent_description}{tools_names}\"\n        tools = component_toolkit(component=self).get_tools(\n            tool_name=\"Call_Agent\", tool_description=description, callbacks=self.get_langchain_callbacks()\n        )\n        if hasattr(self, \"tools_metadata\"):\n            tools = component_toolkit(component=self, metadata=self.tools_metadata).update_tools_metadata(tools=tools)\n        return tools\n"
=======
                "value": "import json\nimport re\n\nfrom langchain_core.tools import StructuredTool, Tool\nfrom pydantic import ValidationError\n\nfrom lfx.base.agents.agent import LCToolsAgentComponent\nfrom lfx.base.agents.events import ExceptionWithMessageError\nfrom lfx.base.models.model_input_constants import (\n    ALL_PROVIDER_FIELDS,\n    MODEL_DYNAMIC_UPDATE_FIELDS,\n    MODEL_PROVIDERS,\n    MODEL_PROVIDERS_DICT,\n    MODELS_METADATA,\n)\nfrom lfx.base.models.model_utils import get_model_name\nfrom lfx.components.helpers.current_date import CurrentDateComponent\nfrom lfx.components.helpers.memory import MemoryComponent\nfrom lfx.components.langchain_utilities.tool_calling import ToolCallingAgentComponent\nfrom lfx.custom.custom_component.component import get_component_toolkit\nfrom lfx.custom.utils import update_component_build_config\nfrom lfx.helpers.base_model import build_model_from_schema\nfrom lfx.inputs.inputs import TableInput\nfrom lfx.io import BoolInput, DropdownInput, IntInput, MultilineInput, Output\nfrom lfx.log.logger import logger\nfrom lfx.schema.data import Data\nfrom lfx.schema.dotdict import dotdict\nfrom lfx.schema.message import Message\nfrom lfx.schema.table import EditMode\n\n\ndef set_advanced_true(component_input):\n    component_input.advanced = True\n    return component_input\n\n\nMODEL_PROVIDERS_LIST = [\"Anthropic\", \"Google Generative AI\", \"Groq\", \"OpenAI\"]\n\n\nclass AgentComponent(ToolCallingAgentComponent):\n    display_name: str = \"Agent\"\n    description: str = \"Define the agent's instructions, then enter a task to complete using tools.\"\n    documentation: str = \"https://docs.langflow.org/agents\"\n    icon = \"bot\"\n    beta = False\n    name = \"Agent\"\n\n    memory_inputs = [set_advanced_true(component_input) for component_input in MemoryComponent().inputs]\n\n    # Filter out json_mode from OpenAI inputs since we handle structured output differently\n    if \"OpenAI\" in MODEL_PROVIDERS_DICT:\n        openai_inputs_filtered = [\n            input_field\n            for input_field in MODEL_PROVIDERS_DICT[\"OpenAI\"][\"inputs\"]\n            if not (hasattr(input_field, \"name\") and input_field.name == \"json_mode\")\n        ]\n    else:\n        openai_inputs_filtered = []\n\n    inputs = [\n        DropdownInput(\n            name=\"agent_llm\",\n            display_name=\"Model Provider\",\n            info=\"The provider of the language model that the agent will use to generate responses.\",\n            options=[*MODEL_PROVIDERS_LIST, \"Custom\"],\n            value=\"OpenAI\",\n            real_time_refresh=True,\n            input_types=[],\n            options_metadata=[MODELS_METADATA[key] for key in MODEL_PROVIDERS_LIST if key in MODELS_METADATA]\n            + [{\"icon\": \"brain\"}],\n        ),\n        *openai_inputs_filtered,\n        MultilineInput(\n            name=\"system_prompt\",\n            display_name=\"Agent Instructions\",\n            info=\"System Prompt: Initial instructions and context provided to guide the agent's behavior.\",\n            value=\"You are a helpful assistant that can use tools to answer questions and perform tasks.\",\n            advanced=False,\n        ),\n        IntInput(\n            name=\"n_messages\",\n            display_name=\"Number of Chat History Messages\",\n            value=100,\n            info=\"Number of chat history messages to retrieve.\",\n            advanced=True,\n            show=True,\n        ),\n        MultilineInput(\n            name=\"format_instructions\",\n            display_name=\"Output Format Instructions\",\n            info=\"Generic Template for structured output formatting. Valid only with Structured response.\",\n            value=(\n                \"You are an AI that extracts structured JSON objects from unstructured text. \"\n                \"Use a predefined schema with expected types (str, int, float, bool, dict). \"\n                \"Extract ALL relevant instances that match the schema - if multiple patterns exist, capture them all. \"\n                \"Fill missing or ambiguous values with defaults: null for missing values. \"\n                \"Remove exact duplicates but keep variations that have different field values. \"\n                \"Always return valid JSON in the expected format, never throw errors. \"\n                \"If multiple objects can be extracted, return them all in the structured format.\"\n            ),\n            advanced=True,\n        ),\n        TableInput(\n            name=\"output_schema\",\n            display_name=\"Output Schema\",\n            info=(\n                \"Schema Validation: Define the structure and data types for structured output. \"\n                \"No validation if no output schema.\"\n            ),\n            advanced=True,\n            required=False,\n            value=[],\n            table_schema=[\n                {\n                    \"name\": \"name\",\n                    \"display_name\": \"Name\",\n                    \"type\": \"str\",\n                    \"description\": \"Specify the name of the output field.\",\n                    \"default\": \"field\",\n                    \"edit_mode\": EditMode.INLINE,\n                },\n                {\n                    \"name\": \"description\",\n                    \"display_name\": \"Description\",\n                    \"type\": \"str\",\n                    \"description\": \"Describe the purpose of the output field.\",\n                    \"default\": \"description of field\",\n                    \"edit_mode\": EditMode.POPOVER,\n                },\n                {\n                    \"name\": \"type\",\n                    \"display_name\": \"Type\",\n                    \"type\": \"str\",\n                    \"edit_mode\": EditMode.INLINE,\n                    \"description\": (\"Indicate the data type of the output field (e.g., str, int, float, bool, dict).\"),\n                    \"options\": [\"str\", \"int\", \"float\", \"bool\", \"dict\"],\n                    \"default\": \"str\",\n                },\n                {\n                    \"name\": \"multiple\",\n                    \"display_name\": \"As List\",\n                    \"type\": \"boolean\",\n                    \"description\": \"Set to True if this output field should be a list of the specified type.\",\n                    \"default\": \"False\",\n                    \"edit_mode\": EditMode.INLINE,\n                },\n            ],\n        ),\n        *LCToolsAgentComponent.get_base_inputs(),\n        # removed memory inputs from agent component\n        # *memory_inputs,\n        BoolInput(\n            name=\"add_current_date_tool\",\n            display_name=\"Current Date\",\n            advanced=True,\n            info=\"If true, will add a tool to the agent that returns the current date.\",\n            value=True,\n        ),\n    ]\n    outputs = [\n        Output(name=\"response\", display_name=\"Response\", method=\"message_response\"),\n        Output(name=\"structured_response\", display_name=\"Structured Response\", method=\"json_response\", tool_mode=False),\n    ]\n\n    async def get_agent_requirements(self):\n        \"\"\"Get the agent requirements for the agent.\"\"\"\n        llm_model, display_name = await self.get_llm()\n        if llm_model is None:\n            msg = \"No language model selected. Please choose a model to proceed.\"\n            raise ValueError(msg)\n        self.model_name = get_model_name(llm_model, display_name=display_name)\n\n        # Get memory data\n        self.chat_history = await self.get_memory_data()\n        if isinstance(self.chat_history, Message):\n            self.chat_history = [self.chat_history]\n\n        # Add current date tool if enabled\n        if self.add_current_date_tool:\n            if not isinstance(self.tools, list):  # type: ignore[has-type]\n                self.tools = []\n            current_date_tool = (await CurrentDateComponent(**self.get_base_args()).to_toolkit()).pop(0)\n            if not isinstance(current_date_tool, StructuredTool):\n                msg = \"CurrentDateComponent must be converted to a StructuredTool\"\n                raise TypeError(msg)\n            self.tools.append(current_date_tool)\n        return llm_model, self.chat_history, self.tools\n\n    async def message_response(self) -> Message:\n        try:\n            llm_model, self.chat_history, self.tools = await self.get_agent_requirements()\n            # Set up and run agent\n            self.set(\n                llm=llm_model,\n                tools=self.tools or [],\n                chat_history=self.chat_history,\n                input_value=self.input_value,\n                system_prompt=self.system_prompt,\n            )\n            agent = self.create_agent_runnable()\n            result = await self.run_agent(agent)\n\n            # Store result for potential JSON output\n            self._agent_result = result\n\n        except (ValueError, TypeError, KeyError) as e:\n            await logger.aerror(f\"{type(e).__name__}: {e!s}\")\n            raise\n        except ExceptionWithMessageError as e:\n            await logger.aerror(f\"ExceptionWithMessageError occurred: {e}\")\n            raise\n        # Avoid catching blind Exception; let truly unexpected exceptions propagate\n        except Exception as e:\n            await logger.aerror(f\"Unexpected error: {e!s}\")\n            raise\n        else:\n            return result\n\n    def _preprocess_schema(self, schema):\n        \"\"\"Preprocess schema to ensure correct data types for build_model_from_schema.\"\"\"\n        processed_schema = []\n        for field in schema:\n            processed_field = {\n                \"name\": str(field.get(\"name\", \"field\")),\n                \"type\": str(field.get(\"type\", \"str\")),\n                \"description\": str(field.get(\"description\", \"\")),\n                \"multiple\": field.get(\"multiple\", False),\n            }\n            # Ensure multiple is handled correctly\n            if isinstance(processed_field[\"multiple\"], str):\n                processed_field[\"multiple\"] = processed_field[\"multiple\"].lower() in [\"true\", \"1\", \"t\", \"y\", \"yes\"]\n            processed_schema.append(processed_field)\n        return processed_schema\n\n    async def build_structured_output_base(self, content: str):\n        \"\"\"Build structured output with optional BaseModel validation.\"\"\"\n        json_pattern = r\"\\{.*\\}\"\n        schema_error_msg = \"Try setting an output schema\"\n\n        # Try to parse content as JSON first\n        json_data = None\n        try:\n            json_data = json.loads(content)\n        except json.JSONDecodeError:\n            json_match = re.search(json_pattern, content, re.DOTALL)\n            if json_match:\n                try:\n                    json_data = json.loads(json_match.group())\n                except json.JSONDecodeError:\n                    return {\"content\": content, \"error\": schema_error_msg}\n            else:\n                return {\"content\": content, \"error\": schema_error_msg}\n\n        # If no output schema provided, return parsed JSON without validation\n        if not hasattr(self, \"output_schema\") or not self.output_schema or len(self.output_schema) == 0:\n            return json_data\n\n        # Use BaseModel validation with schema\n        try:\n            processed_schema = self._preprocess_schema(self.output_schema)\n            output_model = build_model_from_schema(processed_schema)\n\n            # Validate against the schema\n            if isinstance(json_data, list):\n                # Multiple objects\n                validated_objects = []\n                for item in json_data:\n                    try:\n                        validated_obj = output_model.model_validate(item)\n                        validated_objects.append(validated_obj.model_dump())\n                    except ValidationError as e:\n                        await logger.aerror(f\"Validation error for item: {e}\")\n                        # Include invalid items with error info\n                        validated_objects.append({\"data\": item, \"validation_error\": str(e)})\n                return validated_objects\n\n            # Single object\n            try:\n                validated_obj = output_model.model_validate(json_data)\n                return [validated_obj.model_dump()]  # Return as list for consistency\n            except ValidationError as e:\n                await logger.aerror(f\"Validation error: {e}\")\n                return [{\"data\": json_data, \"validation_error\": str(e)}]\n\n        except (TypeError, ValueError) as e:\n            await logger.aerror(f\"Error building structured output: {e}\")\n            # Fallback to parsed JSON without validation\n            return json_data\n\n    async def json_response(self) -> Data:\n        \"\"\"Convert agent response to structured JSON Data output with schema validation.\"\"\"\n        # Always use structured chat agent for JSON response mode for better JSON formatting\n        try:\n            system_components = []\n\n            # 1. Agent Instructions (system_prompt)\n            agent_instructions = getattr(self, \"system_prompt\", \"\") or \"\"\n            if agent_instructions:\n                system_components.append(f\"{agent_instructions}\")\n\n            # 2. Format Instructions\n            format_instructions = getattr(self, \"format_instructions\", \"\") or \"\"\n            if format_instructions:\n                system_components.append(f\"Format instructions: {format_instructions}\")\n\n            # 3. Schema Information from BaseModel\n            if hasattr(self, \"output_schema\") and self.output_schema and len(self.output_schema) > 0:\n                try:\n                    processed_schema = self._preprocess_schema(self.output_schema)\n                    output_model = build_model_from_schema(processed_schema)\n                    schema_dict = output_model.model_json_schema()\n                    schema_info = (\n                        \"You are given some text that may include format instructions, \"\n                        \"explanations, or other content alongside a JSON schema.\\n\\n\"\n                        \"Your task:\\n\"\n                        \"- Extract only the JSON schema.\\n\"\n                        \"- Return it as valid JSON.\\n\"\n                        \"- Do not include format instructions, explanations, or extra text.\\n\\n\"\n                        \"Input:\\n\"\n                        f\"{json.dumps(schema_dict, indent=2)}\\n\\n\"\n                        \"Output (only JSON schema):\"\n                    )\n                    system_components.append(schema_info)\n                except (ValidationError, ValueError, TypeError, KeyError) as e:\n                    await logger.aerror(f\"Could not build schema for prompt: {e}\", exc_info=True)\n\n            # Combine all components\n            combined_instructions = \"\\n\\n\".join(system_components) if system_components else \"\"\n            llm_model, self.chat_history, self.tools = await self.get_agent_requirements()\n            self.set(\n                llm=llm_model,\n                tools=self.tools or [],\n                chat_history=self.chat_history,\n                input_value=self.input_value,\n                system_prompt=combined_instructions,\n            )\n\n            # Create and run structured chat agent\n            try:\n                structured_agent = self.create_agent_runnable()\n            except (NotImplementedError, ValueError, TypeError) as e:\n                await logger.aerror(f\"Error with structured chat agent: {e}\")\n                raise\n            try:\n                result = await self.run_agent(structured_agent)\n            except (ExceptionWithMessageError, ValueError, TypeError, RuntimeError) as e:\n                await logger.aerror(f\"Error with structured agent result: {e}\")\n                raise\n            # Extract content from structured agent result\n            if hasattr(result, \"content\"):\n                content = result.content\n            elif hasattr(result, \"text\"):\n                content = result.text\n            else:\n                content = str(result)\n\n        except (ExceptionWithMessageError, ValueError, TypeError, NotImplementedError, AttributeError) as e:\n            await logger.aerror(f\"Error with structured chat agent: {e}\")\n            # Fallback to regular agent\n            content_str = \"No content returned from agent\"\n            return Data(data={\"content\": content_str, \"error\": str(e)})\n\n        # Process with structured output validation\n        try:\n            structured_output = await self.build_structured_output_base(content)\n\n            # Handle different output formats\n            if isinstance(structured_output, list) and structured_output:\n                if len(structured_output) == 1:\n                    return Data(data=structured_output[0])\n                return Data(data={\"results\": structured_output})\n            if isinstance(structured_output, dict):\n                return Data(data=structured_output)\n            return Data(data={\"content\": content})\n\n        except (ValueError, TypeError) as e:\n            await logger.aerror(f\"Error in structured output processing: {e}\")\n            return Data(data={\"content\": content, \"error\": str(e)})\n\n    async def get_memory_data(self):\n        # TODO: This is a temporary fix to avoid message duplication. We should develop a function for this.\n        messages = (\n            await MemoryComponent(**self.get_base_args())\n            .set(session_id=self.graph.session_id, order=\"Ascending\", n_messages=self.n_messages)\n            .retrieve_messages()\n        )\n        return [\n            message for message in messages if getattr(message, \"id\", None) != getattr(self.input_value, \"id\", None)\n        ]\n\n    async def get_llm(self):\n        if not isinstance(self.agent_llm, str):\n            return self.agent_llm, None\n\n        try:\n            provider_info = MODEL_PROVIDERS_DICT.get(self.agent_llm)\n            if not provider_info:\n                msg = f\"Invalid model provider: {self.agent_llm}\"\n                raise ValueError(msg)\n\n            component_class = provider_info.get(\"component_class\")\n            display_name = component_class.display_name\n            inputs = provider_info.get(\"inputs\")\n            prefix = provider_info.get(\"prefix\", \"\")\n\n            return self._build_llm_model(component_class, inputs, prefix), display_name\n\n        except (AttributeError, ValueError, TypeError, RuntimeError) as e:\n            await logger.aerror(f\"Error building {self.agent_llm} language model: {e!s}\")\n            msg = f\"Failed to initialize language model: {e!s}\"\n            raise ValueError(msg) from e\n\n    def _build_llm_model(self, component, inputs, prefix=\"\"):\n        model_kwargs = {}\n        for input_ in inputs:\n            if hasattr(self, f\"{prefix}{input_.name}\"):\n                model_kwargs[input_.name] = getattr(self, f\"{prefix}{input_.name}\")\n        return component.set(**model_kwargs).build_model()\n\n    def set_component_params(self, component):\n        provider_info = MODEL_PROVIDERS_DICT.get(self.agent_llm)\n        if provider_info:\n            inputs = provider_info.get(\"inputs\")\n            prefix = provider_info.get(\"prefix\")\n            # Filter out json_mode and only use attributes that exist on this component\n            model_kwargs = {}\n            for input_ in inputs:\n                if hasattr(self, f\"{prefix}{input_.name}\"):\n                    model_kwargs[input_.name] = getattr(self, f\"{prefix}{input_.name}\")\n\n            return component.set(**model_kwargs)\n        return component\n\n    def delete_fields(self, build_config: dotdict, fields: dict | list[str]) -> None:\n        \"\"\"Delete specified fields from build_config.\"\"\"\n        for field in fields:\n            build_config.pop(field, None)\n\n    def update_input_types(self, build_config: dotdict) -> dotdict:\n        \"\"\"Update input types for all fields in build_config.\"\"\"\n        for key, value in build_config.items():\n            if isinstance(value, dict):\n                if value.get(\"input_types\") is None:\n                    build_config[key][\"input_types\"] = []\n            elif hasattr(value, \"input_types\") and value.input_types is None:\n                value.input_types = []\n        return build_config\n\n    async def update_build_config(\n        self, build_config: dotdict, field_value: str, field_name: str | None = None\n    ) -> dotdict:\n        # Iterate over all providers in the MODEL_PROVIDERS_DICT\n        # Existing logic for updating build_config\n        if field_name in (\"agent_llm\",):\n            build_config[\"agent_llm\"][\"value\"] = field_value\n            provider_info = MODEL_PROVIDERS_DICT.get(field_value)\n            if provider_info:\n                component_class = provider_info.get(\"component_class\")\n                if component_class and hasattr(component_class, \"update_build_config\"):\n                    # Call the component class's update_build_config method\n                    build_config = await update_component_build_config(\n                        component_class, build_config, field_value, \"model_name\"\n                    )\n\n            provider_configs: dict[str, tuple[dict, list[dict]]] = {\n                provider: (\n                    MODEL_PROVIDERS_DICT[provider][\"fields\"],\n                    [\n                        MODEL_PROVIDERS_DICT[other_provider][\"fields\"]\n                        for other_provider in MODEL_PROVIDERS_DICT\n                        if other_provider != provider\n                    ],\n                )\n                for provider in MODEL_PROVIDERS_DICT\n            }\n            if field_value in provider_configs:\n                fields_to_add, fields_to_delete = provider_configs[field_value]\n\n                # Delete fields from other providers\n                for fields in fields_to_delete:\n                    self.delete_fields(build_config, fields)\n\n                # Add provider-specific fields\n                if field_value == \"OpenAI\" and not any(field in build_config for field in fields_to_add):\n                    build_config.update(fields_to_add)\n                else:\n                    build_config.update(fields_to_add)\n                # Reset input types for agent_llm\n                build_config[\"agent_llm\"][\"input_types\"] = []\n                build_config[\"agent_llm\"][\"display_name\"] = \"Model Provider\"\n            elif field_value == \"Custom\":\n                # Delete all provider fields\n                self.delete_fields(build_config, ALL_PROVIDER_FIELDS)\n                # Update with custom component\n                custom_component = DropdownInput(\n                    name=\"agent_llm\",\n                    display_name=\"Language Model\",\n                    options=[*sorted(MODEL_PROVIDERS), \"Custom\"],\n                    value=\"Custom\",\n                    real_time_refresh=True,\n                    input_types=[\"LanguageModel\"],\n                    options_metadata=[MODELS_METADATA[key] for key in sorted(MODELS_METADATA.keys())]\n                    + [{\"icon\": \"brain\"}],\n                )\n                build_config.update({\"agent_llm\": custom_component.to_dict()})\n            # Update input types for all fields\n            build_config = self.update_input_types(build_config)\n\n            # Validate required keys\n            default_keys = [\n                \"code\",\n                \"_type\",\n                \"agent_llm\",\n                \"tools\",\n                \"input_value\",\n                \"add_current_date_tool\",\n                \"system_prompt\",\n                \"agent_description\",\n                \"max_iterations\",\n                \"handle_parsing_errors\",\n                \"verbose\",\n            ]\n            missing_keys = [key for key in default_keys if key not in build_config]\n            if missing_keys:\n                msg = f\"Missing required keys in build_config: {missing_keys}\"\n                raise ValueError(msg)\n        if (\n            isinstance(self.agent_llm, str)\n            and self.agent_llm in MODEL_PROVIDERS_DICT\n            and field_name in MODEL_DYNAMIC_UPDATE_FIELDS\n        ):\n            provider_info = MODEL_PROVIDERS_DICT.get(self.agent_llm)\n            if provider_info:\n                component_class = provider_info.get(\"component_class\")\n                component_class = self.set_component_params(component_class)\n                prefix = provider_info.get(\"prefix\")\n                if component_class and hasattr(component_class, \"update_build_config\"):\n                    # Call each component class's update_build_config method\n                    # remove the prefix from the field_name\n                    if isinstance(field_name, str) and isinstance(prefix, str):\n                        field_name = field_name.replace(prefix, \"\")\n                    build_config = await update_component_build_config(\n                        component_class, build_config, field_value, \"model_name\"\n                    )\n        return dotdict({k: v.to_dict() if hasattr(v, \"to_dict\") else v for k, v in build_config.items()})\n\n    def _get_tools(self) -> list[Tool]:\n        component_toolkit = get_component_toolkit()\n        tools_names = self._build_tools_names()\n        agent_description = self.get_tool_description()\n        # TODO: Agent Description Depreciated Feature to be removed\n        description = f\"{agent_description}{tools_names}\"\n        tools = component_toolkit(component=self).get_tools(\n            tool_name=\"Call_Agent\", tool_description=description, callbacks=self.get_langchain_callbacks()\n        )\n        if hasattr(self, \"tools_metadata\"):\n            tools = component_toolkit(component=self, metadata=self.tools_metadata).update_tools_metadata(tools=tools)\n        return tools\n"
>>>>>>> edba4c7a
              },
              "format_instructions": {
                "_input_type": "MultilineInput",
                "advanced": true,
                "copy_field": false,
                "display_name": "Output Format Instructions",
                "dynamic": false,
                "info": "Generic Template for structured output formatting. Valid only with Structured response.",
                "input_types": [
                  "Message"
                ],
                "list": false,
                "list_add_label": "Add More",
                "load_from_db": false,
                "multiline": true,
                "name": "format_instructions",
                "placeholder": "",
                "required": false,
                "show": true,
                "title_case": false,
                "tool_mode": false,
                "trace_as_input": true,
                "trace_as_metadata": true,
                "type": "str",
                "value": "You are an AI that extracts structured JSON objects from unstructured text. Use a predefined schema with expected types (str, int, float, bool, dict). Extract ALL relevant instances that match the schema - if multiple patterns exist, capture them all. Fill missing or ambiguous values with defaults: null for missing values. Remove exact duplicates but keep variations that have different field values. Always return valid JSON in the expected format, never throw errors. If multiple objects can be extracted, return them all in the structured format."
              },
              "handle_parsing_errors": {
                "_input_type": "BoolInput",
                "advanced": true,
                "display_name": "Handle Parse Errors",
                "dynamic": false,
                "info": "Should the Agent fix errors when reading user input for better processing?",
                "list": false,
                "list_add_label": "Add More",
                "name": "handle_parsing_errors",
                "placeholder": "",
                "required": false,
                "show": true,
                "title_case": false,
                "tool_mode": false,
                "trace_as_metadata": true,
                "type": "bool",
                "value": true
              },
              "input_value": {
                "_input_type": "MessageTextInput",
                "advanced": false,
                "display_name": "Input",
                "dynamic": false,
                "info": "The input provided by the user for the agent to process.",
                "input_types": [
                  "Message"
                ],
                "list": false,
                "list_add_label": "Add More",
                "load_from_db": false,
                "name": "input_value",
                "placeholder": "",
                "required": false,
                "show": true,
                "title_case": false,
                "tool_mode": true,
                "trace_as_input": true,
                "trace_as_metadata": true,
                "type": "str",
                "value": ""
              },
              "max_iterations": {
                "_input_type": "IntInput",
                "advanced": true,
                "display_name": "Max Iterations",
                "dynamic": false,
                "info": "The maximum number of attempts the agent can make to complete its task before it stops.",
                "list": false,
                "list_add_label": "Add More",
                "name": "max_iterations",
                "placeholder": "",
                "required": false,
                "show": true,
                "title_case": false,
                "tool_mode": false,
                "trace_as_metadata": true,
                "type": "int",
                "value": 15
              },
              "max_retries": {
                "_input_type": "IntInput",
                "advanced": true,
                "display_name": "Max Retries",
                "dynamic": false,
                "info": "The maximum number of retries to make when generating.",
                "list": false,
                "list_add_label": "Add More",
                "name": "max_retries",
                "placeholder": "",
                "required": false,
                "show": true,
                "title_case": false,
                "tool_mode": false,
                "trace_as_metadata": true,
                "type": "int",
                "value": 5
              },
              "max_tokens": {
                "_input_type": "IntInput",
                "advanced": true,
                "display_name": "Max Tokens",
                "dynamic": false,
                "info": "The maximum number of tokens to generate. Set to 0 for unlimited tokens.",
                "list": false,
                "list_add_label": "Add More",
                "name": "max_tokens",
                "placeholder": "",
                "range_spec": {
                  "max": 128000,
                  "min": 0,
                  "step": 0.1,
                  "step_type": "float"
                },
                "required": false,
                "show": true,
                "title_case": false,
                "tool_mode": false,
                "trace_as_metadata": true,
                "type": "int",
                "value": ""
              },
              "model_kwargs": {
                "_input_type": "DictInput",
                "advanced": true,
                "display_name": "Model Kwargs",
                "dynamic": false,
                "info": "Additional keyword arguments to pass to the model.",
                "list": false,
                "list_add_label": "Add More",
                "name": "model_kwargs",
                "placeholder": "",
                "required": false,
                "show": true,
                "title_case": false,
                "tool_mode": false,
                "trace_as_input": true,
                "type": "dict",
                "value": {}
              },
              "model_name": {
                "_input_type": "DropdownInput",
                "advanced": false,
                "combobox": true,
                "dialog_inputs": {},
                "display_name": "Model Name",
                "dynamic": false,
                "info": "To see the model names, first choose a provider. Then, enter your API key and click the refresh button next to the model name.",
                "load_from_db": false,
                "name": "model_name",
                "options": [
                  "gpt-4o-mini",
                  "gpt-4o",
                  "gpt-4.1",
                  "gpt-4.1-mini",
                  "gpt-4.1-nano",
                  "gpt-4-turbo",
                  "gpt-4-turbo-preview",
                  "gpt-4",
                  "gpt-3.5-turbo",
                  "gpt-5",
                  "gpt-5-mini",
                  "gpt-5-nano",
                  "gpt-5-chat-latest",
                  "o1",
                  "o3-mini",
                  "o3",
                  "o3-pro",
                  "o4-mini",
                  "o4-mini-high"
                ],
                "options_metadata": [],
                "placeholder": "",
                "real_time_refresh": false,
                "required": false,
                "show": true,
                "title_case": false,
                "toggle": false,
                "tool_mode": false,
                "trace_as_metadata": true,
                "type": "str",
                "value": "gpt-4.1"
              },
              "n_messages": {
                "_input_type": "IntInput",
                "advanced": true,
                "display_name": "Number of Chat History Messages",
                "dynamic": false,
                "info": "Number of chat history messages to retrieve.",
                "list": false,
                "list_add_label": "Add More",
                "name": "n_messages",
                "placeholder": "",
                "required": false,
                "show": true,
                "title_case": false,
                "tool_mode": false,
                "trace_as_metadata": true,
                "type": "int",
                "value": 100
              },
              "openai_api_base": {
                "_input_type": "StrInput",
                "advanced": true,
                "display_name": "OpenAI API Base",
                "dynamic": false,
                "info": "The base URL of the OpenAI API. Defaults to https://api.openai.com/v1. You can change this to use other APIs like JinaChat, LocalAI and Prem.",
                "list": false,
                "list_add_label": "Add More",
                "load_from_db": false,
                "name": "openai_api_base",
                "placeholder": "",
                "required": false,
                "show": true,
                "title_case": false,
                "tool_mode": false,
                "trace_as_metadata": true,
                "type": "str",
                "value": ""
              },
              "output_schema": {
                "_input_type": "TableInput",
                "advanced": true,
                "display_name": "Output Schema",
                "dynamic": false,
                "info": "Schema Validation: Define the structure and data types for structured output. No validation if no output schema.",
                "is_list": true,
                "list_add_label": "Add More",
                "name": "output_schema",
                "placeholder": "",
                "required": false,
                "show": true,
                "table_icon": "Table",
                "table_schema": [
                  {
                    "default": "field",
                    "description": "Specify the name of the output field.",
                    "display_name": "Name",
                    "edit_mode": "inline",
                    "name": "name",
                    "type": "str"
                  },
                  {
                    "default": "description of field",
                    "description": "Describe the purpose of the output field.",
                    "display_name": "Description",
                    "edit_mode": "popover",
                    "name": "description",
                    "type": "str"
                  },
                  {
                    "default": "str",
                    "description": "Indicate the data type of the output field (e.g., str, int, float, bool, dict).",
                    "display_name": "Type",
                    "edit_mode": "inline",
                    "name": "type",
                    "options": [
                      "str",
                      "int",
                      "float",
                      "bool",
                      "dict"
                    ],
                    "type": "str"
                  },
                  {
                    "default": "False",
                    "description": "Set to True if this output field should be a list of the specified type.",
                    "display_name": "As List",
                    "edit_mode": "inline",
                    "name": "multiple",
                    "type": "boolean"
                  }
                ],
                "title_case": false,
                "tool_mode": false,
                "trace_as_metadata": true,
                "trigger_icon": "Table",
                "trigger_text": "Open table",
                "type": "table",
                "value": []
              },
              "seed": {
                "_input_type": "IntInput",
                "advanced": true,
                "display_name": "Seed",
                "dynamic": false,
                "info": "The seed controls the reproducibility of the job.",
                "list": false,
                "list_add_label": "Add More",
                "name": "seed",
                "placeholder": "",
                "required": false,
                "show": true,
                "title_case": false,
                "tool_mode": false,
                "trace_as_metadata": true,
                "type": "int",
                "value": 1
              },
              "system_prompt": {
                "_input_type": "MultilineInput",
                "advanced": false,
                "copy_field": false,
                "display_name": "Agent Instructions",
                "dynamic": false,
                "info": "System Prompt: Initial instructions and context provided to guide the agent's behavior.",
                "input_types": [
                  "Message"
                ],
                "list": false,
                "list_add_label": "Add More",
                "load_from_db": false,
                "multiline": true,
                "name": "system_prompt",
                "placeholder": "",
                "required": false,
                "show": true,
                "title_case": false,
                "tool_mode": false,
                "trace_as_input": true,
                "trace_as_metadata": true,
                "type": "str",
                "value": "You are a helpful assistant that can use tools to answer questions and perform tasks."
              },
              "temperature": {
                "_input_type": "SliderInput",
                "advanced": true,
                "display_name": "Temperature",
                "dynamic": false,
                "info": "",
                "max_label": "",
                "max_label_icon": "",
                "min_label": "",
                "min_label_icon": "",
                "name": "temperature",
                "placeholder": "",
                "range_spec": {
                  "max": 1,
                  "min": 0,
                  "step": 0.01,
                  "step_type": "float"
                },
                "required": false,
                "show": true,
                "slider_buttons": false,
                "slider_buttons_options": [],
                "slider_input": false,
                "title_case": false,
                "tool_mode": false,
                "type": "slider",
                "value": 0.1
              },
              "timeout": {
                "_input_type": "IntInput",
                "advanced": true,
                "display_name": "Timeout",
                "dynamic": false,
                "info": "The timeout for requests to OpenAI completion API.",
                "list": false,
                "list_add_label": "Add More",
                "name": "timeout",
                "placeholder": "",
                "required": false,
                "show": true,
                "title_case": false,
                "tool_mode": false,
                "trace_as_metadata": true,
                "type": "int",
                "value": 700
              },
              "tools": {
                "_input_type": "HandleInput",
                "advanced": false,
                "display_name": "Tools",
                "dynamic": false,
                "info": "These are the tools that the agent can use to help with tasks.",
                "input_types": [
                  "Tool"
                ],
                "list": true,
                "list_add_label": "Add More",
                "name": "tools",
                "placeholder": "",
                "required": false,
                "show": true,
                "title_case": false,
                "trace_as_metadata": true,
                "type": "other",
                "value": ""
              },
              "verbose": {
                "_input_type": "BoolInput",
                "advanced": true,
                "display_name": "Verbose",
                "dynamic": false,
                "info": "",
                "list": false,
                "list_add_label": "Add More",
                "name": "verbose",
                "placeholder": "",
                "required": false,
                "show": true,
                "title_case": false,
                "tool_mode": false,
                "trace_as_metadata": true,
                "type": "bool",
                "value": true
              }
            },
            "tool_mode": false
          },
          "selected_output": "response",
          "showNode": true,
          "type": "Agent"
        },
        "dragging": false,
        "id": "Agent-D0Kx2",
        "measured": {
          "height": 594,
          "width": 320
        },
        "position": {
          "x": 1641.6239626366948,
          "y": 301.10345101561927
        },
        "selected": true,
        "type": "genericNode"
      },
      {
        "data": {
          "id": "URLComponent-TpTHB",
          "node": {
            "base_classes": [
              "DataFrame",
              "Message"
            ],
            "beta": false,
            "category": "data",
            "conditional_paths": [],
            "custom_fields": {},
            "description": "Fetch content from one or more web pages, following links recursively.",
            "display_name": "URL",
            "documentation": "",
            "edited": false,
            "field_order": [
              "urls",
              "max_depth",
              "prevent_outside",
              "use_async",
              "format",
              "timeout",
              "headers",
              "filter_text_html",
              "continue_on_failure",
              "check_response_status",
              "autoset_encoding"
            ],
            "frozen": false,
            "icon": "layout-template",
            "key": "URLComponent",
            "legacy": false,
            "metadata": {
              "code_hash": "cdb7d379306e",
              "dependencies": {
                "dependencies": [
                  {
                    "name": "requests",
                    "version": "2.32.5"
                  },
                  {
                    "name": "bs4",
                    "version": "4.12.3"
                  },
                  {
                    "name": "langchain_community",
                    "version": "0.3.21"
                  },
                  {
                    "name": "lfx",
                    "version": null
                  }
                ],
                "total_dependencies": 4
              },
              "module": "lfx.components.data.url.URLComponent"
            },
            "minimized": false,
            "output_types": [],
            "outputs": [
              {
                "allows_loop": false,
                "cache": true,
                "display_name": "Toolset",
                "group_outputs": false,
                "hidden": null,
                "method": "to_toolkit",
                "name": "component_as_tool",
                "options": null,
                "required_inputs": null,
                "selected": "Tool",
                "tool_mode": true,
                "types": [
                  "Tool"
                ],
                "value": "__UNDEFINED__"
              }
            ],
            "pinned": false,
            "score": 2.220446049250313e-16,
            "template": {
              "_type": "Component",
              "autoset_encoding": {
                "_input_type": "BoolInput",
                "advanced": true,
                "display_name": "Autoset Encoding",
                "dynamic": false,
                "info": "If enabled, automatically sets the encoding of the request.",
                "list": false,
                "list_add_label": "Add More",
                "name": "autoset_encoding",
                "placeholder": "",
                "required": false,
                "show": true,
                "title_case": false,
                "tool_mode": false,
                "trace_as_metadata": true,
                "type": "bool",
                "value": true
              },
              "check_response_status": {
                "_input_type": "BoolInput",
                "advanced": true,
                "display_name": "Check Response Status",
                "dynamic": false,
                "info": "If enabled, checks the response status of the request.",
                "list": false,
                "list_add_label": "Add More",
                "name": "check_response_status",
                "placeholder": "",
                "required": false,
                "show": true,
                "title_case": false,
                "tool_mode": false,
                "trace_as_metadata": true,
                "type": "bool",
                "value": false
              },
              "code": {
                "advanced": true,
                "dynamic": true,
                "fileTypes": [],
                "file_path": "",
                "info": "",
                "list": false,
                "load_from_db": false,
                "multiline": true,
                "name": "code",
                "password": false,
                "placeholder": "",
                "required": true,
                "show": true,
                "title_case": false,
                "type": "code",
                "value": "import importlib\nimport re\n\nimport requests\nfrom bs4 import BeautifulSoup\nfrom langchain_community.document_loaders import RecursiveUrlLoader\n\nfrom lfx.custom.custom_component.component import Component\nfrom lfx.field_typing.range_spec import RangeSpec\nfrom lfx.helpers.data import safe_convert\nfrom lfx.io import BoolInput, DropdownInput, IntInput, MessageTextInput, Output, SliderInput, TableInput\nfrom lfx.log.logger import logger\nfrom lfx.schema.dataframe import DataFrame\nfrom lfx.schema.message import Message\nfrom lfx.utils.request_utils import get_user_agent\n\n# Constants\nDEFAULT_TIMEOUT = 30\nDEFAULT_MAX_DEPTH = 1\nDEFAULT_FORMAT = \"Text\"\n\n\nURL_REGEX = re.compile(\n    r\"^(https?:\\/\\/)?\" r\"(www\\.)?\" r\"([a-zA-Z0-9.-]+)\" r\"(\\.[a-zA-Z]{2,})?\" r\"(:\\d+)?\" r\"(\\/[^\\s]*)?$\",\n    re.IGNORECASE,\n)\n\nUSER_AGENT = None\n# Check if langflow is installed using importlib.util.find_spec(name))\nif importlib.util.find_spec(\"langflow\"):\n    langflow_installed = True\n    USER_AGENT = get_user_agent()\nelse:\n    langflow_installed = False\n    USER_AGENT = \"lfx\"\n\n\nclass URLComponent(Component):\n    \"\"\"A component that loads and parses content from web pages recursively.\n\n    This component allows fetching content from one or more URLs, with options to:\n    - Control crawl depth\n    - Prevent crawling outside the root domain\n    - Use async loading for better performance\n    - Extract either raw HTML or clean text\n    - Configure request headers and timeouts\n    \"\"\"\n\n    display_name = \"URL\"\n    description = \"Fetch content from one or more web pages, following links recursively.\"\n    documentation: str = \"https://docs.langflow.org/components-data#url\"\n    icon = \"layout-template\"\n    name = \"URLComponent\"\n\n    inputs = [\n        MessageTextInput(\n            name=\"urls\",\n            display_name=\"URLs\",\n            info=\"Enter one or more URLs to crawl recursively, by clicking the '+' button.\",\n            is_list=True,\n            tool_mode=True,\n            placeholder=\"Enter a URL...\",\n            list_add_label=\"Add URL\",\n            input_types=[],\n        ),\n        SliderInput(\n            name=\"max_depth\",\n            display_name=\"Depth\",\n            info=(\n                \"Controls how many 'clicks' away from the initial page the crawler will go:\\n\"\n                \"- depth 1: only the initial page\\n\"\n                \"- depth 2: initial page + all pages linked directly from it\\n\"\n                \"- depth 3: initial page + direct links + links found on those direct link pages\\n\"\n                \"Note: This is about link traversal, not URL path depth.\"\n            ),\n            value=DEFAULT_MAX_DEPTH,\n            range_spec=RangeSpec(min=1, max=5, step=1),\n            required=False,\n            min_label=\" \",\n            max_label=\" \",\n            min_label_icon=\"None\",\n            max_label_icon=\"None\",\n            # slider_input=True\n        ),\n        BoolInput(\n            name=\"prevent_outside\",\n            display_name=\"Prevent Outside\",\n            info=(\n                \"If enabled, only crawls URLs within the same domain as the root URL. \"\n                \"This helps prevent the crawler from going to external websites.\"\n            ),\n            value=True,\n            required=False,\n            advanced=True,\n        ),\n        BoolInput(\n            name=\"use_async\",\n            display_name=\"Use Async\",\n            info=(\n                \"If enabled, uses asynchronous loading which can be significantly faster \"\n                \"but might use more system resources.\"\n            ),\n            value=True,\n            required=False,\n            advanced=True,\n        ),\n        DropdownInput(\n            name=\"format\",\n            display_name=\"Output Format\",\n            info=\"Output Format. Use 'Text' to extract the text from the HTML or 'HTML' for the raw HTML content.\",\n            options=[\"Text\", \"HTML\"],\n            value=DEFAULT_FORMAT,\n            advanced=True,\n        ),\n        IntInput(\n            name=\"timeout\",\n            display_name=\"Timeout\",\n            info=\"Timeout for the request in seconds.\",\n            value=DEFAULT_TIMEOUT,\n            required=False,\n            advanced=True,\n        ),\n        TableInput(\n            name=\"headers\",\n            display_name=\"Headers\",\n            info=\"The headers to send with the request\",\n            table_schema=[\n                {\n                    \"name\": \"key\",\n                    \"display_name\": \"Header\",\n                    \"type\": \"str\",\n                    \"description\": \"Header name\",\n                },\n                {\n                    \"name\": \"value\",\n                    \"display_name\": \"Value\",\n                    \"type\": \"str\",\n                    \"description\": \"Header value\",\n                },\n            ],\n            value=[{\"key\": \"User-Agent\", \"value\": USER_AGENT}],\n            advanced=True,\n            input_types=[\"DataFrame\"],\n        ),\n        BoolInput(\n            name=\"filter_text_html\",\n            display_name=\"Filter Text/HTML\",\n            info=\"If enabled, filters out text/css content type from the results.\",\n            value=True,\n            required=False,\n            advanced=True,\n        ),\n        BoolInput(\n            name=\"continue_on_failure\",\n            display_name=\"Continue on Failure\",\n            info=\"If enabled, continues crawling even if some requests fail.\",\n            value=True,\n            required=False,\n            advanced=True,\n        ),\n        BoolInput(\n            name=\"check_response_status\",\n            display_name=\"Check Response Status\",\n            info=\"If enabled, checks the response status of the request.\",\n            value=False,\n            required=False,\n            advanced=True,\n        ),\n        BoolInput(\n            name=\"autoset_encoding\",\n            display_name=\"Autoset Encoding\",\n            info=\"If enabled, automatically sets the encoding of the request.\",\n            value=True,\n            required=False,\n            advanced=True,\n        ),\n    ]\n\n    outputs = [\n        Output(display_name=\"Extracted Pages\", name=\"page_results\", method=\"fetch_content\"),\n        Output(display_name=\"Raw Content\", name=\"raw_results\", method=\"fetch_content_as_message\", tool_mode=False),\n    ]\n\n    @staticmethod\n    def validate_url(url: str) -> bool:\n        \"\"\"Validates if the given string matches URL pattern.\n\n        Args:\n            url: The URL string to validate\n\n        Returns:\n            bool: True if the URL is valid, False otherwise\n        \"\"\"\n        return bool(URL_REGEX.match(url))\n\n    def ensure_url(self, url: str) -> str:\n        \"\"\"Ensures the given string is a valid URL.\n\n        Args:\n            url: The URL string to validate and normalize\n\n        Returns:\n            str: The normalized URL\n\n        Raises:\n            ValueError: If the URL is invalid\n        \"\"\"\n        url = url.strip()\n        if not url.startswith((\"http://\", \"https://\")):\n            url = \"https://\" + url\n\n        if not self.validate_url(url):\n            msg = f\"Invalid URL: {url}\"\n            raise ValueError(msg)\n\n        return url\n\n    def _create_loader(self, url: str) -> RecursiveUrlLoader:\n        \"\"\"Creates a RecursiveUrlLoader instance with the configured settings.\n\n        Args:\n            url: The URL to load\n\n        Returns:\n            RecursiveUrlLoader: Configured loader instance\n        \"\"\"\n        headers_dict = {header[\"key\"]: header[\"value\"] for header in self.headers if header[\"value\"] is not None}\n        extractor = (lambda x: x) if self.format == \"HTML\" else (lambda x: BeautifulSoup(x, \"lxml\").get_text())\n\n        return RecursiveUrlLoader(\n            url=url,\n            max_depth=self.max_depth,\n            prevent_outside=self.prevent_outside,\n            use_async=self.use_async,\n            extractor=extractor,\n            timeout=self.timeout,\n            headers=headers_dict,\n            check_response_status=self.check_response_status,\n            continue_on_failure=self.continue_on_failure,\n            base_url=url,  # Add base_url to ensure consistent domain crawling\n            autoset_encoding=self.autoset_encoding,  # Enable automatic encoding detection\n            exclude_dirs=[],  # Allow customization of excluded directories\n            link_regex=None,  # Allow customization of link filtering\n        )\n\n    def fetch_url_contents(self) -> list[dict]:\n        \"\"\"Load documents from the configured URLs.\n\n        Returns:\n            List[Data]: List of Data objects containing the fetched content\n\n        Raises:\n            ValueError: If no valid URLs are provided or if there's an error loading documents\n        \"\"\"\n        try:\n            urls = list({self.ensure_url(url) for url in self.urls if url.strip()})\n            logger.debug(f\"URLs: {urls}\")\n            if not urls:\n                msg = \"No valid URLs provided.\"\n                raise ValueError(msg)\n\n            all_docs = []\n            for url in urls:\n                logger.debug(f\"Loading documents from {url}\")\n\n                try:\n                    loader = self._create_loader(url)\n                    docs = loader.load()\n\n                    if not docs:\n                        logger.warning(f\"No documents found for {url}\")\n                        continue\n\n                    logger.debug(f\"Found {len(docs)} documents from {url}\")\n                    all_docs.extend(docs)\n\n                except requests.exceptions.RequestException as e:\n                    logger.exception(f\"Error loading documents from {url}: {e}\")\n                    continue\n\n            if not all_docs:\n                msg = \"No documents were successfully loaded from any URL\"\n                raise ValueError(msg)\n\n            # data = [Data(text=doc.page_content, **doc.metadata) for doc in all_docs]\n            data = [\n                {\n                    \"text\": safe_convert(doc.page_content, clean_data=True),\n                    \"url\": doc.metadata.get(\"source\", \"\"),\n                    \"title\": doc.metadata.get(\"title\", \"\"),\n                    \"description\": doc.metadata.get(\"description\", \"\"),\n                    \"content_type\": doc.metadata.get(\"content_type\", \"\"),\n                    \"language\": doc.metadata.get(\"language\", \"\"),\n                }\n                for doc in all_docs\n            ]\n        except Exception as e:\n            error_msg = e.message if hasattr(e, \"message\") else e\n            msg = f\"Error loading documents: {error_msg!s}\"\n            logger.exception(msg)\n            raise ValueError(msg) from e\n        return data\n\n    def fetch_content(self) -> DataFrame:\n        \"\"\"Convert the documents to a DataFrame.\"\"\"\n        return DataFrame(data=self.fetch_url_contents())\n\n    def fetch_content_as_message(self) -> Message:\n        \"\"\"Convert the documents to a Message.\"\"\"\n        url_contents = self.fetch_url_contents()\n        return Message(text=\"\\n\\n\".join([x[\"text\"] for x in url_contents]), data={\"data\": url_contents})\n"
              },
              "continue_on_failure": {
                "_input_type": "BoolInput",
                "advanced": true,
                "display_name": "Continue on Failure",
                "dynamic": false,
                "info": "If enabled, continues crawling even if some requests fail.",
                "list": false,
                "list_add_label": "Add More",
                "name": "continue_on_failure",
                "placeholder": "",
                "required": false,
                "show": true,
                "title_case": false,
                "tool_mode": false,
                "trace_as_metadata": true,
                "type": "bool",
                "value": true
              },
              "filter_text_html": {
                "_input_type": "BoolInput",
                "advanced": true,
                "display_name": "Filter Text/HTML",
                "dynamic": false,
                "info": "If enabled, filters out text/css content type from the results.",
                "list": false,
                "list_add_label": "Add More",
                "name": "filter_text_html",
                "placeholder": "",
                "required": false,
                "show": true,
                "title_case": false,
                "tool_mode": false,
                "trace_as_metadata": true,
                "type": "bool",
                "value": true
              },
              "format": {
                "_input_type": "DropdownInput",
                "advanced": true,
                "combobox": false,
                "dialog_inputs": {},
                "display_name": "Output Format",
                "dynamic": false,
                "info": "Output Format. Use 'Text' to extract the text from the HTML or 'HTML' for the raw HTML content.",
                "name": "format",
                "options": [
                  "Text",
                  "HTML"
                ],
                "options_metadata": [],
                "placeholder": "",
                "required": false,
                "show": true,
                "title_case": false,
                "toggle": false,
                "tool_mode": false,
                "trace_as_metadata": true,
                "type": "str",
                "value": "Text"
              },
              "headers": {
                "_input_type": "TableInput",
                "advanced": true,
                "display_name": "Headers",
                "dynamic": false,
                "info": "The headers to send with the request",
                "input_types": [
                  "DataFrame"
                ],
                "is_list": true,
                "list_add_label": "Add More",
                "name": "headers",
                "placeholder": "",
                "required": false,
                "show": true,
                "table_icon": "Table",
                "table_schema": {
                  "columns": [
                    {
                      "default": "None",
                      "description": "Header name",
                      "disable_edit": false,
                      "display_name": "Header",
                      "edit_mode": "popover",
                      "filterable": true,
                      "formatter": "text",
                      "hidden": false,
                      "name": "key",
                      "sortable": true,
                      "type": "str"
                    },
                    {
                      "default": "None",
                      "description": "Header value",
                      "disable_edit": false,
                      "display_name": "Value",
                      "edit_mode": "popover",
                      "filterable": true,
                      "formatter": "text",
                      "hidden": false,
                      "name": "value",
                      "sortable": true,
                      "type": "str"
                    }
                  ]
                },
                "title_case": false,
                "tool_mode": false,
                "trace_as_metadata": true,
                "trigger_icon": "Table",
                "trigger_text": "Open table",
                "type": "table",
                "value": [
                  {
                    "key": "User-Agent",
                    "value": "langflow"
                  }
                ]
              },
              "max_depth": {
                "_input_type": "SliderInput",
                "advanced": false,
                "display_name": "Depth",
                "dynamic": false,
                "info": "Controls how many 'clicks' away from the initial page the crawler will go:\n- depth 1: only the initial page\n- depth 2: initial page + all pages linked directly from it\n- depth 3: initial page + direct links + links found on those direct link pages\nNote: This is about link traversal, not URL path depth.",
                "max_label": " ",
                "max_label_icon": "None",
                "min_label": " ",
                "min_label_icon": "None",
                "name": "max_depth",
                "placeholder": "",
                "range_spec": {
                  "max": 5,
                  "min": 1,
                  "step": 1,
                  "step_type": "float"
                },
                "required": false,
                "show": true,
                "slider_buttons": false,
                "slider_buttons_options": [],
                "slider_input": false,
                "title_case": false,
                "tool_mode": false,
                "type": "slider",
                "value": 1
              },
              "prevent_outside": {
                "_input_type": "BoolInput",
                "advanced": true,
                "display_name": "Prevent Outside",
                "dynamic": false,
                "info": "If enabled, only crawls URLs within the same domain as the root URL. This helps prevent the crawler from going to external websites.",
                "list": false,
                "list_add_label": "Add More",
                "name": "prevent_outside",
                "placeholder": "",
                "required": false,
                "show": true,
                "title_case": false,
                "tool_mode": false,
                "trace_as_metadata": true,
                "type": "bool",
                "value": true
              },
              "timeout": {
                "_input_type": "IntInput",
                "advanced": true,
                "display_name": "Timeout",
                "dynamic": false,
                "info": "Timeout for the request in seconds.",
                "list": false,
                "list_add_label": "Add More",
                "name": "timeout",
                "placeholder": "",
                "required": false,
                "show": true,
                "title_case": false,
                "tool_mode": false,
                "trace_as_metadata": true,
                "type": "int",
                "value": 30
              },
              "tools_metadata": {
                "_input_type": "ToolsInput",
                "advanced": false,
                "display_name": "Actions",
                "dynamic": false,
                "info": "Modify tool names and descriptions to help agents understand when to use each tool.",
                "is_list": true,
                "list_add_label": "Add More",
                "name": "tools_metadata",
                "placeholder": "",
                "real_time_refresh": true,
                "required": false,
                "show": true,
                "title_case": false,
                "tool_mode": false,
                "trace_as_metadata": true,
                "type": "tools",
                "value": [
                  {
                    "args": {
                      "urls": {
                        "default": "",
                        "description": "Enter one or more URLs to crawl recursively, by clicking the '+' button.",
                        "items": {
                          "type": "string"
                        },
                        "title": "Urls",
                        "type": "array"
                      }
                    },
                    "description": "Fetch content from one or more web pages, following links recursively.",
                    "display_description": "Fetch content from one or more web pages, following links recursively.",
                    "display_name": "fetch_content",
                    "name": "fetch_content",
                    "readonly": false,
                    "status": true,
                    "tags": [
                      "fetch_content"
                    ]
                  }
                ]
              },
              "urls": {
                "_input_type": "MessageTextInput",
                "advanced": false,
                "display_name": "URLs",
                "dynamic": false,
                "info": "Enter one or more URLs to crawl recursively, by clicking the '+' button.",
                "input_types": [],
                "list": true,
                "list_add_label": "Add URL",
                "load_from_db": false,
                "name": "urls",
                "placeholder": "Enter a URL...",
                "required": false,
                "show": true,
                "title_case": false,
                "tool_mode": true,
                "trace_as_input": true,
                "trace_as_metadata": true,
                "type": "str",
                "value": ""
              },
              "use_async": {
                "_input_type": "BoolInput",
                "advanced": true,
                "display_name": "Use Async",
                "dynamic": false,
                "info": "If enabled, uses asynchronous loading which can be significantly faster but might use more system resources.",
                "list": false,
                "list_add_label": "Add More",
                "name": "use_async",
                "placeholder": "",
                "required": false,
                "show": true,
                "title_case": false,
                "tool_mode": false,
                "trace_as_metadata": true,
                "type": "bool",
                "value": true
              }
            },
            "tool_mode": true
          },
          "showNode": true,
          "type": "URLComponent"
        },
        "dragging": false,
        "id": "URLComponent-TpTHB",
        "measured": {
          "height": 290,
          "width": 320
        },
        "position": {
          "x": 1241.645826777893,
          "y": -34.70663041492506
        },
        "selected": false,
        "type": "genericNode"
      }
    ],
    "viewport": {
      "x": -562.0961577584201,
      "y": 188.68156067492384,
      "zoom": 0.8264000374576776
    }
  },
  "description": "A simple but powerful starter agent.",
  "endpoint_name": null,
  "id": "0209ae03-677e-4315-b80a-0d90b3e12cb5",
  "is_component": false,
  "last_tested_version": "1.4.3",
  "name": "Simple Agent",
  "tags": [
    "assistants",
    "agents"
  ]
}<|MERGE_RESOLUTION|>--- conflicted
+++ resolved
@@ -9,18 +9,12 @@
             "dataType": "Agent",
             "id": "Agent-D0Kx2",
             "name": "response",
-            "output_types": [
-              "Message"
-            ]
+            "output_types": ["Message"]
           },
           "targetHandle": {
             "fieldName": "input_value",
             "id": "ChatOutput-yhCn0",
-            "inputTypes": [
-              "Data",
-              "DataFrame",
-              "Message"
-            ],
+            "inputTypes": ["Data", "DataFrame", "Message"],
             "type": "other"
           }
         },
@@ -39,16 +33,12 @@
             "dataType": "CalculatorComponent",
             "id": "CalculatorComponent-hMbFw",
             "name": "component_as_tool",
-            "output_types": [
-              "Tool"
-            ]
+            "output_types": ["Tool"]
           },
           "targetHandle": {
             "fieldName": "tools",
             "id": "Agent-D0Kx2",
-            "inputTypes": [
-              "Tool"
-            ],
+            "inputTypes": ["Tool"],
             "type": "other"
           }
         },
@@ -67,16 +57,12 @@
             "dataType": "ChatInput",
             "id": "ChatInput-iPUSx",
             "name": "message",
-            "output_types": [
-              "Message"
-            ]
+            "output_types": ["Message"]
           },
           "targetHandle": {
             "fieldName": "input_value",
             "id": "Agent-D0Kx2",
-            "inputTypes": [
-              "Message"
-            ],
+            "inputTypes": ["Message"],
             "type": "str"
           }
         },
@@ -94,16 +80,12 @@
             "dataType": "URLComponent",
             "id": "URLComponent-TpTHB",
             "name": "component_as_tool",
-            "output_types": [
-              "Tool"
-            ]
+            "output_types": ["Tool"]
           },
           "targetHandle": {
             "fieldName": "tools",
             "id": "Agent-D0Kx2",
-            "inputTypes": [
-              "Tool"
-            ],
+            "inputTypes": ["Tool"],
             "type": "other"
           }
         },
@@ -171,9 +153,7 @@
         "data": {
           "id": "CalculatorComponent-hMbFw",
           "node": {
-            "base_classes": [
-              "Data"
-            ],
+            "base_classes": ["Data"],
             "beta": false,
             "category": "tools",
             "conditional_paths": [],
@@ -182,9 +162,7 @@
             "display_name": "Calculator",
             "documentation": "",
             "edited": false,
-            "field_order": [
-              "expression"
-            ],
+            "field_order": ["expression"],
             "frozen": false,
             "icon": "calculator",
             "key": "CalculatorComponent",
@@ -218,9 +196,7 @@
                 "required_inputs": null,
                 "selected": "Tool",
                 "tool_mode": true,
-                "types": [
-                  "Tool"
-                ],
+                "types": ["Tool"],
                 "value": "__UNDEFINED__"
               }
             ],
@@ -252,9 +228,7 @@
                 "display_name": "Expression",
                 "dynamic": false,
                 "info": "The arithmetic expression to evaluate (e.g., '4*4*(33/22)+12-20').",
-                "input_types": [
-                  "Message"
-                ],
+                "input_types": ["Message"],
                 "list": false,
                 "list_add_label": "Add More",
                 "load_from_db": false,
@@ -301,9 +275,7 @@
                     "display_name": "evaluate_expression",
                     "name": "evaluate_expression",
                     "status": true,
-                    "tags": [
-                      "evaluate_expression"
-                    ]
+                    "tags": ["evaluate_expression"]
                   }
                 ]
               }
@@ -331,9 +303,7 @@
         "data": {
           "id": "ChatInput-iPUSx",
           "node": {
-            "base_classes": [
-              "Message"
-            ],
+            "base_classes": ["Message"],
             "beta": false,
             "category": "inputs",
             "conditional_paths": [],
@@ -382,9 +352,7 @@
                 "name": "message",
                 "selected": "Message",
                 "tool_mode": true,
-                "types": [
-                  "Message"
-                ],
+                "types": ["Message"],
                 "value": "__UNDEFINED__"
               }
             ],
@@ -398,9 +366,7 @@
                 "display_name": "Background Color",
                 "dynamic": false,
                 "info": "The background color of the icon.",
-                "input_types": [
-                  "Message"
-                ],
+                "input_types": ["Message"],
                 "list": false,
                 "list_add_label": "Add More",
                 "load_from_db": false,
@@ -421,9 +387,7 @@
                 "display_name": "Icon",
                 "dynamic": false,
                 "info": "The icon of the message.",
-                "input_types": [
-                  "Message"
-                ],
+                "input_types": ["Message"],
                 "list": false,
                 "list_add_label": "Add More",
                 "load_from_db": false,
@@ -532,10 +496,7 @@
                 "dynamic": false,
                 "info": "Type of sender.",
                 "name": "sender",
-                "options": [
-                  "Machine",
-                  "User"
-                ],
+                "options": ["Machine", "User"],
                 "options_metadata": [],
                 "placeholder": "",
                 "required": false,
@@ -552,9 +513,7 @@
                 "display_name": "Sender Name",
                 "dynamic": false,
                 "info": "Name of the sender.",
-                "input_types": [
-                  "Message"
-                ],
+                "input_types": ["Message"],
                 "list": false,
                 "list_add_label": "Add More",
                 "load_from_db": false,
@@ -575,9 +534,7 @@
                 "display_name": "Session ID",
                 "dynamic": false,
                 "info": "The session ID of the chat. If empty, the current session ID parameter will be used.",
-                "input_types": [
-                  "Message"
-                ],
+                "input_types": ["Message"],
                 "list": false,
                 "list_add_label": "Add More",
                 "load_from_db": false,
@@ -616,9 +573,7 @@
                 "display_name": "Text Color",
                 "dynamic": false,
                 "info": "The text color of the name",
-                "input_types": [
-                  "Message"
-                ],
+                "input_types": ["Message"],
                 "list": false,
                 "list_add_label": "Add More",
                 "load_from_db": false,
@@ -657,9 +612,7 @@
         "data": {
           "id": "ChatOutput-yhCn0",
           "node": {
-            "base_classes": [
-              "Message"
-            ],
+            "base_classes": ["Message"],
             "beta": false,
             "category": "outputs",
             "conditional_paths": [],
@@ -717,9 +670,7 @@
                 "name": "message",
                 "selected": "Message",
                 "tool_mode": true,
-                "types": [
-                  "Message"
-                ],
+                "types": ["Message"],
                 "value": "__UNDEFINED__"
               }
             ],
@@ -733,9 +684,7 @@
                 "display_name": "Background Color",
                 "dynamic": false,
                 "info": "The background color of the icon.",
-                "input_types": [
-                  "Message"
-                ],
+                "input_types": ["Message"],
                 "list": false,
                 "list_add_label": "Add More",
                 "load_from_db": false,
@@ -756,9 +705,7 @@
                 "display_name": "Icon",
                 "dynamic": false,
                 "info": "The icon of the message.",
-                "input_types": [
-                  "Message"
-                ],
+                "input_types": ["Message"],
                 "list": false,
                 "list_add_label": "Add More",
                 "load_from_db": false,
@@ -815,9 +762,7 @@
                 "display_name": "Data Template",
                 "dynamic": false,
                 "info": "Template to convert Data to Text. If left empty, it will be dynamically set to the Data's text key.",
-                "input_types": [
-                  "Message"
-                ],
+                "input_types": ["Message"],
                 "list": false,
                 "list_add_label": "Add More",
                 "load_from_db": false,
@@ -838,11 +783,7 @@
                 "display_name": "Inputs",
                 "dynamic": false,
                 "info": "Message to be passed as output.",
-                "input_types": [
-                  "Data",
-                  "DataFrame",
-                  "Message"
-                ],
+                "input_types": ["Data", "DataFrame", "Message"],
                 "list": false,
                 "list_add_label": "Add More",
                 "name": "input_value",
@@ -863,10 +804,7 @@
                 "dynamic": false,
                 "info": "Type of sender.",
                 "name": "sender",
-                "options": [
-                  "Machine",
-                  "User"
-                ],
+                "options": ["Machine", "User"],
                 "options_metadata": [],
                 "placeholder": "",
                 "required": false,
@@ -883,9 +821,7 @@
                 "display_name": "Sender Name",
                 "dynamic": false,
                 "info": "Name of the sender.",
-                "input_types": [
-                  "Message"
-                ],
+                "input_types": ["Message"],
                 "list": false,
                 "list_add_label": "Add More",
                 "load_from_db": false,
@@ -906,9 +842,7 @@
                 "display_name": "Session ID",
                 "dynamic": false,
                 "info": "The session ID of the chat. If empty, the current session ID parameter will be used.",
-                "input_types": [
-                  "Message"
-                ],
+                "input_types": ["Message"],
                 "list": false,
                 "list_add_label": "Add More",
                 "load_from_db": false,
@@ -947,9 +881,7 @@
                 "display_name": "Text Color",
                 "dynamic": false,
                 "info": "The text color of the name",
-                "input_types": [
-                  "Message"
-                ],
+                "input_types": ["Message"],
                 "list": false,
                 "list_add_label": "Add More",
                 "load_from_db": false,
@@ -986,9 +918,7 @@
         "data": {
           "id": "Agent-D0Kx2",
           "node": {
-            "base_classes": [
-              "Message"
-            ],
+            "base_classes": ["Message"],
             "beta": false,
             "conditional_paths": [],
             "custom_fields": {},
@@ -1022,11 +952,7 @@
             "icon": "bot",
             "legacy": false,
             "metadata": {
-<<<<<<< HEAD
-              "code_hash": "52dda82053c0",
-=======
               "code_hash": "0544cbb1f205",
->>>>>>> edba4c7a
               "dependencies": {
                 "dependencies": [
                   {
@@ -1058,9 +984,7 @@
                 "name": "response",
                 "selected": "Message",
                 "tool_mode": true,
-                "types": [
-                  "Message"
-                ],
+                "types": ["Message"],
                 "value": "__UNDEFINED__"
               },
               {
@@ -1072,9 +996,7 @@
                 "name": "structured_response",
                 "selected": "Data",
                 "tool_mode": false,
-                "types": [
-                  "Data"
-                ],
+                "types": ["Data"],
                 "value": "__UNDEFINED__"
               }
             ],
@@ -1106,9 +1028,7 @@
                 "display_name": "Agent Description [Deprecated]",
                 "dynamic": false,
                 "info": "The description of the agent. This is only used when in Tool Mode. Defaults to 'A helpful assistant with access to the following tools:' and tools are added dynamically. This feature is deprecated and will be removed in future versions.",
-                "input_types": [
-                  "Message"
-                ],
+                "input_types": ["Message"],
                 "list": false,
                 "list_add_label": "Add More",
                 "load_from_db": false,
@@ -1203,11 +1123,7 @@
                 "show": true,
                 "title_case": false,
                 "type": "code",
-<<<<<<< HEAD
-                "value": "import json\nimport re\n\nfrom langchain_core.tools import StructuredTool, Tool\nfrom pydantic import ValidationError\n\nfrom lfx.base.agents.agent import LCToolsAgentComponent\nfrom lfx.base.agents.events import ExceptionWithMessageError\nfrom lfx.base.models.model_input_constants import (\n    ALL_PROVIDER_FIELDS,\n    MODEL_DYNAMIC_UPDATE_FIELDS,\n    MODEL_PROVIDERS,\n    MODEL_PROVIDERS_DICT,\n    MODELS_METADATA,\n)\nfrom lfx.base.models.model_utils import get_model_name\nfrom lfx.components.helpers.current_date import CurrentDateComponent\nfrom lfx.components.helpers.memory import MemoryComponent\nfrom lfx.components.langchain_utilities.tool_calling import ToolCallingAgentComponent\nfrom lfx.custom.custom_component.component import get_component_toolkit\nfrom lfx.custom.utils import update_component_build_config\nfrom lfx.helpers.base_model import build_model_from_schema\nfrom lfx.inputs.inputs import TableInput\nfrom lfx.io import BoolInput, DropdownInput, IntInput, MultilineInput, Output\nfrom lfx.log.logger import logger\nfrom lfx.schema.data import Data\nfrom lfx.schema.dotdict import dotdict\nfrom lfx.schema.message import Message\nfrom lfx.schema.table import EditMode\n\n\ndef set_advanced_true(component_input):\n    component_input.advanced = True\n    return component_input\n\n\nMODEL_PROVIDERS_LIST = [\"Anthropic\", \"Google Generative AI\", \"Groq\", \"OpenAI\"]\n\n\nclass AgentComponent(ToolCallingAgentComponent):\n    display_name: str = \"Agent\"\n    description: str = \"Define the agent's instructions, then enter a task to complete using tools.\"\n    documentation: str = \"https://docs.langflow.org/agents\"\n    icon = \"bot\"\n    beta = False\n    name = \"Agent\"\n\n    memory_inputs = [set_advanced_true(component_input) for component_input in MemoryComponent().inputs]\n\n    # Filter out json_mode from OpenAI inputs since we handle structured output differently\n    if \"OpenAI\" in MODEL_PROVIDERS_DICT:\n        openai_inputs_filtered = [\n            input_field\n            for input_field in MODEL_PROVIDERS_DICT[\"OpenAI\"][\"inputs\"]\n            if not (hasattr(input_field, \"name\") and input_field.name == \"json_mode\")\n        ]\n    else:\n        openai_inputs_filtered = []\n\n    inputs = [\n        DropdownInput(\n            name=\"agent_llm\",\n            display_name=\"Model Provider\",\n            info=\"The provider of the language model that the agent will use to generate responses.\",\n            options=[*MODEL_PROVIDERS_LIST, \"Custom\"],\n            value=\"OpenAI\",\n            real_time_refresh=True,\n            input_types=[],\n            options_metadata=[MODELS_METADATA[key] for key in MODEL_PROVIDERS_LIST if key in MODELS_METADATA]\n            + [{\"icon\": \"brain\"}],\n        ),\n        *openai_inputs_filtered,\n        MultilineInput(\n            name=\"system_prompt\",\n            display_name=\"Agent Instructions\",\n            info=\"System Prompt: Initial instructions and context provided to guide the agent's behavior.\",\n            value=\"You are a helpful assistant that can use tools to answer questions and perform tasks.\",\n            advanced=False,\n        ),\n        IntInput(\n            name=\"n_messages\",\n            display_name=\"Number of Chat History Messages\",\n            value=100,\n            info=\"Number of chat history messages to retrieve.\",\n            advanced=True,\n            show=True,\n        ),\n        MultilineInput(\n            name=\"format_instructions\",\n            display_name=\"Output Format Instructions\",\n            info=\"Generic Template for structured output formatting. Valid only with Structured response.\",\n            value=(\n                \"You are an AI that extracts structured JSON objects from unstructured text. \"\n                \"Use a predefined schema with expected types (str, int, float, bool, dict). \"\n                \"Extract ALL relevant instances that match the schema - if multiple patterns exist, capture them all. \"\n                \"Fill missing or ambiguous values with defaults: null for missing values. \"\n                \"Remove exact duplicates but keep variations that have different field values. \"\n                \"Always return valid JSON in the expected format, never throw errors. \"\n                \"If multiple objects can be extracted, return them all in the structured format.\"\n            ),\n            advanced=True,\n        ),\n        TableInput(\n            name=\"output_schema\",\n            display_name=\"Output Schema\",\n            info=(\n                \"Schema Validation: Define the structure and data types for structured output. \"\n                \"No validation if no output schema.\"\n            ),\n            advanced=True,\n            required=False,\n            value=[],\n            table_schema=[\n                {\n                    \"name\": \"name\",\n                    \"display_name\": \"Name\",\n                    \"type\": \"str\",\n                    \"description\": \"Specify the name of the output field.\",\n                    \"default\": \"field\",\n                    \"edit_mode\": EditMode.INLINE,\n                },\n                {\n                    \"name\": \"description\",\n                    \"display_name\": \"Description\",\n                    \"type\": \"str\",\n                    \"description\": \"Describe the purpose of the output field.\",\n                    \"default\": \"description of field\",\n                    \"edit_mode\": EditMode.POPOVER,\n                },\n                {\n                    \"name\": \"type\",\n                    \"display_name\": \"Type\",\n                    \"type\": \"str\",\n                    \"edit_mode\": EditMode.INLINE,\n                    \"description\": (\"Indicate the data type of the output field (e.g., str, int, float, bool, dict).\"),\n                    \"options\": [\"str\", \"int\", \"float\", \"bool\", \"dict\"],\n                    \"default\": \"str\",\n                },\n                {\n                    \"name\": \"multiple\",\n                    \"display_name\": \"As List\",\n                    \"type\": \"boolean\",\n                    \"description\": \"Set to True if this output field should be a list of the specified type.\",\n                    \"default\": \"False\",\n                    \"edit_mode\": EditMode.INLINE,\n                },\n            ],\n        ),\n        *LCToolsAgentComponent.get_base_inputs(),\n        # removed memory inputs from agent component\n        # *memory_inputs,\n        BoolInput(\n            name=\"add_current_date_tool\",\n            display_name=\"Current Date\",\n            advanced=True,\n            info=\"If true, will add a tool to the agent that returns the current date.\",\n            value=True,\n        ),\n    ]\n    outputs = [\n        Output(name=\"response\", display_name=\"Response\", method=\"message_response\"),\n        Output(name=\"structured_response\", display_name=\"Structured Response\", method=\"json_response\", tool_mode=False),\n    ]\n\n    async def get_agent_requirements(self):\n        \"\"\"Get the agent requirements for the agent.\"\"\"\n        llm_model, display_name = await self.get_llm()\n        if llm_model is None:\n            msg = \"No language model selected. Please choose a model to proceed.\"\n            raise ValueError(msg)\n        self.model_name = get_model_name(llm_model, display_name=display_name)\n\n        # Get memory data\n        self.chat_history = await self.get_memory_data()\n        if isinstance(self.chat_history, Message):\n            self.chat_history = [self.chat_history]\n\n        # Add current date tool if enabled\n        if self.add_current_date_tool:\n            if not isinstance(self.tools, list):  # type: ignore[has-type]\n                self.tools = []\n            current_date_tool = (await CurrentDateComponent(**self.get_base_args()).to_toolkit()).pop(0)\n            if not isinstance(current_date_tool, StructuredTool):\n                msg = \"CurrentDateComponent must be converted to a StructuredTool\"\n                raise TypeError(msg)\n            self.tools.append(current_date_tool)\n        return llm_model, self.chat_history, self.tools\n\n    async def message_response(self) -> Message:\n        try:\n            llm_model, self.chat_history, self.tools = await self.get_agent_requirements()\n            # Set up and run agent\n            self.set(\n                llm=llm_model,\n                tools=self.tools or [],\n                chat_history=self.chat_history,\n                input_value=self.input_value,\n                system_prompt=self.system_prompt,\n            )\n            agent = self.create_agent_runnable()\n            result = await self.run_agent(agent)\n\n            # Store result for potential JSON output\n            self._agent_result = result\n\n        except (ValueError, TypeError, KeyError) as e:\n            await logger.aerror(f\"{type(e).__name__}: {e!s}\")\n            raise\n        except ExceptionWithMessageError as e:\n            await logger.aerror(f\"ExceptionWithMessageError occurred: {e}\")\n            raise\n        # Avoid catching blind Exception; let truly unexpected exceptions propagate\n        except Exception as e:\n            await logger.aerror(f\"Unexpected error: {e!s}\")\n            raise\n        else:\n            return result\n\n    def _preprocess_schema(self, schema):\n        \"\"\"Preprocess schema to ensure correct data types for build_model_from_schema.\"\"\"\n        processed_schema = []\n        for field in schema:\n            processed_field = {\n                \"name\": str(field.get(\"name\", \"field\")),\n                \"type\": str(field.get(\"type\", \"str\")),\n                \"description\": str(field.get(\"description\", \"\")),\n                \"multiple\": field.get(\"multiple\", False),\n            }\n            # Ensure multiple is handled correctly\n            if isinstance(processed_field[\"multiple\"], str):\n                processed_field[\"multiple\"] = processed_field[\"multiple\"].lower() in [\"true\", \"1\", \"t\", \"y\", \"yes\"]\n            processed_schema.append(processed_field)\n        return processed_schema\n\n    async def build_structured_output_base(self, content: str):\n        \"\"\"Build structured output with optional BaseModel validation.\"\"\"\n        json_pattern = r\"\\{.*\\}\"\n        schema_error_msg = \"Try setting an output schema\"\n\n        # Try to parse content as JSON first\n        json_data = None\n        try:\n            json_data = json.loads(content)\n        except json.JSONDecodeError:\n            json_match = re.search(json_pattern, content, re.DOTALL)\n            if json_match:\n                try:\n                    json_data = json.loads(json_match.group())\n                except json.JSONDecodeError:\n                    return {\"content\": content, \"error\": schema_error_msg}\n            else:\n                return {\"content\": content, \"error\": schema_error_msg}\n\n        # If no output schema provided, return parsed JSON without validation\n        if not hasattr(self, \"output_schema\") or not self.output_schema or len(self.output_schema) == 0:\n            return json_data\n\n        # Use BaseModel validation with schema\n        try:\n            processed_schema = self._preprocess_schema(self.output_schema)\n            output_model = build_model_from_schema(processed_schema)\n\n            # Validate against the schema\n            if isinstance(json_data, list):\n                # Multiple objects\n                validated_objects = []\n                for item in json_data:\n                    try:\n                        validated_obj = output_model.model_validate(item)\n                        validated_objects.append(validated_obj.model_dump())\n                    except ValidationError as e:\n                        await logger.aerror(f\"Validation error for item: {e}\")\n                        # Include invalid items with error info\n                        validated_objects.append({\"data\": item, \"validation_error\": str(e)})\n                return validated_objects\n\n            # Single object\n            try:\n                validated_obj = output_model.model_validate(json_data)\n                return [validated_obj.model_dump()]  # Return as list for consistency\n            except ValidationError as e:\n                await logger.aerror(f\"Validation error: {e}\")\n                return [{\"data\": json_data, \"validation_error\": str(e)}]\n\n        except (TypeError, ValueError) as e:\n            await logger.aerror(f\"Error building structured output: {e}\")\n            # Fallback to parsed JSON without validation\n            return json_data\n\n    async def json_response(self) -> Data:\n        \"\"\"Convert agent response to structured JSON Data output with schema validation.\"\"\"\n        # Always use structured chat agent for JSON response mode for better JSON formatting\n        try:\n            system_components = []\n\n            # 1. Agent Instructions (system_prompt)\n            agent_instructions = getattr(self, \"system_prompt\", \"\") or \"\"\n            if agent_instructions:\n                system_components.append(f\"{agent_instructions}\")\n\n            # 2. Format Instructions\n            format_instructions = getattr(self, \"format_instructions\", \"\") or \"\"\n            if format_instructions:\n                system_components.append(f\"Format instructions: {format_instructions}\")\n\n            # 3. Schema Information from BaseModel\n            if hasattr(self, \"output_schema\") and self.output_schema and len(self.output_schema) > 0:\n                try:\n                    processed_schema = self._preprocess_schema(self.output_schema)\n                    output_model = build_model_from_schema(processed_schema)\n                    schema_dict = output_model.model_json_schema()\n                    schema_info = (\n                        \"You are given some text that may include format instructions, \"\n                        \"explanations, or other content alongside a JSON schema.\\n\\n\"\n                        \"Your task:\\n\"\n                        \"- Extract only the JSON schema.\\n\"\n                        \"- Return it as valid JSON.\\n\"\n                        \"- Do not include format instructions, explanations, or extra text.\\n\\n\"\n                        \"Input:\\n\"\n                        f\"{json.dumps(schema_dict, indent=2)}\\n\\n\"\n                        \"Output (only JSON schema):\"\n                    )\n                    system_components.append(schema_info)\n                except (ValidationError, ValueError, TypeError, KeyError) as e:\n                    await logger.aerror(f\"Could not build schema for prompt: {e}\", exc_info=True)\n\n            # Combine all components\n            combined_instructions = \"\\n\\n\".join(system_components) if system_components else \"\"\n            llm_model, self.chat_history, self.tools = await self.get_agent_requirements()\n            self.set(\n                llm=llm_model,\n                tools=self.tools or [],\n                chat_history=self.chat_history,\n                input_value=self.input_value,\n                system_prompt=combined_instructions,\n            )\n\n            # Create and run structured chat agent\n            try:\n                structured_agent = self.create_agent_runnable()\n            except (NotImplementedError, ValueError, TypeError) as e:\n                await logger.aerror(f\"Error with structured chat agent: {e}\")\n                raise\n            try:\n                result = await self.run_agent(structured_agent)\n            except (ExceptionWithMessageError, ValueError, TypeError, RuntimeError) as e:\n                await logger.aerror(f\"Error with structured agent result: {e}\")\n                raise\n            # Extract content from structured agent result\n            if hasattr(result, \"content\"):\n                content = result.content\n            elif hasattr(result, \"text\"):\n                content = result.text\n            else:\n                content = str(result)\n\n        except (ExceptionWithMessageError, ValueError, TypeError, NotImplementedError, AttributeError) as e:\n            await logger.aerror(f\"Error with structured chat agent: {e}\")\n            # Fallback to regular agent\n            content_str = \"No content returned from agent\"\n            return Data(data={\"content\": content_str, \"error\": str(e)})\n\n        # Process with structured output validation\n        try:\n            structured_output = await self.build_structured_output_base(content)\n\n            # Handle different output formats\n            if isinstance(structured_output, list) and structured_output:\n                if len(structured_output) == 1:\n                    return Data(data=structured_output[0])\n                return Data(data={\"results\": structured_output})\n            if isinstance(structured_output, dict):\n                return Data(data=structured_output)\n            return Data(data={\"content\": content})\n\n        except (ValueError, TypeError) as e:\n            await logger.aerror(f\"Error in structured output processing: {e}\")\n            return Data(data={\"content\": content, \"error\": str(e)})\n\n    async def get_memory_data(self):\n        # TODO: This is a temporary fix to avoid message duplication. We should develop a function for this.\n        messages = (\n            await MemoryComponent(**self.get_base_args())\n            .set(session_id=self.graph.session_id, order=\"Ascending\", n_messages=self.n_messages)\n            .retrieve_messages()\n        )\n        return [\n            message for message in messages if getattr(message, \"id\", None) != getattr(self.input_value, \"id\", None)\n        ]\n\n    async def get_llm(self):\n        if not isinstance(self.agent_llm, str):\n            return self.agent_llm, None\n\n        try:\n            provider_info = MODEL_PROVIDERS_DICT.get(self.agent_llm)\n            if not provider_info:\n                msg = f\"Invalid model provider: {self.agent_llm}\"\n                raise ValueError(msg)\n\n            component_class = provider_info.get(\"component_class\")\n            display_name = component_class.display_name\n            inputs = provider_info.get(\"inputs\")\n            prefix = provider_info.get(\"prefix\", \"\")\n\n            return self._build_llm_model(component_class, inputs, prefix), display_name\n\n        except (AttributeError, ValueError, TypeError, RuntimeError) as e:\n            await logger.aerror(f\"Error building {self.agent_llm} language model: {e!s}\")\n            msg = f\"Failed to initialize language model: {e!s}\"\n            raise ValueError(msg) from e\n\n    def _build_llm_model(self, component, inputs, prefix=\"\"):\n        model_kwargs = {}\n        for input_ in inputs:\n            if hasattr(self, f\"{prefix}{input_.name}\"):\n                model_kwargs[input_.name] = getattr(self, f\"{prefix}{input_.name}\")\n        return component.set(**model_kwargs).build_model()\n\n    def set_component_params(self, component):\n        provider_info = MODEL_PROVIDERS_DICT.get(self.agent_llm)\n        if provider_info:\n            inputs = provider_info.get(\"inputs\")\n            prefix = provider_info.get(\"prefix\")\n            # Filter out json_mode and only use attributes that exist on this component\n            model_kwargs = {}\n            for input_ in inputs:\n                if hasattr(self, f\"{prefix}{input_.name}\"):\n                    model_kwargs[input_.name] = getattr(self, f\"{prefix}{input_.name}\")\n\n            return component.set(**model_kwargs)\n        return component\n\n    def delete_fields(self, build_config: dotdict, fields: dict | list[str]) -> None:\n        \"\"\"Delete specified fields from build_config.\"\"\"\n        for field in fields:\n            build_config.pop(field, None)\n\n    def update_input_types(self, build_config: dotdict) -> dotdict:\n        \"\"\"Update input types for all fields in build_config.\"\"\"\n        for key, value in build_config.items():\n            if isinstance(value, dict):\n                if value.get(\"input_types\") is None:\n                    build_config[key][\"input_types\"] = []\n            elif hasattr(value, \"input_types\") and value.input_types is None:\n                value.input_types = []\n        return build_config\n\n    async def update_build_config(\n        self, build_config: dotdict, field_value: str, field_name: str | None = None\n    ) -> dotdict:\n        # Iterate over all providers in the MODEL_PROVIDERS_DICT\n        # Existing logic for updating build_config\n        if field_name in (\"agent_llm\",):\n            build_config[\"agent_llm\"][\"value\"] = field_value\n            provider_info = MODEL_PROVIDERS_DICT.get(field_value)\n            if provider_info:\n                component_class = provider_info.get(\"component_class\")\n                if component_class and hasattr(component_class, \"update_build_config\"):\n                    # Call the component class's update_build_config method\n                    build_config = await update_component_build_config(\n                        component_class, build_config, field_value, \"model_name\"\n                    )\n\n            provider_configs: dict[str, tuple[dict, list[dict]]] = {\n                provider: (\n                    MODEL_PROVIDERS_DICT[provider][\"fields\"],\n                    [\n                        MODEL_PROVIDERS_DICT[other_provider][\"fields\"]\n                        for other_provider in MODEL_PROVIDERS_DICT\n                        if other_provider != provider\n                    ],\n                )\n                for provider in MODEL_PROVIDERS_DICT\n            }\n            if field_value in provider_configs:\n                fields_to_add, fields_to_delete = provider_configs[field_value]\n\n                # Delete fields from other providers\n                for fields in fields_to_delete:\n                    self.delete_fields(build_config, fields)\n\n                # Add provider-specific fields\n                if field_value == \"OpenAI\" and not any(field in build_config for field in fields_to_add):\n                    build_config.update(fields_to_add)\n                else:\n                    build_config.update(fields_to_add)\n                # Reset input types for agent_llm\n                build_config[\"agent_llm\"][\"input_types\"] = []\n                build_config[\"agent_llm\"][\"display_name\"] = \"Model Provider\"\n            elif field_value == \"Custom\":\n                # Delete all provider fields\n                self.delete_fields(build_config, ALL_PROVIDER_FIELDS)\n                # Update with custom component\n                custom_component = DropdownInput(\n                    name=\"agent_llm\",\n                    display_name=\"Language Model\",\n                    options=[*sorted(MODEL_PROVIDERS), \"Custom\"],\n                    value=\"Custom\",\n                    real_time_refresh=True,\n                    input_types=[\"LanguageModel\"],\n                    options_metadata=[MODELS_METADATA[key] for key in sorted(MODELS_METADATA.keys())]\n                    + [{\"icon\": \"brain\"}],\n                )\n                build_config.update({\"agent_llm\": custom_component.to_dict()})\n            # Update input types for all fields\n            build_config = self.update_input_types(build_config)\n\n            # Validate required keys\n            default_keys = [\n                \"code\",\n                \"_type\",\n                \"agent_llm\",\n                \"tools\",\n                \"input_value\",\n                \"add_current_date_tool\",\n                \"system_prompt\",\n                \"agent_description\",\n                \"max_iterations\",\n                \"handle_parsing_errors\",\n                \"verbose\",\n            ]\n            missing_keys = [key for key in default_keys if key not in build_config]\n            if missing_keys:\n                msg = f\"Missing required keys in build_config: {missing_keys}\"\n                raise ValueError(msg)\n        if (\n            isinstance(self.agent_llm, str)\n            and self.agent_llm in MODEL_PROVIDERS_DICT\n            and field_name in MODEL_DYNAMIC_UPDATE_FIELDS\n        ):\n            provider_info = MODEL_PROVIDERS_DICT.get(self.agent_llm)\n            if provider_info:\n                component_class = provider_info.get(\"component_class\")\n                component_class = self.set_component_params(component_class)\n                prefix = provider_info.get(\"prefix\")\n                if component_class and hasattr(component_class, \"update_build_config\"):\n                    # Call each component class's update_build_config method\n                    # remove the prefix from the field_name\n                    if isinstance(field_name, str) and isinstance(prefix, str):\n                        field_name = field_name.replace(prefix, \"\")\n                    build_config = await update_component_build_config(\n                        component_class, build_config, field_value, \"model_name\"\n                    )\n        return dotdict({k: v.to_dict() if hasattr(v, \"to_dict\") else v for k, v in build_config.items()})\n\n    async def _get_tools(self) -> list[Tool]:\n        component_toolkit = get_component_toolkit()\n        tools_names = self._build_tools_names()\n        agent_description = self.get_tool_description()\n        # TODO: Agent Description Depreciated Feature to be removed\n        description = f\"{agent_description}{tools_names}\"\n        tools = component_toolkit(component=self).get_tools(\n            tool_name=\"Call_Agent\", tool_description=description, callbacks=self.get_langchain_callbacks()\n        )\n        if hasattr(self, \"tools_metadata\"):\n            tools = component_toolkit(component=self, metadata=self.tools_metadata).update_tools_metadata(tools=tools)\n        return tools\n"
-=======
                 "value": "import json\nimport re\n\nfrom langchain_core.tools import StructuredTool, Tool\nfrom pydantic import ValidationError\n\nfrom lfx.base.agents.agent import LCToolsAgentComponent\nfrom lfx.base.agents.events import ExceptionWithMessageError\nfrom lfx.base.models.model_input_constants import (\n    ALL_PROVIDER_FIELDS,\n    MODEL_DYNAMIC_UPDATE_FIELDS,\n    MODEL_PROVIDERS,\n    MODEL_PROVIDERS_DICT,\n    MODELS_METADATA,\n)\nfrom lfx.base.models.model_utils import get_model_name\nfrom lfx.components.helpers.current_date import CurrentDateComponent\nfrom lfx.components.helpers.memory import MemoryComponent\nfrom lfx.components.langchain_utilities.tool_calling import ToolCallingAgentComponent\nfrom lfx.custom.custom_component.component import get_component_toolkit\nfrom lfx.custom.utils import update_component_build_config\nfrom lfx.helpers.base_model import build_model_from_schema\nfrom lfx.inputs.inputs import TableInput\nfrom lfx.io import BoolInput, DropdownInput, IntInput, MultilineInput, Output\nfrom lfx.log.logger import logger\nfrom lfx.schema.data import Data\nfrom lfx.schema.dotdict import dotdict\nfrom lfx.schema.message import Message\nfrom lfx.schema.table import EditMode\n\n\ndef set_advanced_true(component_input):\n    component_input.advanced = True\n    return component_input\n\n\nMODEL_PROVIDERS_LIST = [\"Anthropic\", \"Google Generative AI\", \"Groq\", \"OpenAI\"]\n\n\nclass AgentComponent(ToolCallingAgentComponent):\n    display_name: str = \"Agent\"\n    description: str = \"Define the agent's instructions, then enter a task to complete using tools.\"\n    documentation: str = \"https://docs.langflow.org/agents\"\n    icon = \"bot\"\n    beta = False\n    name = \"Agent\"\n\n    memory_inputs = [set_advanced_true(component_input) for component_input in MemoryComponent().inputs]\n\n    # Filter out json_mode from OpenAI inputs since we handle structured output differently\n    if \"OpenAI\" in MODEL_PROVIDERS_DICT:\n        openai_inputs_filtered = [\n            input_field\n            for input_field in MODEL_PROVIDERS_DICT[\"OpenAI\"][\"inputs\"]\n            if not (hasattr(input_field, \"name\") and input_field.name == \"json_mode\")\n        ]\n    else:\n        openai_inputs_filtered = []\n\n    inputs = [\n        DropdownInput(\n            name=\"agent_llm\",\n            display_name=\"Model Provider\",\n            info=\"The provider of the language model that the agent will use to generate responses.\",\n            options=[*MODEL_PROVIDERS_LIST, \"Custom\"],\n            value=\"OpenAI\",\n            real_time_refresh=True,\n            input_types=[],\n            options_metadata=[MODELS_METADATA[key] for key in MODEL_PROVIDERS_LIST if key in MODELS_METADATA]\n            + [{\"icon\": \"brain\"}],\n        ),\n        *openai_inputs_filtered,\n        MultilineInput(\n            name=\"system_prompt\",\n            display_name=\"Agent Instructions\",\n            info=\"System Prompt: Initial instructions and context provided to guide the agent's behavior.\",\n            value=\"You are a helpful assistant that can use tools to answer questions and perform tasks.\",\n            advanced=False,\n        ),\n        IntInput(\n            name=\"n_messages\",\n            display_name=\"Number of Chat History Messages\",\n            value=100,\n            info=\"Number of chat history messages to retrieve.\",\n            advanced=True,\n            show=True,\n        ),\n        MultilineInput(\n            name=\"format_instructions\",\n            display_name=\"Output Format Instructions\",\n            info=\"Generic Template for structured output formatting. Valid only with Structured response.\",\n            value=(\n                \"You are an AI that extracts structured JSON objects from unstructured text. \"\n                \"Use a predefined schema with expected types (str, int, float, bool, dict). \"\n                \"Extract ALL relevant instances that match the schema - if multiple patterns exist, capture them all. \"\n                \"Fill missing or ambiguous values with defaults: null for missing values. \"\n                \"Remove exact duplicates but keep variations that have different field values. \"\n                \"Always return valid JSON in the expected format, never throw errors. \"\n                \"If multiple objects can be extracted, return them all in the structured format.\"\n            ),\n            advanced=True,\n        ),\n        TableInput(\n            name=\"output_schema\",\n            display_name=\"Output Schema\",\n            info=(\n                \"Schema Validation: Define the structure and data types for structured output. \"\n                \"No validation if no output schema.\"\n            ),\n            advanced=True,\n            required=False,\n            value=[],\n            table_schema=[\n                {\n                    \"name\": \"name\",\n                    \"display_name\": \"Name\",\n                    \"type\": \"str\",\n                    \"description\": \"Specify the name of the output field.\",\n                    \"default\": \"field\",\n                    \"edit_mode\": EditMode.INLINE,\n                },\n                {\n                    \"name\": \"description\",\n                    \"display_name\": \"Description\",\n                    \"type\": \"str\",\n                    \"description\": \"Describe the purpose of the output field.\",\n                    \"default\": \"description of field\",\n                    \"edit_mode\": EditMode.POPOVER,\n                },\n                {\n                    \"name\": \"type\",\n                    \"display_name\": \"Type\",\n                    \"type\": \"str\",\n                    \"edit_mode\": EditMode.INLINE,\n                    \"description\": (\"Indicate the data type of the output field (e.g., str, int, float, bool, dict).\"),\n                    \"options\": [\"str\", \"int\", \"float\", \"bool\", \"dict\"],\n                    \"default\": \"str\",\n                },\n                {\n                    \"name\": \"multiple\",\n                    \"display_name\": \"As List\",\n                    \"type\": \"boolean\",\n                    \"description\": \"Set to True if this output field should be a list of the specified type.\",\n                    \"default\": \"False\",\n                    \"edit_mode\": EditMode.INLINE,\n                },\n            ],\n        ),\n        *LCToolsAgentComponent.get_base_inputs(),\n        # removed memory inputs from agent component\n        # *memory_inputs,\n        BoolInput(\n            name=\"add_current_date_tool\",\n            display_name=\"Current Date\",\n            advanced=True,\n            info=\"If true, will add a tool to the agent that returns the current date.\",\n            value=True,\n        ),\n    ]\n    outputs = [\n        Output(name=\"response\", display_name=\"Response\", method=\"message_response\"),\n        Output(name=\"structured_response\", display_name=\"Structured Response\", method=\"json_response\", tool_mode=False),\n    ]\n\n    async def get_agent_requirements(self):\n        \"\"\"Get the agent requirements for the agent.\"\"\"\n        llm_model, display_name = await self.get_llm()\n        if llm_model is None:\n            msg = \"No language model selected. Please choose a model to proceed.\"\n            raise ValueError(msg)\n        self.model_name = get_model_name(llm_model, display_name=display_name)\n\n        # Get memory data\n        self.chat_history = await self.get_memory_data()\n        if isinstance(self.chat_history, Message):\n            self.chat_history = [self.chat_history]\n\n        # Add current date tool if enabled\n        if self.add_current_date_tool:\n            if not isinstance(self.tools, list):  # type: ignore[has-type]\n                self.tools = []\n            current_date_tool = (await CurrentDateComponent(**self.get_base_args()).to_toolkit()).pop(0)\n            if not isinstance(current_date_tool, StructuredTool):\n                msg = \"CurrentDateComponent must be converted to a StructuredTool\"\n                raise TypeError(msg)\n            self.tools.append(current_date_tool)\n        return llm_model, self.chat_history, self.tools\n\n    async def message_response(self) -> Message:\n        try:\n            llm_model, self.chat_history, self.tools = await self.get_agent_requirements()\n            # Set up and run agent\n            self.set(\n                llm=llm_model,\n                tools=self.tools or [],\n                chat_history=self.chat_history,\n                input_value=self.input_value,\n                system_prompt=self.system_prompt,\n            )\n            agent = self.create_agent_runnable()\n            result = await self.run_agent(agent)\n\n            # Store result for potential JSON output\n            self._agent_result = result\n\n        except (ValueError, TypeError, KeyError) as e:\n            await logger.aerror(f\"{type(e).__name__}: {e!s}\")\n            raise\n        except ExceptionWithMessageError as e:\n            await logger.aerror(f\"ExceptionWithMessageError occurred: {e}\")\n            raise\n        # Avoid catching blind Exception; let truly unexpected exceptions propagate\n        except Exception as e:\n            await logger.aerror(f\"Unexpected error: {e!s}\")\n            raise\n        else:\n            return result\n\n    def _preprocess_schema(self, schema):\n        \"\"\"Preprocess schema to ensure correct data types for build_model_from_schema.\"\"\"\n        processed_schema = []\n        for field in schema:\n            processed_field = {\n                \"name\": str(field.get(\"name\", \"field\")),\n                \"type\": str(field.get(\"type\", \"str\")),\n                \"description\": str(field.get(\"description\", \"\")),\n                \"multiple\": field.get(\"multiple\", False),\n            }\n            # Ensure multiple is handled correctly\n            if isinstance(processed_field[\"multiple\"], str):\n                processed_field[\"multiple\"] = processed_field[\"multiple\"].lower() in [\"true\", \"1\", \"t\", \"y\", \"yes\"]\n            processed_schema.append(processed_field)\n        return processed_schema\n\n    async def build_structured_output_base(self, content: str):\n        \"\"\"Build structured output with optional BaseModel validation.\"\"\"\n        json_pattern = r\"\\{.*\\}\"\n        schema_error_msg = \"Try setting an output schema\"\n\n        # Try to parse content as JSON first\n        json_data = None\n        try:\n            json_data = json.loads(content)\n        except json.JSONDecodeError:\n            json_match = re.search(json_pattern, content, re.DOTALL)\n            if json_match:\n                try:\n                    json_data = json.loads(json_match.group())\n                except json.JSONDecodeError:\n                    return {\"content\": content, \"error\": schema_error_msg}\n            else:\n                return {\"content\": content, \"error\": schema_error_msg}\n\n        # If no output schema provided, return parsed JSON without validation\n        if not hasattr(self, \"output_schema\") or not self.output_schema or len(self.output_schema) == 0:\n            return json_data\n\n        # Use BaseModel validation with schema\n        try:\n            processed_schema = self._preprocess_schema(self.output_schema)\n            output_model = build_model_from_schema(processed_schema)\n\n            # Validate against the schema\n            if isinstance(json_data, list):\n                # Multiple objects\n                validated_objects = []\n                for item in json_data:\n                    try:\n                        validated_obj = output_model.model_validate(item)\n                        validated_objects.append(validated_obj.model_dump())\n                    except ValidationError as e:\n                        await logger.aerror(f\"Validation error for item: {e}\")\n                        # Include invalid items with error info\n                        validated_objects.append({\"data\": item, \"validation_error\": str(e)})\n                return validated_objects\n\n            # Single object\n            try:\n                validated_obj = output_model.model_validate(json_data)\n                return [validated_obj.model_dump()]  # Return as list for consistency\n            except ValidationError as e:\n                await logger.aerror(f\"Validation error: {e}\")\n                return [{\"data\": json_data, \"validation_error\": str(e)}]\n\n        except (TypeError, ValueError) as e:\n            await logger.aerror(f\"Error building structured output: {e}\")\n            # Fallback to parsed JSON without validation\n            return json_data\n\n    async def json_response(self) -> Data:\n        \"\"\"Convert agent response to structured JSON Data output with schema validation.\"\"\"\n        # Always use structured chat agent for JSON response mode for better JSON formatting\n        try:\n            system_components = []\n\n            # 1. Agent Instructions (system_prompt)\n            agent_instructions = getattr(self, \"system_prompt\", \"\") or \"\"\n            if agent_instructions:\n                system_components.append(f\"{agent_instructions}\")\n\n            # 2. Format Instructions\n            format_instructions = getattr(self, \"format_instructions\", \"\") or \"\"\n            if format_instructions:\n                system_components.append(f\"Format instructions: {format_instructions}\")\n\n            # 3. Schema Information from BaseModel\n            if hasattr(self, \"output_schema\") and self.output_schema and len(self.output_schema) > 0:\n                try:\n                    processed_schema = self._preprocess_schema(self.output_schema)\n                    output_model = build_model_from_schema(processed_schema)\n                    schema_dict = output_model.model_json_schema()\n                    schema_info = (\n                        \"You are given some text that may include format instructions, \"\n                        \"explanations, or other content alongside a JSON schema.\\n\\n\"\n                        \"Your task:\\n\"\n                        \"- Extract only the JSON schema.\\n\"\n                        \"- Return it as valid JSON.\\n\"\n                        \"- Do not include format instructions, explanations, or extra text.\\n\\n\"\n                        \"Input:\\n\"\n                        f\"{json.dumps(schema_dict, indent=2)}\\n\\n\"\n                        \"Output (only JSON schema):\"\n                    )\n                    system_components.append(schema_info)\n                except (ValidationError, ValueError, TypeError, KeyError) as e:\n                    await logger.aerror(f\"Could not build schema for prompt: {e}\", exc_info=True)\n\n            # Combine all components\n            combined_instructions = \"\\n\\n\".join(system_components) if system_components else \"\"\n            llm_model, self.chat_history, self.tools = await self.get_agent_requirements()\n            self.set(\n                llm=llm_model,\n                tools=self.tools or [],\n                chat_history=self.chat_history,\n                input_value=self.input_value,\n                system_prompt=combined_instructions,\n            )\n\n            # Create and run structured chat agent\n            try:\n                structured_agent = self.create_agent_runnable()\n            except (NotImplementedError, ValueError, TypeError) as e:\n                await logger.aerror(f\"Error with structured chat agent: {e}\")\n                raise\n            try:\n                result = await self.run_agent(structured_agent)\n            except (ExceptionWithMessageError, ValueError, TypeError, RuntimeError) as e:\n                await logger.aerror(f\"Error with structured agent result: {e}\")\n                raise\n            # Extract content from structured agent result\n            if hasattr(result, \"content\"):\n                content = result.content\n            elif hasattr(result, \"text\"):\n                content = result.text\n            else:\n                content = str(result)\n\n        except (ExceptionWithMessageError, ValueError, TypeError, NotImplementedError, AttributeError) as e:\n            await logger.aerror(f\"Error with structured chat agent: {e}\")\n            # Fallback to regular agent\n            content_str = \"No content returned from agent\"\n            return Data(data={\"content\": content_str, \"error\": str(e)})\n\n        # Process with structured output validation\n        try:\n            structured_output = await self.build_structured_output_base(content)\n\n            # Handle different output formats\n            if isinstance(structured_output, list) and structured_output:\n                if len(structured_output) == 1:\n                    return Data(data=structured_output[0])\n                return Data(data={\"results\": structured_output})\n            if isinstance(structured_output, dict):\n                return Data(data=structured_output)\n            return Data(data={\"content\": content})\n\n        except (ValueError, TypeError) as e:\n            await logger.aerror(f\"Error in structured output processing: {e}\")\n            return Data(data={\"content\": content, \"error\": str(e)})\n\n    async def get_memory_data(self):\n        # TODO: This is a temporary fix to avoid message duplication. We should develop a function for this.\n        messages = (\n            await MemoryComponent(**self.get_base_args())\n            .set(session_id=self.graph.session_id, order=\"Ascending\", n_messages=self.n_messages)\n            .retrieve_messages()\n        )\n        return [\n            message for message in messages if getattr(message, \"id\", None) != getattr(self.input_value, \"id\", None)\n        ]\n\n    async def get_llm(self):\n        if not isinstance(self.agent_llm, str):\n            return self.agent_llm, None\n\n        try:\n            provider_info = MODEL_PROVIDERS_DICT.get(self.agent_llm)\n            if not provider_info:\n                msg = f\"Invalid model provider: {self.agent_llm}\"\n                raise ValueError(msg)\n\n            component_class = provider_info.get(\"component_class\")\n            display_name = component_class.display_name\n            inputs = provider_info.get(\"inputs\")\n            prefix = provider_info.get(\"prefix\", \"\")\n\n            return self._build_llm_model(component_class, inputs, prefix), display_name\n\n        except (AttributeError, ValueError, TypeError, RuntimeError) as e:\n            await logger.aerror(f\"Error building {self.agent_llm} language model: {e!s}\")\n            msg = f\"Failed to initialize language model: {e!s}\"\n            raise ValueError(msg) from e\n\n    def _build_llm_model(self, component, inputs, prefix=\"\"):\n        model_kwargs = {}\n        for input_ in inputs:\n            if hasattr(self, f\"{prefix}{input_.name}\"):\n                model_kwargs[input_.name] = getattr(self, f\"{prefix}{input_.name}\")\n        return component.set(**model_kwargs).build_model()\n\n    def set_component_params(self, component):\n        provider_info = MODEL_PROVIDERS_DICT.get(self.agent_llm)\n        if provider_info:\n            inputs = provider_info.get(\"inputs\")\n            prefix = provider_info.get(\"prefix\")\n            # Filter out json_mode and only use attributes that exist on this component\n            model_kwargs = {}\n            for input_ in inputs:\n                if hasattr(self, f\"{prefix}{input_.name}\"):\n                    model_kwargs[input_.name] = getattr(self, f\"{prefix}{input_.name}\")\n\n            return component.set(**model_kwargs)\n        return component\n\n    def delete_fields(self, build_config: dotdict, fields: dict | list[str]) -> None:\n        \"\"\"Delete specified fields from build_config.\"\"\"\n        for field in fields:\n            build_config.pop(field, None)\n\n    def update_input_types(self, build_config: dotdict) -> dotdict:\n        \"\"\"Update input types for all fields in build_config.\"\"\"\n        for key, value in build_config.items():\n            if isinstance(value, dict):\n                if value.get(\"input_types\") is None:\n                    build_config[key][\"input_types\"] = []\n            elif hasattr(value, \"input_types\") and value.input_types is None:\n                value.input_types = []\n        return build_config\n\n    async def update_build_config(\n        self, build_config: dotdict, field_value: str, field_name: str | None = None\n    ) -> dotdict:\n        # Iterate over all providers in the MODEL_PROVIDERS_DICT\n        # Existing logic for updating build_config\n        if field_name in (\"agent_llm\",):\n            build_config[\"agent_llm\"][\"value\"] = field_value\n            provider_info = MODEL_PROVIDERS_DICT.get(field_value)\n            if provider_info:\n                component_class = provider_info.get(\"component_class\")\n                if component_class and hasattr(component_class, \"update_build_config\"):\n                    # Call the component class's update_build_config method\n                    build_config = await update_component_build_config(\n                        component_class, build_config, field_value, \"model_name\"\n                    )\n\n            provider_configs: dict[str, tuple[dict, list[dict]]] = {\n                provider: (\n                    MODEL_PROVIDERS_DICT[provider][\"fields\"],\n                    [\n                        MODEL_PROVIDERS_DICT[other_provider][\"fields\"]\n                        for other_provider in MODEL_PROVIDERS_DICT\n                        if other_provider != provider\n                    ],\n                )\n                for provider in MODEL_PROVIDERS_DICT\n            }\n            if field_value in provider_configs:\n                fields_to_add, fields_to_delete = provider_configs[field_value]\n\n                # Delete fields from other providers\n                for fields in fields_to_delete:\n                    self.delete_fields(build_config, fields)\n\n                # Add provider-specific fields\n                if field_value == \"OpenAI\" and not any(field in build_config for field in fields_to_add):\n                    build_config.update(fields_to_add)\n                else:\n                    build_config.update(fields_to_add)\n                # Reset input types for agent_llm\n                build_config[\"agent_llm\"][\"input_types\"] = []\n                build_config[\"agent_llm\"][\"display_name\"] = \"Model Provider\"\n            elif field_value == \"Custom\":\n                # Delete all provider fields\n                self.delete_fields(build_config, ALL_PROVIDER_FIELDS)\n                # Update with custom component\n                custom_component = DropdownInput(\n                    name=\"agent_llm\",\n                    display_name=\"Language Model\",\n                    options=[*sorted(MODEL_PROVIDERS), \"Custom\"],\n                    value=\"Custom\",\n                    real_time_refresh=True,\n                    input_types=[\"LanguageModel\"],\n                    options_metadata=[MODELS_METADATA[key] for key in sorted(MODELS_METADATA.keys())]\n                    + [{\"icon\": \"brain\"}],\n                )\n                build_config.update({\"agent_llm\": custom_component.to_dict()})\n            # Update input types for all fields\n            build_config = self.update_input_types(build_config)\n\n            # Validate required keys\n            default_keys = [\n                \"code\",\n                \"_type\",\n                \"agent_llm\",\n                \"tools\",\n                \"input_value\",\n                \"add_current_date_tool\",\n                \"system_prompt\",\n                \"agent_description\",\n                \"max_iterations\",\n                \"handle_parsing_errors\",\n                \"verbose\",\n            ]\n            missing_keys = [key for key in default_keys if key not in build_config]\n            if missing_keys:\n                msg = f\"Missing required keys in build_config: {missing_keys}\"\n                raise ValueError(msg)\n        if (\n            isinstance(self.agent_llm, str)\n            and self.agent_llm in MODEL_PROVIDERS_DICT\n            and field_name in MODEL_DYNAMIC_UPDATE_FIELDS\n        ):\n            provider_info = MODEL_PROVIDERS_DICT.get(self.agent_llm)\n            if provider_info:\n                component_class = provider_info.get(\"component_class\")\n                component_class = self.set_component_params(component_class)\n                prefix = provider_info.get(\"prefix\")\n                if component_class and hasattr(component_class, \"update_build_config\"):\n                    # Call each component class's update_build_config method\n                    # remove the prefix from the field_name\n                    if isinstance(field_name, str) and isinstance(prefix, str):\n                        field_name = field_name.replace(prefix, \"\")\n                    build_config = await update_component_build_config(\n                        component_class, build_config, field_value, \"model_name\"\n                    )\n        return dotdict({k: v.to_dict() if hasattr(v, \"to_dict\") else v for k, v in build_config.items()})\n\n    def _get_tools(self) -> list[Tool]:\n        component_toolkit = get_component_toolkit()\n        tools_names = self._build_tools_names()\n        agent_description = self.get_tool_description()\n        # TODO: Agent Description Depreciated Feature to be removed\n        description = f\"{agent_description}{tools_names}\"\n        tools = component_toolkit(component=self).get_tools(\n            tool_name=\"Call_Agent\", tool_description=description, callbacks=self.get_langchain_callbacks()\n        )\n        if hasattr(self, \"tools_metadata\"):\n            tools = component_toolkit(component=self, metadata=self.tools_metadata).update_tools_metadata(tools=tools)\n        return tools\n"
->>>>>>> edba4c7a
               },
               "format_instructions": {
                 "_input_type": "MultilineInput",
@@ -1216,9 +1132,7 @@
                 "display_name": "Output Format Instructions",
                 "dynamic": false,
                 "info": "Generic Template for structured output formatting. Valid only with Structured response.",
-                "input_types": [
-                  "Message"
-                ],
+                "input_types": ["Message"],
                 "list": false,
                 "list_add_label": "Add More",
                 "load_from_db": false,
@@ -1258,9 +1172,7 @@
                 "display_name": "Input",
                 "dynamic": false,
                 "info": "The input provided by the user for the agent to process.",
-                "input_types": [
-                  "Message"
-                ],
+                "input_types": ["Message"],
                 "list": false,
                 "list_add_label": "Add More",
                 "load_from_db": false,
@@ -1469,13 +1381,7 @@
                     "display_name": "Type",
                     "edit_mode": "inline",
                     "name": "type",
-                    "options": [
-                      "str",
-                      "int",
-                      "float",
-                      "bool",
-                      "dict"
-                    ],
+                    "options": ["str", "int", "float", "bool", "dict"],
                     "type": "str"
                   },
                   {
@@ -1520,9 +1426,7 @@
                 "display_name": "Agent Instructions",
                 "dynamic": false,
                 "info": "System Prompt: Initial instructions and context provided to guide the agent's behavior.",
-                "input_types": [
-                  "Message"
-                ],
+                "input_types": ["Message"],
                 "list": false,
                 "list_add_label": "Add More",
                 "load_from_db": false,
@@ -1590,9 +1494,7 @@
                 "display_name": "Tools",
                 "dynamic": false,
                 "info": "These are the tools that the agent can use to help with tasks.",
-                "input_types": [
-                  "Tool"
-                ],
+                "input_types": ["Tool"],
                 "list": true,
                 "list_add_label": "Add More",
                 "name": "tools",
@@ -1646,10 +1548,7 @@
         "data": {
           "id": "URLComponent-TpTHB",
           "node": {
-            "base_classes": [
-              "DataFrame",
-              "Message"
-            ],
+            "base_classes": ["DataFrame", "Message"],
             "beta": false,
             "category": "data",
             "conditional_paths": [],
@@ -1715,9 +1614,7 @@
                 "required_inputs": null,
                 "selected": "Tool",
                 "tool_mode": true,
-                "types": [
-                  "Tool"
-                ],
+                "types": ["Tool"],
                 "value": "__UNDEFINED__"
               }
             ],
@@ -1824,10 +1721,7 @@
                 "dynamic": false,
                 "info": "Output Format. Use 'Text' to extract the text from the HTML or 'HTML' for the raw HTML content.",
                 "name": "format",
-                "options": [
-                  "Text",
-                  "HTML"
-                ],
+                "options": ["Text", "HTML"],
                 "options_metadata": [],
                 "placeholder": "",
                 "required": false,
@@ -1845,9 +1739,7 @@
                 "display_name": "Headers",
                 "dynamic": false,
                 "info": "The headers to send with the request",
-                "input_types": [
-                  "DataFrame"
-                ],
+                "input_types": ["DataFrame"],
                 "is_list": true,
                 "list_add_label": "Add More",
                 "name": "headers",
@@ -1998,9 +1890,7 @@
                     "name": "fetch_content",
                     "readonly": false,
                     "status": true,
-                    "tags": [
-                      "fetch_content"
-                    ]
+                    "tags": ["fetch_content"]
                   }
                 ]
               },
@@ -2075,8 +1965,5 @@
   "is_component": false,
   "last_tested_version": "1.4.3",
   "name": "Simple Agent",
-  "tags": [
-    "assistants",
-    "agents"
-  ]
+  "tags": ["assistants", "agents"]
 }