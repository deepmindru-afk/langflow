{
  "data": {
    "edges": [
      {
        "animated": false,
        "className": "",
        "data": {
          "sourceHandle": {
            "dataType": "ChatInput",
            "id": "ChatInput-1w4cJ",
            "name": "message",
            "output_types": [
              "Message"
            ]
          },
          "targetHandle": {
            "fieldName": "question",
            "id": "Prompt-I9T0w",
            "inputTypes": [
              "Message",
              "Text"
            ],
            "type": "str"
          }
        },
        "id": "reactflow__edge-ChatInput-1w4cJ{œdataTypeœ:œChatInputœ,œidœ:œChatInput-1w4cJœ,œnameœ:œmessageœ,œoutput_typesœ:[œMessageœ]}-Prompt-I9T0w{œfieldNameœ:œquestionœ,œidœ:œPrompt-I9T0wœ,œinputTypesœ:[œMessageœ,œTextœ],œtypeœ:œstrœ}",
        "selected": false,
        "source": "ChatInput-1w4cJ",
        "sourceHandle": "{œdataTypeœ: œChatInputœ, œidœ: œChatInput-1w4cJœ, œnameœ: œmessageœ, œoutput_typesœ: [œMessageœ]}",
        "target": "Prompt-I9T0w",
        "targetHandle": "{œfieldNameœ: œquestionœ, œidœ: œPrompt-I9T0wœ, œinputTypesœ: [œMessageœ, œTextœ], œtypeœ: œstrœ}"
      },
      {
        "animated": false,
        "className": "",
        "data": {
          "sourceHandle": {
            "dataType": "File",
            "id": "File-kPRpn",
            "name": "data",
            "output_types": []
          },
          "targetHandle": {
            "fieldName": "data_inputs",
            "id": "SplitText-sDxql",
            "inputTypes": [
              "Data",
              "DataFrame"
            ],
            "type": "other"
          }
        },
        "id": "reactflow__edge-File-CBftc{œdataTypeœ:œFileœ,œidœ:œFile-CBftcœ,œnameœ:œdataœ,œoutput_typesœ:[œDataœ]}-SplitText-gIoap{œfieldNameœ:œdata_inputsœ,œidœ:œSplitText-gIoapœ,œinputTypesœ:[œDataœ,œDataFrameœ],œtypeœ:œotherœ}",
        "selected": false,
        "source": "File-kPRpn",
        "sourceHandle": "{œdataTypeœ: œFileœ, œidœ: œFile-kPRpnœ, œnameœ: œdataœ, œoutput_typesœ: []}",
        "target": "SplitText-sDxql",
        "targetHandle": "{œfieldNameœ: œdata_inputsœ, œidœ: œSplitText-sDxqlœ, œinputTypesœ: [œDataœ, œDataFrameœ], œtypeœ: œotherœ}"
      },
      {
        "animated": false,
        "className": "",
        "data": {
          "sourceHandle": {
            "dataType": "Prompt",
            "id": "Prompt-I9T0w",
            "name": "prompt",
            "output_types": [
              "Message"
            ]
          },
          "targetHandle": {
            "fieldName": "input_value",
<<<<<<< HEAD
            "id": "OpenAIModel-7W8gE",
=======
            "id": "OpenAIModel-GczRI",
>>>>>>> 3a3e205f
            "inputTypes": [
              "Message"
            ],
            "type": "str"
          }
        },
        "id": "reactflow__edge-Prompt-I9T0w{œdataTypeœ:œPromptœ,œidœ:œPrompt-I9T0wœ,œnameœ:œpromptœ,œoutput_typesœ:[œMessageœ]}-OpenAIModel-GczRI{œfieldNameœ:œinput_valueœ,œidœ:œOpenAIModel-GczRIœ,œinputTypesœ:[œMessageœ],œtypeœ:œstrœ}",
        "selected": false,
<<<<<<< HEAD
        "source": "Prompt-zHQI0",
        "sourceHandle": "{œdataTypeœ: œPromptœ, œidœ: œPrompt-zHQI0œ, œnameœ: œpromptœ, œoutput_typesœ: [œMessageœ]}",
        "target": "OpenAIModel-9bWp2",
        "targetHandle": "{œfieldNameœ: œinput_valueœ, œidœ: œOpenAIModel-7W8gEœ, œinputTypesœ: [œMessageœ], œtypeœ: œstrœ}"
=======
        "source": "Prompt-I9T0w",
        "sourceHandle": "{œdataTypeœ: œPromptœ, œidœ: œPrompt-I9T0wœ, œnameœ: œpromptœ, œoutput_typesœ: [œMessageœ]}",
        "target": "OpenAIModel-GczRI",
        "targetHandle": "{œfieldNameœ: œinput_valueœ, œidœ: œOpenAIModel-GczRIœ, œinputTypesœ: [œMessageœ], œtypeœ: œstrœ}"
>>>>>>> 3a3e205f
      },
      {
        "animated": false,
        "className": "",
        "data": {
          "sourceHandle": {
            "dataType": "OpenAIModel",
            "id": "OpenAIModel-GczRI",
            "name": "text_output",
            "output_types": [
              "Message"
            ]
          },
          "targetHandle": {
            "fieldName": "input_value",
<<<<<<< HEAD
            "id": "ChatOutput-mbLiD",
=======
            "id": "ChatOutput-Dlahs",
>>>>>>> 3a3e205f
            "inputTypes": [
              "Data",
              "DataFrame",
              "Message"
            ],
            "type": "str"
          }
        },
        "id": "reactflow__edge-OpenAIModel-GczRI{œdataTypeœ:œOpenAIModelœ,œidœ:œOpenAIModel-GczRIœ,œnameœ:œtext_outputœ,œoutput_typesœ:[œMessageœ]}-ChatOutput-Dlahs{œfieldNameœ:œinput_valueœ,œidœ:œChatOutput-Dlahsœ,œinputTypesœ:[œDataœ,œDataFrameœ,œMessageœ],œtypeœ:œstrœ}",
        "selected": false,
<<<<<<< HEAD
        "source": "OpenAIModel-9bWp2",
        "sourceHandle": "{œdataTypeœ: œOpenAIModelœ, œidœ: œOpenAIModel-9bWp2œ, œnameœ: œtext_outputœ, œoutput_typesœ: [œMessageœ]}",
        "target": "ChatOutput-GAFHg",
        "targetHandle": "{œfieldNameœ: œinput_valueœ, œidœ: œChatOutput-mbLiDœ, œinputTypesœ: [œDataœ, œDataFrameœ, œMessageœ], œtypeœ: œstrœ}"
=======
        "source": "OpenAIModel-GczRI",
        "sourceHandle": "{œdataTypeœ: œOpenAIModelœ, œidœ: œOpenAIModel-GczRIœ, œnameœ: œtext_outputœ, œoutput_typesœ: [œMessageœ]}",
        "target": "ChatOutput-Dlahs",
        "targetHandle": "{œfieldNameœ: œinput_valueœ, œidœ: œChatOutput-Dlahsœ, œinputTypesœ: [œDataœ, œDataFrameœ, œMessageœ], œtypeœ: œstrœ}"
>>>>>>> 3a3e205f
      },
      {
        "animated": false,
        "className": "",
        "data": {
          "sourceHandle": {
            "dataType": "parser",
            "id": "parser-IEn6I",
            "name": "parsed_text",
            "output_types": [
              "Message"
            ]
          },
          "targetHandle": {
            "fieldName": "context",
            "id": "Prompt-I9T0w",
            "inputTypes": [
              "Message",
              "Text"
            ],
            "type": "str"
          }
        },
        "id": "reactflow__edge-parser-IEn6I{œdataTypeœ:œparserœ,œidœ:œparser-IEn6Iœ,œnameœ:œparsed_textœ,œoutput_typesœ:[œMessageœ]}-Prompt-I9T0w{œfieldNameœ:œcontextœ,œidœ:œPrompt-I9T0wœ,œinputTypesœ:[œMessageœ,œTextœ],œtypeœ:œstrœ}",
        "selected": false,
        "source": "parser-IEn6I",
        "sourceHandle": "{œdataTypeœ: œparserœ, œidœ: œparser-IEn6Iœ, œnameœ: œparsed_textœ, œoutput_typesœ: [œMessageœ]}",
        "target": "Prompt-I9T0w",
        "targetHandle": "{œfieldNameœ: œcontextœ, œidœ: œPrompt-I9T0wœ, œinputTypesœ: [œMessageœ, œTextœ], œtypeœ: œstrœ}"
      },
      {
        "animated": false,
        "className": "",
        "data": {
          "sourceHandle": {
            "dataType": "SplitText",
            "id": "SplitText-sDxql",
            "name": "chunks",
            "output_types": []
          },
          "targetHandle": {
            "fieldName": "ingest_data",
            "id": "AstraDB-PTTd1",
            "inputTypes": [
              "Data",
              "DataFrame"
            ],
            "type": "other"
          }
        },
        "id": "reactflow__edge-SplitText-gIoap{œdataTypeœ:œSplitTextœ,œidœ:œSplitText-gIoapœ,œnameœ:œchunksœ,œoutput_typesœ:[œDataœ]}-AstraDB-xD6ep{œfieldNameœ:œingest_dataœ,œidœ:œAstraDB-xD6epœ,œinputTypesœ:[œDataœ,œDataFrameœ],œtypeœ:œotherœ}",
        "selected": false,
        "source": "SplitText-sDxql",
        "sourceHandle": "{œdataTypeœ: œSplitTextœ, œidœ: œSplitText-sDxqlœ, œnameœ: œchunksœ, œoutput_typesœ: []}",
        "target": "AstraDB-PTTd1",
        "targetHandle": "{œfieldNameœ: œingest_dataœ, œidœ: œAstraDB-PTTd1œ, œinputTypesœ: [œDataœ, œDataFrameœ], œtypeœ: œotherœ}"
      },
      {
        "animated": false,
        "className": "",
        "data": {
          "sourceHandle": {
            "dataType": "OpenAIEmbeddings",
            "id": "OpenAIEmbeddings-OlQ6R",
            "name": "embeddings",
            "output_types": [
              "Embeddings"
            ]
          },
          "targetHandle": {
            "fieldName": "embedding_model",
<<<<<<< HEAD
            "id": "AstraDB-xD6ep",
=======
            "id": "AstraDB-8AuVs",
>>>>>>> 3a3e205f
            "inputTypes": [
              "Embeddings"
            ],
            "type": "other"
          }
        },
        "id": "reactflow__edge-OpenAIEmbeddings-OlQ6R{œdataTypeœ:œOpenAIEmbeddingsœ,œidœ:œOpenAIEmbeddings-OlQ6Rœ,œnameœ:œembeddingsœ,œoutput_typesœ:[œEmbeddingsœ]}-AstraDB-8AuVs{œfieldNameœ:œembedding_modelœ,œidœ:œAstraDB-8AuVsœ,œinputTypesœ:[œEmbeddingsœ],œtypeœ:œotherœ}",
        "selected": false,
<<<<<<< HEAD
        "source": "OpenAIEmbeddings-D1jSt",
        "sourceHandle": "{œdataTypeœ: œOpenAIEmbeddingsœ, œidœ: œOpenAIEmbeddings-D1jStœ, œnameœ: œembeddingsœ, œoutput_typesœ: [œEmbeddingsœ]}",
        "target": "AstraDB-eQaxM",
        "targetHandle": "{œfieldNameœ: œembedding_modelœ, œidœ: œAstraDB-xD6epœ, œinputTypesœ: [œEmbeddingsœ], œtypeœ: œotherœ}"
=======
        "source": "OpenAIEmbeddings-OlQ6R",
        "sourceHandle": "{œdataTypeœ: œOpenAIEmbeddingsœ, œidœ: œOpenAIEmbeddings-OlQ6Rœ, œnameœ: œembeddingsœ, œoutput_typesœ: [œEmbeddingsœ]}",
        "target": "AstraDB-8AuVs",
        "targetHandle": "{œfieldNameœ: œembedding_modelœ, œidœ: œAstraDB-8AuVsœ, œinputTypesœ: [œEmbeddingsœ], œtypeœ: œotherœ}"
>>>>>>> 3a3e205f
      },
      {
        "animated": false,
        "className": "",
        "data": {
          "sourceHandle": {
            "dataType": "OpenAIEmbeddings",
            "id": "OpenAIEmbeddings-ulN0y",
            "name": "embeddings",
            "output_types": [
              "Embeddings"
            ]
          },
          "targetHandle": {
            "fieldName": "embedding_model",
<<<<<<< HEAD
            "id": "AstraDB-PTTd1",
=======
            "id": "AstraDB-Wep9C",
>>>>>>> 3a3e205f
            "inputTypes": [
              "Embeddings"
            ],
            "type": "other"
          }
        },
        "id": "reactflow__edge-OpenAIEmbeddings-ulN0y{œdataTypeœ:œOpenAIEmbeddingsœ,œidœ:œOpenAIEmbeddings-ulN0yœ,œnameœ:œembeddingsœ,œoutput_typesœ:[œEmbeddingsœ]}-AstraDB-Wep9C{œfieldNameœ:œembedding_modelœ,œidœ:œAstraDB-Wep9Cœ,œinputTypesœ:[œEmbeddingsœ],œtypeœ:œotherœ}",
        "selected": false,
<<<<<<< HEAD
        "source": "OpenAIEmbeddings-4Uky4",
        "sourceHandle": "{œdataTypeœ: œOpenAIEmbeddingsœ, œidœ: œOpenAIEmbeddings-4Uky4œ, œnameœ: œembeddingsœ, œoutput_typesœ: [œEmbeddingsœ]}",
        "target": "AstraDB-tVkFw",
        "targetHandle": "{œfieldNameœ: œembedding_modelœ, œidœ: œAstraDB-PTTd1œ, œinputTypesœ: [œEmbeddingsœ], œtypeœ: œotherœ}"
=======
        "source": "OpenAIEmbeddings-ulN0y",
        "sourceHandle": "{œdataTypeœ: œOpenAIEmbeddingsœ, œidœ: œOpenAIEmbeddings-ulN0yœ, œnameœ: œembeddingsœ, œoutput_typesœ: [œEmbeddingsœ]}",
        "target": "AstraDB-Wep9C",
        "targetHandle": "{œfieldNameœ: œembedding_modelœ, œidœ: œAstraDB-Wep9Cœ, œinputTypesœ: [œEmbeddingsœ], œtypeœ: œotherœ}"
>>>>>>> 3a3e205f
      },
      {
        "animated": false,
        "className": "",
        "data": {
          "sourceHandle": {
            "dataType": "ChatInput",
            "id": "ChatInput-1w4cJ",
            "name": "message",
            "output_types": [
              "Message"
            ]
          },
          "targetHandle": {
            "fieldName": "search_query",
<<<<<<< HEAD
            "id": "AstraDB-PTTd1",
=======
            "id": "AstraDB-Wep9C",
>>>>>>> 3a3e205f
            "inputTypes": [
              "Message"
            ],
            "type": "query"
          }
        },
        "id": "reactflow__edge-ChatInput-1w4cJ{œdataTypeœ:œChatInputœ,œidœ:œChatInput-1w4cJœ,œnameœ:œmessageœ,œoutput_typesœ:[œMessageœ]}-AstraDB-Wep9C{œfieldNameœ:œsearch_queryœ,œidœ:œAstraDB-Wep9Cœ,œinputTypesœ:[œMessageœ],œtypeœ:œqueryœ}",
        "selected": false,
<<<<<<< HEAD
        "source": "ChatInput-kNQkx",
        "sourceHandle": "{œdataTypeœ: œChatInputœ, œidœ: œChatInput-kNQkxœ, œnameœ: œmessageœ, œoutput_typesœ: [œMessageœ]}",
        "target": "AstraDB-tVkFw",
        "targetHandle": "{œfieldNameœ: œsearch_queryœ, œidœ: œAstraDB-PTTd1œ, œinputTypesœ: [œMessageœ], œtypeœ: œqueryœ}"
=======
        "source": "ChatInput-1w4cJ",
        "sourceHandle": "{œdataTypeœ: œChatInputœ, œidœ: œChatInput-1w4cJœ, œnameœ: œmessageœ, œoutput_typesœ: [œMessageœ]}",
        "target": "AstraDB-Wep9C",
        "targetHandle": "{œfieldNameœ: œsearch_queryœ, œidœ: œAstraDB-Wep9Cœ, œinputTypesœ: [œMessageœ], œtypeœ: œqueryœ}"
>>>>>>> 3a3e205f
      },
      {
        "animated": false,
        "className": "",
        "data": {
          "sourceHandle": {
            "dataType": "AstraDB",
            "id": "AstraDB-Wep9C",
            "name": "dataframe",
            "output_types": [
              "DataFrame"
            ]
          },
          "targetHandle": {
            "fieldName": "input_data",
            "id": "parser-IEn6I",
            "inputTypes": [
              "DataFrame",
              "Data"
            ],
            "type": "other"
          }
        },
        "id": "reactflow__edge-AstraDB-Wep9C{œdataTypeœ:œAstraDBœ,œidœ:œAstraDB-Wep9Cœ,œnameœ:œdataframeœ,œoutput_typesœ:[œDataFrameœ]}-parser-IEn6I{œfieldNameœ:œinput_dataœ,œidœ:œparser-IEn6Iœ,œinputTypesœ:[œDataFrameœ,œDataœ],œtypeœ:œotherœ}",
        "selected": false,
        "source": "AstraDB-Wep9C",
        "sourceHandle": "{œdataTypeœ: œAstraDBœ, œidœ: œAstraDB-Wep9Cœ, œnameœ: œdataframeœ, œoutput_typesœ: [œDataFrameœ]}",
        "target": "parser-IEn6I",
        "targetHandle": "{œfieldNameœ: œinput_dataœ, œidœ: œparser-IEn6Iœ, œinputTypesœ: [œDataFrameœ, œDataœ], œtypeœ: œotherœ}"
      },
      {
        "animated": false,
        "className": "",
        "data": {
          "sourceHandle": {
            "dataType": "File",
            "id": "File-C3stS",
            "name": "dataframe",
            "output_types": [
              "DataFrame"
            ]
          },
          "targetHandle": {
            "fieldName": "data_inputs",
            "id": "SplitText-5RcUo",
            "inputTypes": [
              "Data",
              "DataFrame"
            ],
            "type": "other"
          }
        },
        "id": "reactflow__edge-File-C3stS{œdataTypeœ:œFileœ,œidœ:œFile-C3stSœ,œnameœ:œdataframeœ,œoutput_typesœ:[œDataFrameœ]}-SplitText-5RcUo{œfieldNameœ:œdata_inputsœ,œidœ:œSplitText-5RcUoœ,œinputTypesœ:[œDataœ,œDataFrameœ],œtypeœ:œotherœ}",
        "selected": false,
        "source": "File-C3stS",
        "sourceHandle": "{œdataTypeœ: œFileœ, œidœ: œFile-C3stSœ, œnameœ: œdataframeœ, œoutput_typesœ: [œDataFrameœ]}",
        "target": "SplitText-5RcUo",
        "targetHandle": "{œfieldNameœ: œdata_inputsœ, œidœ: œSplitText-5RcUoœ, œinputTypesœ: [œDataœ, œDataFrameœ], œtypeœ: œotherœ}"
      },
      {
        "animated": false,
        "className": "",
        "data": {
          "sourceHandle": {
            "dataType": "SplitText",
            "id": "SplitText-5RcUo",
            "name": "dataframe",
            "output_types": [
              "DataFrame"
            ]
          },
          "targetHandle": {
<<<<<<< HEAD
            "fieldName": "input_data",
            "id": "parser-l9sAS",
=======
            "fieldName": "ingest_data",
            "id": "AstraDB-8AuVs",
>>>>>>> 3a3e205f
            "inputTypes": [
              "DataFrame",
              "Data"
            ],
            "type": "other"
          }
        },
<<<<<<< HEAD
        "id": "xy-edge__SplitText-sDxql{œdataTypeœ:œSplitTextœ,œidœ:œSplitText-sDxqlœ,œnameœ:œdataframeœ,œoutput_typesœ:[œDataFrameœ]}-AstraDB-eQaxM{œfieldNameœ:œingest_dataœ,œidœ:œAstraDB-eQaxMœ,œinputTypesœ:[œDataœ,œDataFrameœ],œtypeœ:œotherœ}",
        "source": "SplitText-sDxql",
        "sourceHandle": "{œdataTypeœ: œSplitTextœ, œidœ: œSplitText-sDxqlœ, œnameœ: œdataframeœ, œoutput_typesœ: [œDataFrameœ]}",
        "target": "AstraDB-eQaxM",
        "targetHandle": "{œfieldNameœ: œinput_dataœ, œidœ: œparser-l9sASœ, œinputTypesœ: [œDataFrameœ, œDataœ], œtypeœ: œotherœ}"
=======
        "id": "reactflow__edge-SplitText-5RcUo{œdataTypeœ:œSplitTextœ,œidœ:œSplitText-5RcUoœ,œnameœ:œdataframeœ,œoutput_typesœ:[œDataFrameœ]}-AstraDB-8AuVs{œfieldNameœ:œingest_dataœ,œidœ:œAstraDB-8AuVsœ,œinputTypesœ:[œDataœ,œDataFrameœ],œtypeœ:œotherœ}",
        "selected": false,
        "source": "SplitText-5RcUo",
        "sourceHandle": "{œdataTypeœ: œSplitTextœ, œidœ: œSplitText-5RcUoœ, œnameœ: œdataframeœ, œoutput_typesœ: [œDataFrameœ]}",
        "target": "AstraDB-8AuVs",
        "targetHandle": "{œfieldNameœ: œingest_dataœ, œidœ: œAstraDB-8AuVsœ, œinputTypesœ: [œDataœ, œDataFrameœ], œtypeœ: œotherœ}"
>>>>>>> 3a3e205f
      }
    ],
    "nodes": [
      {
        "data": {
          "description": "Get chat inputs from the Playground.",
          "display_name": "Chat Input",
          "id": "ChatInput-1w4cJ",
          "node": {
            "base_classes": [
              "Message"
            ],
            "beta": false,
            "conditional_paths": [],
            "custom_fields": {},
            "description": "Get chat inputs from the Playground.",
            "display_name": "Chat Input",
            "documentation": "",
            "edited": false,
            "field_order": [
              "input_value",
              "should_store_message",
              "sender",
              "sender_name",
              "session_id",
              "files"
            ],
            "frozen": false,
            "icon": "MessagesSquare",
            "legacy": false,
            "lf_version": "1.2.0",
            "metadata": {},
            "output_types": [],
            "outputs": [
              {
                "allows_loop": false,
                "cache": true,
                "display_name": "Chat Message",
                "group_outputs": false,
                "method": "message_response",
                "name": "message",
                "selected": "Message",
                "tool_mode": true,
                "types": [
                  "Message"
                ],
                "value": "__UNDEFINED__"
              }
            ],
            "pinned": false,
            "template": {
              "_type": "Component",
              "background_color": {
                "_input_type": "MessageTextInput",
                "advanced": true,
                "display_name": "Background Color",
                "dynamic": false,
                "info": "The background color of the icon.",
                "input_types": [
                  "Message"
                ],
                "list": false,
                "load_from_db": false,
                "name": "background_color",
                "placeholder": "",
                "required": false,
                "show": true,
                "title_case": false,
                "trace_as_input": true,
                "trace_as_metadata": true,
                "type": "str",
                "value": ""
              },
              "chat_icon": {
                "_input_type": "MessageTextInput",
                "advanced": true,
                "display_name": "Icon",
                "dynamic": false,
                "info": "The icon of the message.",
                "input_types": [
                  "Message"
                ],
                "list": false,
                "load_from_db": false,
                "name": "chat_icon",
                "placeholder": "",
                "required": false,
                "show": true,
                "title_case": false,
                "trace_as_input": true,
                "trace_as_metadata": true,
                "type": "str",
                "value": ""
              },
              "code": {
                "advanced": true,
                "dynamic": true,
                "fileTypes": [],
                "file_path": "",
                "info": "",
                "list": false,
                "load_from_db": false,
                "multiline": true,
                "name": "code",
                "password": false,
                "placeholder": "",
                "required": true,
                "show": true,
                "title_case": false,
                "type": "code",
                "value": "from langflow.base.data.utils import IMG_FILE_TYPES, TEXT_FILE_TYPES\nfrom langflow.base.io.chat import ChatComponent\nfrom langflow.inputs.inputs import BoolInput\nfrom langflow.io import (\n    DropdownInput,\n    FileInput,\n    MessageTextInput,\n    MultilineInput,\n    Output,\n)\nfrom langflow.schema.message import Message\nfrom langflow.utils.constants import (\n    MESSAGE_SENDER_AI,\n    MESSAGE_SENDER_NAME_USER,\n    MESSAGE_SENDER_USER,\n)\n\n\nclass ChatInput(ChatComponent):\n    display_name = \"Chat Input\"\n    description = \"Get chat inputs from the Playground.\"\n    icon = \"MessagesSquare\"\n    name = \"ChatInput\"\n    minimized = True\n\n    inputs = [\n        MultilineInput(\n            name=\"input_value\",\n            display_name=\"Input Text\",\n            value=\"\",\n            info=\"Message to be passed as input.\",\n            input_types=[],\n        ),\n        BoolInput(\n            name=\"should_store_message\",\n            display_name=\"Store Messages\",\n            info=\"Store the message in the history.\",\n            value=True,\n            advanced=True,\n        ),\n        DropdownInput(\n            name=\"sender\",\n            display_name=\"Sender Type\",\n            options=[MESSAGE_SENDER_AI, MESSAGE_SENDER_USER],\n            value=MESSAGE_SENDER_USER,\n            info=\"Type of sender.\",\n            advanced=True,\n        ),\n        MessageTextInput(\n            name=\"sender_name\",\n            display_name=\"Sender Name\",\n            info=\"Name of the sender.\",\n            value=MESSAGE_SENDER_NAME_USER,\n            advanced=True,\n        ),\n        MessageTextInput(\n            name=\"session_id\",\n            display_name=\"Session ID\",\n            info=\"The session ID of the chat. If empty, the current session ID parameter will be used.\",\n            advanced=True,\n        ),\n        FileInput(\n            name=\"files\",\n            display_name=\"Files\",\n            file_types=TEXT_FILE_TYPES + IMG_FILE_TYPES,\n            info=\"Files to be sent with the message.\",\n            advanced=True,\n            is_list=True,\n            temp_file=True,\n        ),\n        MessageTextInput(\n            name=\"background_color\",\n            display_name=\"Background Color\",\n            info=\"The background color of the icon.\",\n            advanced=True,\n        ),\n        MessageTextInput(\n            name=\"chat_icon\",\n            display_name=\"Icon\",\n            info=\"The icon of the message.\",\n            advanced=True,\n        ),\n        MessageTextInput(\n            name=\"text_color\",\n            display_name=\"Text Color\",\n            info=\"The text color of the name\",\n            advanced=True,\n        ),\n    ]\n    outputs = [\n        Output(display_name=\"Chat Message\", name=\"message\", method=\"message_response\"),\n    ]\n\n    async def message_response(self) -> Message:\n        background_color = self.background_color\n        text_color = self.text_color\n        icon = self.chat_icon\n\n        message = await Message.create(\n            text=self.input_value,\n            sender=self.sender,\n            sender_name=self.sender_name,\n            session_id=self.session_id,\n            files=self.files,\n            properties={\n                \"background_color\": background_color,\n                \"text_color\": text_color,\n                \"icon\": icon,\n            },\n        )\n        if self.session_id and isinstance(message, Message) and self.should_store_message:\n            stored_message = await self.send_message(\n                message,\n            )\n            self.message.value = stored_message\n            message = stored_message\n\n        self.status = message\n        return message\n"
              },
              "files": {
                "advanced": true,
                "display_name": "Files",
                "dynamic": false,
                "fileTypes": [
                  "txt",
                  "md",
                  "mdx",
                  "csv",
                  "json",
                  "yaml",
                  "yml",
                  "xml",
                  "html",
                  "htm",
                  "pdf",
                  "docx",
                  "py",
                  "sh",
                  "sql",
                  "js",
                  "ts",
                  "tsx",
                  "jpg",
                  "jpeg",
                  "png",
                  "bmp",
                  "image"
                ],
                "file_path": "",
                "info": "Files to be sent with the message.",
                "list": true,
                "name": "files",
                "placeholder": "",
                "required": false,
                "show": true,
                "temp_file": true,
                "title_case": false,
                "trace_as_metadata": true,
                "type": "file",
                "value": ""
              },
              "input_value": {
                "advanced": false,
                "display_name": "Input Text",
                "dynamic": false,
                "info": "Message to be passed as input.",
                "input_types": [],
                "list": false,
                "load_from_db": false,
                "multiline": true,
                "name": "input_value",
                "placeholder": "",
                "required": false,
                "show": true,
                "title_case": false,
                "trace_as_input": true,
                "trace_as_metadata": true,
                "type": "str",
                "value": "What is the document is about?"
              },
              "sender": {
                "advanced": true,
                "display_name": "Sender Type",
                "dynamic": false,
                "info": "Type of sender.",
                "name": "sender",
                "options": [
                  "Machine",
                  "User"
                ],
                "placeholder": "",
                "required": false,
                "show": true,
                "title_case": false,
                "trace_as_metadata": true,
                "type": "str",
                "value": "User"
              },
              "sender_name": {
                "advanced": true,
                "display_name": "Sender Name",
                "dynamic": false,
                "info": "Name of the sender.",
                "input_types": [
                  "Message"
                ],
                "list": false,
                "load_from_db": false,
                "name": "sender_name",
                "placeholder": "",
                "required": false,
                "show": true,
                "title_case": false,
                "trace_as_input": true,
                "trace_as_metadata": true,
                "type": "str",
                "value": "User"
              },
              "session_id": {
                "advanced": true,
                "display_name": "Session ID",
                "dynamic": false,
                "info": "The session ID of the chat. If empty, the current session ID parameter will be used.",
                "input_types": [
                  "Message"
                ],
                "list": false,
                "load_from_db": false,
                "name": "session_id",
                "placeholder": "",
                "required": false,
                "show": true,
                "title_case": false,
                "trace_as_input": true,
                "trace_as_metadata": true,
                "type": "str",
                "value": ""
              },
              "should_store_message": {
                "advanced": true,
                "display_name": "Store Messages",
                "dynamic": false,
                "info": "Store the message in the history.",
                "list": false,
                "name": "should_store_message",
                "placeholder": "",
                "required": false,
                "show": true,
                "title_case": false,
                "trace_as_metadata": true,
                "type": "bool",
                "value": true
              },
              "text_color": {
                "_input_type": "MessageTextInput",
                "advanced": true,
                "display_name": "Text Color",
                "dynamic": false,
                "info": "The text color of the name",
                "input_types": [
                  "Message"
                ],
                "list": false,
                "load_from_db": false,
                "name": "text_color",
                "placeholder": "",
                "required": false,
                "show": true,
                "title_case": false,
                "trace_as_input": true,
                "trace_as_metadata": true,
                "type": "str",
                "value": ""
              }
            }
          },
          "selected_output": "message",
          "type": "ChatInput"
        },
        "dragging": false,
        "height": 234,
        "id": "ChatInput-1w4cJ",
        "measured": {
          "height": 234,
          "width": 320
        },
        "position": {
          "x": 827.4877596995269,
          "y": 421.8759496538444
        },
        "positionAbsolute": {
          "x": 743.9745420290319,
          "y": 463.6977510207854
        },
        "selected": false,
        "type": "genericNode",
        "width": 320
      },
      {
        "data": {
          "description": "Create a prompt template with dynamic variables.",
          "display_name": "Prompt",
          "id": "Prompt-I9T0w",
          "node": {
            "base_classes": [
              "Message"
            ],
            "beta": false,
            "conditional_paths": [],
            "custom_fields": {
              "template": [
                "context",
                "question"
              ]
            },
            "description": "Create a prompt template with dynamic variables.",
            "display_name": "Prompt",
            "documentation": "",
            "edited": false,
            "error": null,
            "field_order": [
              "template"
            ],
            "frozen": false,
            "full_path": null,
            "icon": "braces",
            "is_composition": null,
            "is_input": null,
            "is_output": null,
            "legacy": false,
            "lf_version": "1.1.1",
            "metadata": {},
            "name": "",
            "output_types": [],
            "outputs": [
              {
                "allows_loop": false,
                "cache": true,
                "display_name": "Prompt",
                "group_outputs": false,
                "method": "build_prompt",
                "name": "prompt",
                "selected": "Message",
                "tool_mode": true,
                "types": [
                  "Message"
                ],
                "value": "__UNDEFINED__"
              }
            ],
            "pinned": false,
            "template": {
              "_type": "Component",
              "code": {
                "advanced": true,
                "dynamic": true,
                "fileTypes": [],
                "file_path": "",
                "info": "",
                "list": false,
                "load_from_db": false,
                "multiline": true,
                "name": "code",
                "password": false,
                "placeholder": "",
                "required": true,
                "show": true,
                "title_case": false,
                "type": "code",
                "value": "from langflow.base.prompts.api_utils import process_prompt_template\nfrom langflow.custom.custom_component.component import Component\nfrom langflow.inputs.inputs import DefaultPromptField\nfrom langflow.io import MessageTextInput, Output, PromptInput\nfrom langflow.schema.message import Message\nfrom langflow.template.utils import update_template_values\n\n\nclass PromptComponent(Component):\n    display_name: str = \"Prompt\"\n    description: str = \"Create a prompt template with dynamic variables.\"\n    icon = \"braces\"\n    trace_type = \"prompt\"\n    name = \"Prompt\"\n\n    inputs = [\n        PromptInput(name=\"template\", display_name=\"Template\"),\n        MessageTextInput(\n            name=\"tool_placeholder\",\n            display_name=\"Tool Placeholder\",\n            tool_mode=True,\n            advanced=True,\n            info=\"A placeholder input for tool mode.\",\n        ),\n    ]\n\n    outputs = [\n        Output(display_name=\"Prompt\", name=\"prompt\", method=\"build_prompt\"),\n    ]\n\n    async def build_prompt(self) -> Message:\n        prompt = Message.from_template(**self._attributes)\n        self.status = prompt.text\n        return prompt\n\n    def _update_template(self, frontend_node: dict):\n        prompt_template = frontend_node[\"template\"][\"template\"][\"value\"]\n        custom_fields = frontend_node[\"custom_fields\"]\n        frontend_node_template = frontend_node[\"template\"]\n        _ = process_prompt_template(\n            template=prompt_template,\n            name=\"template\",\n            custom_fields=custom_fields,\n            frontend_node_template=frontend_node_template,\n        )\n        return frontend_node\n\n    async def update_frontend_node(self, new_frontend_node: dict, current_frontend_node: dict):\n        \"\"\"This function is called after the code validation is done.\"\"\"\n        frontend_node = await super().update_frontend_node(new_frontend_node, current_frontend_node)\n        template = frontend_node[\"template\"][\"template\"][\"value\"]\n        # Kept it duplicated for backwards compatibility\n        _ = process_prompt_template(\n            template=template,\n            name=\"template\",\n            custom_fields=frontend_node[\"custom_fields\"],\n            frontend_node_template=frontend_node[\"template\"],\n        )\n        # Now that template is updated, we need to grab any values that were set in the current_frontend_node\n        # and update the frontend_node with those values\n        update_template_values(new_template=frontend_node, previous_template=current_frontend_node[\"template\"])\n        return frontend_node\n\n    def _get_fallback_input(self, **kwargs):\n        return DefaultPromptField(**kwargs)\n"
              },
              "context": {
                "advanced": false,
                "display_name": "context",
                "dynamic": false,
                "field_type": "str",
                "fileTypes": [],
                "file_path": "",
                "info": "",
                "input_types": [
                  "Message",
                  "Text"
                ],
                "list": false,
                "load_from_db": false,
                "multiline": true,
                "name": "context",
                "placeholder": "",
                "required": false,
                "show": true,
                "title_case": false,
                "type": "str",
                "value": ""
              },
              "question": {
                "advanced": false,
                "display_name": "question",
                "dynamic": false,
                "field_type": "str",
                "fileTypes": [],
                "file_path": "",
                "info": "",
                "input_types": [
                  "Message",
                  "Text"
                ],
                "list": false,
                "load_from_db": false,
                "multiline": true,
                "name": "question",
                "placeholder": "",
                "required": false,
                "show": true,
                "title_case": false,
                "type": "str",
                "value": ""
              },
              "template": {
                "advanced": false,
                "display_name": "Template",
                "dynamic": false,
                "info": "",
                "list": false,
                "load_from_db": false,
                "name": "template",
                "placeholder": "",
                "required": false,
                "show": true,
                "title_case": false,
                "trace_as_input": true,
                "type": "prompt",
                "value": "{context}\n\n---\n\nGiven the context above, answer the question as best as possible.\n\nQuestion: {question}\n\nAnswer: "
              },
              "tool_placeholder": {
                "_input_type": "MessageTextInput",
                "advanced": true,
                "display_name": "Tool Placeholder",
                "dynamic": false,
                "info": "A placeholder input for tool mode.",
                "input_types": [
                  "Message"
                ],
                "list": false,
                "load_from_db": false,
                "name": "tool_placeholder",
                "placeholder": "",
                "required": false,
                "show": true,
                "title_case": false,
                "tool_mode": true,
                "trace_as_input": true,
                "trace_as_metadata": true,
                "type": "str",
                "value": ""
              }
            },
            "tool_mode": false
          },
          "selected_output": "prompt",
          "type": "Prompt"
        },
        "dragging": false,
        "height": 433,
        "id": "Prompt-I9T0w",
        "measured": {
          "height": 433,
          "width": 320
        },
        "position": {
          "x": 1977.9097981422992,
          "y": 640.5656416923846
        },
        "positionAbsolute": {
          "x": 1977.9097981422992,
          "y": 640.5656416923846
        },
        "selected": false,
        "type": "genericNode",
        "width": 320
      },
      {
        "data": {
          "description": "Split text into chunks based on specified criteria.",
          "display_name": "Split Text",
          "id": "SplitText-5RcUo",
          "node": {
            "base_classes": [
              "Data"
            ],
            "beta": false,
            "conditional_paths": [],
            "custom_fields": {},
            "description": "Split text into chunks based on specified criteria.",
            "display_name": "Split Text",
            "documentation": "",
            "edited": false,
            "field_order": [
              "data_inputs",
              "chunk_overlap",
              "chunk_size",
              "separator"
            ],
            "frozen": false,
            "icon": "scissors-line-dashed",
            "legacy": false,
            "lf_version": "1.1.1",
            "metadata": {},
            "output_types": [],
            "outputs": [
              {
                "allows_loop": false,
                "cache": true,
                "display_name": "Chunks",
                "group_outputs": false,
                "method": "split_text",
                "name": "dataframe",
                "selected": "DataFrame",
                "tool_mode": true,
                "types": [
                  "DataFrame"
                ],
                "value": "__UNDEFINED__"
              }
            ],
            "pinned": false,
            "template": {
              "_type": "Component",
              "chunk_overlap": {
                "advanced": false,
                "display_name": "Chunk Overlap",
                "dynamic": false,
                "info": "Number of characters to overlap between chunks.",
                "list": false,
                "name": "chunk_overlap",
                "placeholder": "",
                "required": false,
                "show": true,
                "title_case": false,
                "trace_as_metadata": true,
                "type": "int",
                "value": 200
              },
              "chunk_size": {
                "advanced": false,
                "display_name": "Chunk Size",
                "dynamic": false,
                "info": "The maximum length of each chunk. Text is first split by separator, then chunks are merged up to this size. Individual splits larger than this won't be further divided.",
                "list": false,
                "name": "chunk_size",
                "placeholder": "",
                "required": false,
                "show": true,
                "title_case": false,
                "trace_as_metadata": true,
                "type": "int",
                "value": 1000
              },
              "code": {
                "advanced": true,
                "dynamic": true,
                "fileTypes": [],
                "file_path": "",
                "info": "",
                "list": false,
                "load_from_db": false,
                "multiline": true,
                "name": "code",
                "password": false,
                "placeholder": "",
                "required": true,
                "show": true,
                "title_case": false,
                "type": "code",
                "value": "from langchain_text_splitters import CharacterTextSplitter\n\nfrom langflow.custom.custom_component.component import Component\nfrom langflow.io import DropdownInput, HandleInput, IntInput, MessageTextInput, Output\nfrom langflow.schema.data import Data\nfrom langflow.schema.dataframe import DataFrame\nfrom langflow.utils.util import unescape_string\n\n\nclass SplitTextComponent(Component):\n    display_name: str = \"Split Text\"\n    description: str = \"Split text into chunks based on specified criteria.\"\n    icon = \"scissors-line-dashed\"\n    name = \"SplitText\"\n\n    inputs = [\n        HandleInput(\n            name=\"data_inputs\",\n            display_name=\"Data or DataFrame\",\n            info=\"The data with texts to split in chunks.\",\n            input_types=[\"Data\", \"DataFrame\"],\n            required=True,\n        ),\n        IntInput(\n            name=\"chunk_overlap\",\n            display_name=\"Chunk Overlap\",\n            info=\"Number of characters to overlap between chunks.\",\n            value=200,\n        ),\n        IntInput(\n            name=\"chunk_size\",\n            display_name=\"Chunk Size\",\n            info=(\n                \"The maximum length of each chunk. Text is first split by separator, \"\n                \"then chunks are merged up to this size. \"\n                \"Individual splits larger than this won't be further divided.\"\n            ),\n            value=1000,\n        ),\n        MessageTextInput(\n            name=\"separator\",\n            display_name=\"Separator\",\n            info=(\n                \"The character to split on. Use \\\\n for newline. \"\n                \"Examples: \\\\n\\\\n for paragraphs, \\\\n for lines, . for sentences\"\n            ),\n            value=\"\\n\",\n        ),\n        MessageTextInput(\n            name=\"text_key\",\n            display_name=\"Text Key\",\n            info=\"The key to use for the text column.\",\n            value=\"text\",\n            advanced=True,\n        ),\n        DropdownInput(\n            name=\"keep_separator\",\n            display_name=\"Keep Separator\",\n            info=\"Whether to keep the separator in the output chunks and where to place it.\",\n            options=[\"False\", \"True\", \"Start\", \"End\"],\n            value=\"False\",\n            advanced=True,\n        ),\n    ]\n\n    outputs = [\n        Output(display_name=\"Chunks\", name=\"dataframe\", method=\"split_text\"),\n    ]\n\n    def _docs_to_data(self, docs) -> list[Data]:\n        return [Data(text=doc.page_content, data=doc.metadata) for doc in docs]\n\n    def _fix_separator(self, separator: str) -> str:\n        \"\"\"Fix common separator issues and convert to proper format.\"\"\"\n        if separator == \"/n\":\n            return \"\\n\"\n        if separator == \"/t\":\n            return \"\\t\"\n        return separator\n\n    def split_text_base(self):\n        separator = self._fix_separator(self.separator)\n        separator = unescape_string(separator)\n\n        if isinstance(self.data_inputs, DataFrame):\n            if not len(self.data_inputs):\n                msg = \"DataFrame is empty\"\n                raise TypeError(msg)\n\n            self.data_inputs.text_key = self.text_key\n            try:\n                documents = self.data_inputs.to_lc_documents()\n            except Exception as e:\n                msg = f\"Error converting DataFrame to documents: {e}\"\n                raise TypeError(msg) from e\n        else:\n            if not self.data_inputs:\n                msg = \"No data inputs provided\"\n                raise TypeError(msg)\n\n            documents = []\n            if isinstance(self.data_inputs, Data):\n                self.data_inputs.text_key = self.text_key\n                documents = [self.data_inputs.to_lc_document()]\n            else:\n                try:\n                    documents = [input_.to_lc_document() for input_ in self.data_inputs if isinstance(input_, Data)]\n                    if not documents:\n                        msg = f\"No valid Data inputs found in {type(self.data_inputs)}\"\n                        raise TypeError(msg)\n                except AttributeError as e:\n                    msg = f\"Invalid input type in collection: {e}\"\n                    raise TypeError(msg) from e\n        try:\n            # Convert string 'False'/'True' to boolean\n            keep_sep = self.keep_separator\n            if isinstance(keep_sep, str):\n                if keep_sep.lower() == \"false\":\n                    keep_sep = False\n                elif keep_sep.lower() == \"true\":\n                    keep_sep = True\n                # 'start' and 'end' are kept as strings\n\n            splitter = CharacterTextSplitter(\n                chunk_overlap=self.chunk_overlap,\n                chunk_size=self.chunk_size,\n                separator=separator,\n                keep_separator=keep_sep,\n            )\n            return splitter.split_documents(documents)\n        except Exception as e:\n            msg = f\"Error splitting text: {e}\"\n            raise TypeError(msg) from e\n\n    def split_text(self) -> DataFrame:\n        return DataFrame(self._docs_to_data(self.split_text_base()))\n"
              },
              "data_inputs": {
                "advanced": false,
                "display_name": "Data or DataFrame",
                "dynamic": false,
                "info": "The data with texts to split in chunks.",
                "input_types": [
                  "Data",
                  "DataFrame"
                ],
                "list": false,
                "name": "data_inputs",
                "placeholder": "",
                "required": true,
                "show": true,
                "title_case": false,
                "trace_as_metadata": true,
                "type": "other",
                "value": ""
              },
              "keep_separator": {
                "_input_type": "DropdownInput",
                "advanced": true,
                "combobox": false,
                "dialog_inputs": {},
                "display_name": "Keep Separator",
                "dynamic": false,
                "info": "Whether to keep the separator in the output chunks and where to place it.",
                "name": "keep_separator",
                "options": [
                  "False",
                  "True",
                  "Start",
                  "End"
                ],
                "options_metadata": [],
                "placeholder": "",
                "required": false,
                "show": true,
                "title_case": false,
                "tool_mode": false,
                "trace_as_metadata": true,
                "type": "str",
                "value": "False"
              },
              "separator": {
                "advanced": false,
                "display_name": "Separator",
                "dynamic": false,
                "info": "The character to split on. Use \\n for newline. Examples: \\n\\n for paragraphs, \\n for lines, . for sentences",
                "input_types": [
                  "Message"
                ],
                "list": false,
                "load_from_db": false,
                "name": "separator",
                "placeholder": "",
                "required": false,
                "show": true,
                "title_case": false,
                "trace_as_input": true,
                "trace_as_metadata": true,
                "type": "str",
                "value": "\n"
              },
              "text_key": {
                "_input_type": "MessageTextInput",
                "advanced": true,
                "display_name": "Text Key",
                "dynamic": false,
                "info": "The key to use for the text column.",
                "input_types": [
                  "Message"
                ],
                "list": false,
                "list_add_label": "Add More",
                "load_from_db": false,
                "name": "text_key",
                "placeholder": "",
                "required": false,
                "show": true,
                "title_case": false,
                "tool_mode": false,
                "trace_as_input": true,
                "trace_as_metadata": true,
                "type": "str",
                "value": "text"
              }
            }
          },
          "selected_output": "chunks",
          "type": "SplitText"
        },
        "dragging": false,
        "height": 475,
        "id": "SplitText-5RcUo",
        "measured": {
          "height": 475,
          "width": 320
        },
        "position": {
          "x": 1692.461995335383,
          "y": 1328.2681481569232
        },
        "positionAbsolute": {
          "x": 1683.4543896546102,
          "y": 1350.7871623588553
        },
        "selected": false,
        "type": "genericNode",
        "width": 320
      },
      {
        "data": {
          "id": "note-BG8Kh",
          "node": {
            "description": "## 🐕 2. Retriever Flow\n\nThis flow answers your questions with contextual data retrieved from your vector database.\n\nOpen the **Playground** and ask, \n\n```\nWhat is this document about?\n```\n",
            "display_name": "",
            "documentation": "",
            "template": {
              "backgroundColor": "neutral"
            }
          },
          "type": "note"
        },
        "dragging": false,
        "height": 324,
        "id": "note-BG8Kh",
        "measured": {
          "height": 324,
          "width": 325
        },
        "position": {
          "x": 374.388314931542,
          "y": 486.18094072679895
        },
        "positionAbsolute": {
          "x": 374.388314931542,
          "y": 486.18094072679895
        },
        "resizing": false,
        "selected": false,
        "style": {
          "height": 324,
          "width": 324
        },
        "type": "noteNode",
        "width": 324
      },
      {
        "data": {
          "id": "note-IF0Cy",
          "node": {
            "description": "## 📖 README\n\nLoad your data into a vector database with the 📚 **Load Data** flow, and then use your data as chat context with the 🐕 **Retriever** flow.\n\n**🚨 Add your OpenAI API key as a global variable to easily add it to all of the OpenAI components in this flow.** \n\n**Quick start**\n1. Run the 📚 **Load Data** flow.\n2. Run the 🐕 **Retriever** flow.\n\n**Next steps** \n\n- Experiment by changing the prompt and the loaded data to see how the bot's responses change. \n\nFor more info, see the [Langflow docs](https://docs.langflow.org/starter-projects-vector-store-rag).",
            "display_name": "Read Me",
            "documentation": "",
            "template": {
              "backgroundColor": "neutral"
            }
          },
          "type": "note"
        },
        "dragging": false,
        "height": 324,
        "id": "note-IF0Cy",
        "measured": {
          "height": 324,
          "width": 325
        },
        "position": {
          "x": 191.12162720143235,
          "y": 1157.6038620251531
        },
        "positionAbsolute": {
          "x": 94.28986613312418,
          "y": 907.6428043837066
        },
        "resizing": false,
        "selected": false,
        "style": {
          "height": 324,
          "width": 324
        },
        "type": "noteNode",
        "width": 324
      },
      {
        "data": {
          "description": "Display a chat message in the Playground.",
          "display_name": "Chat Output",
          "id": "ChatOutput-Dlahs",
          "node": {
            "base_classes": [
              "Message"
            ],
            "beta": false,
            "conditional_paths": [],
            "custom_fields": {},
            "description": "Display a chat message in the Playground.",
            "display_name": "Chat Output",
            "documentation": "",
            "edited": false,
            "field_order": [
              "input_value",
              "should_store_message",
              "sender",
              "sender_name",
              "session_id",
              "data_template",
              "background_color",
              "chat_icon",
              "text_color"
            ],
            "frozen": false,
            "icon": "MessagesSquare",
            "legacy": false,
            "lf_version": "1.1.1",
            "metadata": {},
            "output_types": [],
            "outputs": [
              {
                "allows_loop": false,
                "cache": true,
                "display_name": "Output Message",
                "group_outputs": false,
                "method": "message_response",
                "name": "message",
                "selected": "Message",
                "tool_mode": true,
                "types": [
                  "Message"
                ],
                "value": "__UNDEFINED__"
              }
            ],
            "pinned": false,
            "template": {
              "_type": "Component",
              "background_color": {
                "_input_type": "MessageTextInput",
                "advanced": true,
                "display_name": "Background Color",
                "dynamic": false,
                "info": "The background color of the icon.",
                "input_types": [
                  "Message"
                ],
                "list": false,
                "load_from_db": false,
                "name": "background_color",
                "placeholder": "",
                "required": false,
                "show": true,
                "title_case": false,
                "tool_mode": false,
                "trace_as_input": true,
                "trace_as_metadata": true,
                "type": "str",
                "value": ""
              },
              "chat_icon": {
                "_input_type": "MessageTextInput",
                "advanced": true,
                "display_name": "Icon",
                "dynamic": false,
                "info": "The icon of the message.",
                "input_types": [
                  "Message"
                ],
                "list": false,
                "load_from_db": false,
                "name": "chat_icon",
                "placeholder": "",
                "required": false,
                "show": true,
                "title_case": false,
                "tool_mode": false,
                "trace_as_input": true,
                "trace_as_metadata": true,
                "type": "str",
                "value": ""
              },
              "clean_data": {
                "_input_type": "BoolInput",
                "advanced": true,
                "display_name": "Basic Clean Data",
                "dynamic": false,
                "info": "Whether to clean the data",
                "list": false,
                "list_add_label": "Add More",
                "name": "clean_data",
                "placeholder": "",
                "required": false,
                "show": true,
                "title_case": false,
                "tool_mode": false,
                "trace_as_metadata": true,
                "type": "bool",
                "value": true
              },
              "code": {
                "advanced": true,
                "dynamic": true,
                "fileTypes": [],
                "file_path": "",
                "info": "",
                "list": false,
                "load_from_db": false,
                "multiline": true,
                "name": "code",
                "password": false,
                "placeholder": "",
                "required": true,
                "show": true,
                "title_case": false,
                "type": "code",
                "value": "from collections.abc import Generator\nfrom typing import Any\n\nimport orjson\nfrom fastapi.encoders import jsonable_encoder\n\nfrom langflow.base.io.chat import ChatComponent\nfrom langflow.helpers.data import safe_convert\nfrom langflow.inputs.inputs import BoolInput, DropdownInput, HandleInput, MessageTextInput\nfrom langflow.schema.data import Data\nfrom langflow.schema.dataframe import DataFrame\nfrom langflow.schema.message import Message\nfrom langflow.schema.properties import Source\nfrom langflow.template.field.base import Output\nfrom langflow.utils.constants import (\n    MESSAGE_SENDER_AI,\n    MESSAGE_SENDER_NAME_AI,\n    MESSAGE_SENDER_USER,\n)\n\n\nclass ChatOutput(ChatComponent):\n    display_name = \"Chat Output\"\n    description = \"Display a chat message in the Playground.\"\n    icon = \"MessagesSquare\"\n    name = \"ChatOutput\"\n    minimized = True\n\n    inputs = [\n        HandleInput(\n            name=\"input_value\",\n            display_name=\"Inputs\",\n            info=\"Message to be passed as output.\",\n            input_types=[\"Data\", \"DataFrame\", \"Message\"],\n            required=True,\n        ),\n        BoolInput(\n            name=\"should_store_message\",\n            display_name=\"Store Messages\",\n            info=\"Store the message in the history.\",\n            value=True,\n            advanced=True,\n        ),\n        DropdownInput(\n            name=\"sender\",\n            display_name=\"Sender Type\",\n            options=[MESSAGE_SENDER_AI, MESSAGE_SENDER_USER],\n            value=MESSAGE_SENDER_AI,\n            advanced=True,\n            info=\"Type of sender.\",\n        ),\n        MessageTextInput(\n            name=\"sender_name\",\n            display_name=\"Sender Name\",\n            info=\"Name of the sender.\",\n            value=MESSAGE_SENDER_NAME_AI,\n            advanced=True,\n        ),\n        MessageTextInput(\n            name=\"session_id\",\n            display_name=\"Session ID\",\n            info=\"The session ID of the chat. If empty, the current session ID parameter will be used.\",\n            advanced=True,\n        ),\n        MessageTextInput(\n            name=\"data_template\",\n            display_name=\"Data Template\",\n            value=\"{text}\",\n            advanced=True,\n            info=\"Template to convert Data to Text. If left empty, it will be dynamically set to the Data's text key.\",\n        ),\n        MessageTextInput(\n            name=\"background_color\",\n            display_name=\"Background Color\",\n            info=\"The background color of the icon.\",\n            advanced=True,\n        ),\n        MessageTextInput(\n            name=\"chat_icon\",\n            display_name=\"Icon\",\n            info=\"The icon of the message.\",\n            advanced=True,\n        ),\n        MessageTextInput(\n            name=\"text_color\",\n            display_name=\"Text Color\",\n            info=\"The text color of the name\",\n            advanced=True,\n        ),\n        BoolInput(\n            name=\"clean_data\",\n            display_name=\"Basic Clean Data\",\n            value=True,\n            info=\"Whether to clean the data\",\n            advanced=True,\n        ),\n    ]\n    outputs = [\n        Output(\n            display_name=\"Output Message\",\n            name=\"message\",\n            method=\"message_response\",\n        ),\n    ]\n\n    def _build_source(self, id_: str | None, display_name: str | None, source: str | None) -> Source:\n        source_dict = {}\n        if id_:\n            source_dict[\"id\"] = id_\n        if display_name:\n            source_dict[\"display_name\"] = display_name\n        if source:\n            # Handle case where source is a ChatOpenAI object\n            if hasattr(source, \"model_name\"):\n                source_dict[\"source\"] = source.model_name\n            elif hasattr(source, \"model\"):\n                source_dict[\"source\"] = str(source.model)\n            else:\n                source_dict[\"source\"] = str(source)\n        return Source(**source_dict)\n\n    async def message_response(self) -> Message:\n        # First convert the input to string if needed\n        text = self.convert_to_string()\n\n        # Get source properties\n        source, icon, display_name, source_id = self.get_properties_from_source_component()\n        background_color = self.background_color\n        text_color = self.text_color\n        if self.chat_icon:\n            icon = self.chat_icon\n\n        # Create or use existing Message object\n        if isinstance(self.input_value, Message):\n            message = self.input_value\n            # Update message properties\n            message.text = text\n        else:\n            message = Message(text=text)\n\n        # Set message properties\n        message.sender = self.sender\n        message.sender_name = self.sender_name\n        message.session_id = self.session_id\n        message.flow_id = self.graph.flow_id if hasattr(self, \"graph\") else None\n        message.properties.source = self._build_source(source_id, display_name, source)\n        message.properties.icon = icon\n        message.properties.background_color = background_color\n        message.properties.text_color = text_color\n\n        # Store message if needed\n        if self.session_id and self.should_store_message:\n            stored_message = await self.send_message(message)\n            self.message.value = stored_message\n            message = stored_message\n\n        self.status = message\n        return message\n\n    def _serialize_data(self, data: Data) -> str:\n        \"\"\"Serialize Data object to JSON string.\"\"\"\n        # Convert data.data to JSON-serializable format\n        serializable_data = jsonable_encoder(data.data)\n        # Serialize with orjson, enabling pretty printing with indentation\n        json_bytes = orjson.dumps(serializable_data, option=orjson.OPT_INDENT_2)\n        # Convert bytes to string and wrap in Markdown code blocks\n        return \"```json\\n\" + json_bytes.decode(\"utf-8\") + \"\\n```\"\n\n    def _validate_input(self) -> None:\n        \"\"\"Validate the input data and raise ValueError if invalid.\"\"\"\n        if self.input_value is None:\n            msg = \"Input data cannot be None\"\n            raise ValueError(msg)\n        if isinstance(self.input_value, list) and not all(\n            isinstance(item, Message | Data | DataFrame | str) for item in self.input_value\n        ):\n            invalid_types = [\n                type(item).__name__\n                for item in self.input_value\n                if not isinstance(item, Message | Data | DataFrame | str)\n            ]\n            msg = f\"Expected Data or DataFrame or Message or str, got {invalid_types}\"\n            raise TypeError(msg)\n        if not isinstance(\n            self.input_value,\n            Message | Data | DataFrame | str | list | Generator | type(None),\n        ):\n            type_name = type(self.input_value).__name__\n            msg = f\"Expected Data or DataFrame or Message or str, Generator or None, got {type_name}\"\n            raise TypeError(msg)\n\n    def convert_to_string(self) -> str | Generator[Any, None, None]:\n        \"\"\"Convert input data to string with proper error handling.\"\"\"\n        self._validate_input()\n        if isinstance(self.input_value, list):\n            return \"\\n\".join([safe_convert(item, clean_data=self.clean_data) for item in self.input_value])\n        if isinstance(self.input_value, Generator):\n            return self.input_value\n        return safe_convert(self.input_value)\n"
              },
              "data_template": {
                "_input_type": "MessageTextInput",
                "advanced": true,
                "display_name": "Data Template",
                "dynamic": false,
                "info": "Template to convert Data to Text. If left empty, it will be dynamically set to the Data's text key.",
                "input_types": [
                  "Message"
                ],
                "list": false,
                "load_from_db": false,
                "name": "data_template",
                "placeholder": "",
                "required": false,
                "show": true,
                "title_case": false,
                "tool_mode": false,
                "trace_as_input": true,
                "trace_as_metadata": true,
                "type": "str",
                "value": "{text}"
              },
              "input_value": {
                "_input_type": "MessageInput",
                "advanced": false,
                "display_name": "Inputs",
                "dynamic": false,
                "info": "Message to be passed as output.",
                "input_types": [
                  "Data",
                  "DataFrame",
                  "Message"
                ],
                "list": false,
                "load_from_db": false,
                "name": "input_value",
                "placeholder": "",
                "required": true,
                "show": true,
                "title_case": false,
                "trace_as_input": true,
                "trace_as_metadata": true,
                "type": "str",
                "value": ""
              },
              "sender": {
                "_input_type": "DropdownInput",
                "advanced": true,
                "combobox": false,
                "display_name": "Sender Type",
                "dynamic": false,
                "info": "Type of sender.",
                "name": "sender",
                "options": [
                  "Machine",
                  "User"
                ],
                "placeholder": "",
                "required": false,
                "show": true,
                "title_case": false,
                "tool_mode": false,
                "trace_as_metadata": true,
                "type": "str",
                "value": "Machine"
              },
              "sender_name": {
                "_input_type": "MessageTextInput",
                "advanced": true,
                "display_name": "Sender Name",
                "dynamic": false,
                "info": "Name of the sender.",
                "input_types": [
                  "Message"
                ],
                "list": false,
                "load_from_db": false,
                "name": "sender_name",
                "placeholder": "",
                "required": false,
                "show": true,
                "title_case": false,
                "tool_mode": false,
                "trace_as_input": true,
                "trace_as_metadata": true,
                "type": "str",
                "value": "AI"
              },
              "session_id": {
                "_input_type": "MessageTextInput",
                "advanced": true,
                "display_name": "Session ID",
                "dynamic": false,
                "info": "The session ID of the chat. If empty, the current session ID parameter will be used.",
                "input_types": [
                  "Message"
                ],
                "list": false,
                "load_from_db": false,
                "name": "session_id",
                "placeholder": "",
                "required": false,
                "show": true,
                "title_case": false,
                "tool_mode": false,
                "trace_as_input": true,
                "trace_as_metadata": true,
                "type": "str",
                "value": ""
              },
              "should_store_message": {
                "_input_type": "BoolInput",
                "advanced": true,
                "display_name": "Store Messages",
                "dynamic": false,
                "info": "Store the message in the history.",
                "list": false,
                "name": "should_store_message",
                "placeholder": "",
                "required": false,
                "show": true,
                "title_case": false,
                "trace_as_metadata": true,
                "type": "bool",
                "value": true
              },
              "text_color": {
                "_input_type": "MessageTextInput",
                "advanced": true,
                "display_name": "Text Color",
                "dynamic": false,
                "info": "The text color of the name",
                "input_types": [
                  "Message"
                ],
                "list": false,
                "load_from_db": false,
                "name": "text_color",
                "placeholder": "",
                "required": false,
                "show": true,
                "title_case": false,
                "tool_mode": false,
                "trace_as_input": true,
                "trace_as_metadata": true,
                "type": "str",
                "value": ""
              }
            },
            "tool_mode": false
          },
          "type": "ChatOutput"
        },
        "dragging": false,
        "height": 234,
        "id": "ChatOutput-Dlahs",
        "measured": {
          "height": 234,
          "width": 320
        },
        "position": {
          "x": 2738.611008351098,
          "y": 829.6219994149209
        },
        "positionAbsolute": {
          "x": 2734.385670401691,
          "y": 810.6079786425926
        },
        "selected": false,
        "type": "genericNode",
        "width": 320
      },
      {
        "data": {
          "id": "OpenAIEmbeddings-ulN0y",
          "node": {
            "base_classes": [
              "Embeddings"
            ],
            "beta": false,
            "conditional_paths": [],
            "custom_fields": {},
            "description": "Generate embeddings using OpenAI models.",
            "display_name": "OpenAI Embeddings",
            "documentation": "",
            "edited": false,
            "field_order": [
              "default_headers",
              "default_query",
              "chunk_size",
              "client",
              "deployment",
              "embedding_ctx_length",
              "max_retries",
              "model",
              "model_kwargs",
              "openai_api_key",
              "openai_api_base",
              "openai_api_type",
              "openai_api_version",
              "openai_organization",
              "openai_proxy",
              "request_timeout",
              "show_progress_bar",
              "skip_empty",
              "tiktoken_model_name",
              "tiktoken_enable",
              "dimensions"
            ],
            "frozen": false,
            "icon": "OpenAI",
            "legacy": false,
            "lf_version": "1.2.0",
            "metadata": {},
            "output_types": [],
            "outputs": [
              {
                "allows_loop": false,
                "cache": true,
                "display_name": "Embedding Model",
                "group_outputs": false,
                "method": "build_embeddings",
                "name": "embeddings",
                "selected": "Embeddings",
                "tool_mode": true,
                "types": [
                  "Embeddings"
                ],
                "value": "__UNDEFINED__"
              }
            ],
            "pinned": false,
            "template": {
              "_type": "Component",
              "chunk_size": {
                "_input_type": "IntInput",
                "advanced": true,
                "display_name": "Chunk Size",
                "dynamic": false,
                "info": "",
                "list": false,
                "name": "chunk_size",
                "placeholder": "",
                "required": false,
                "show": true,
                "title_case": false,
                "trace_as_metadata": true,
                "type": "int",
                "value": 1000
              },
              "client": {
                "_input_type": "MessageTextInput",
                "advanced": true,
                "display_name": "Client",
                "dynamic": false,
                "info": "",
                "input_types": [
                  "Message"
                ],
                "list": false,
                "load_from_db": false,
                "name": "client",
                "placeholder": "",
                "required": false,
                "show": true,
                "title_case": false,
                "tool_mode": false,
                "trace_as_input": true,
                "trace_as_metadata": true,
                "type": "str",
                "value": ""
              },
              "code": {
                "advanced": true,
                "dynamic": true,
                "fileTypes": [],
                "file_path": "",
                "info": "",
                "list": false,
                "load_from_db": false,
                "multiline": true,
                "name": "code",
                "password": false,
                "placeholder": "",
                "required": true,
                "show": true,
                "title_case": false,
                "type": "code",
                "value": "from langchain_openai import OpenAIEmbeddings\n\nfrom langflow.base.embeddings.model import LCEmbeddingsModel\nfrom langflow.base.models.openai_constants import OPENAI_EMBEDDING_MODEL_NAMES\nfrom langflow.field_typing import Embeddings\nfrom langflow.io import BoolInput, DictInput, DropdownInput, FloatInput, IntInput, MessageTextInput, SecretStrInput\n\n\nclass OpenAIEmbeddingsComponent(LCEmbeddingsModel):\n    display_name = \"OpenAI Embeddings\"\n    description = \"Generate embeddings using OpenAI models.\"\n    icon = \"OpenAI\"\n    name = \"OpenAIEmbeddings\"\n\n    inputs = [\n        DictInput(\n            name=\"default_headers\",\n            display_name=\"Default Headers\",\n            advanced=True,\n            info=\"Default headers to use for the API request.\",\n        ),\n        DictInput(\n            name=\"default_query\",\n            display_name=\"Default Query\",\n            advanced=True,\n            info=\"Default query parameters to use for the API request.\",\n        ),\n        IntInput(name=\"chunk_size\", display_name=\"Chunk Size\", advanced=True, value=1000),\n        MessageTextInput(name=\"client\", display_name=\"Client\", advanced=True),\n        MessageTextInput(name=\"deployment\", display_name=\"Deployment\", advanced=True),\n        IntInput(name=\"embedding_ctx_length\", display_name=\"Embedding Context Length\", advanced=True, value=1536),\n        IntInput(name=\"max_retries\", display_name=\"Max Retries\", value=3, advanced=True),\n        DropdownInput(\n            name=\"model\",\n            display_name=\"Model\",\n            advanced=False,\n            options=OPENAI_EMBEDDING_MODEL_NAMES,\n            value=\"text-embedding-3-small\",\n        ),\n        DictInput(name=\"model_kwargs\", display_name=\"Model Kwargs\", advanced=True),\n        SecretStrInput(name=\"openai_api_key\", display_name=\"OpenAI API Key\", value=\"OPENAI_API_KEY\", required=True),\n        MessageTextInput(name=\"openai_api_base\", display_name=\"OpenAI API Base\", advanced=True),\n        MessageTextInput(name=\"openai_api_type\", display_name=\"OpenAI API Type\", advanced=True),\n        MessageTextInput(name=\"openai_api_version\", display_name=\"OpenAI API Version\", advanced=True),\n        MessageTextInput(\n            name=\"openai_organization\",\n            display_name=\"OpenAI Organization\",\n            advanced=True,\n        ),\n        MessageTextInput(name=\"openai_proxy\", display_name=\"OpenAI Proxy\", advanced=True),\n        FloatInput(name=\"request_timeout\", display_name=\"Request Timeout\", advanced=True),\n        BoolInput(name=\"show_progress_bar\", display_name=\"Show Progress Bar\", advanced=True),\n        BoolInput(name=\"skip_empty\", display_name=\"Skip Empty\", advanced=True),\n        MessageTextInput(\n            name=\"tiktoken_model_name\",\n            display_name=\"TikToken Model Name\",\n            advanced=True,\n        ),\n        BoolInput(\n            name=\"tiktoken_enable\",\n            display_name=\"TikToken Enable\",\n            advanced=True,\n            value=True,\n            info=\"If False, you must have transformers installed.\",\n        ),\n        IntInput(\n            name=\"dimensions\",\n            display_name=\"Dimensions\",\n            info=\"The number of dimensions the resulting output embeddings should have. \"\n            \"Only supported by certain models.\",\n            advanced=True,\n        ),\n    ]\n\n    def build_embeddings(self) -> Embeddings:\n        return OpenAIEmbeddings(\n            client=self.client or None,\n            model=self.model,\n            dimensions=self.dimensions or None,\n            deployment=self.deployment or None,\n            api_version=self.openai_api_version or None,\n            base_url=self.openai_api_base or None,\n            openai_api_type=self.openai_api_type or None,\n            openai_proxy=self.openai_proxy or None,\n            embedding_ctx_length=self.embedding_ctx_length,\n            api_key=self.openai_api_key or None,\n            organization=self.openai_organization or None,\n            allowed_special=\"all\",\n            disallowed_special=\"all\",\n            chunk_size=self.chunk_size,\n            max_retries=self.max_retries,\n            timeout=self.request_timeout or None,\n            tiktoken_enabled=self.tiktoken_enable,\n            tiktoken_model_name=self.tiktoken_model_name or None,\n            show_progress_bar=self.show_progress_bar,\n            model_kwargs=self.model_kwargs,\n            skip_empty=self.skip_empty,\n            default_headers=self.default_headers or None,\n            default_query=self.default_query or None,\n        )\n"
              },
              "default_headers": {
                "_input_type": "DictInput",
                "advanced": true,
                "display_name": "Default Headers",
                "dynamic": false,
                "info": "Default headers to use for the API request.",
                "list": false,
                "name": "default_headers",
                "placeholder": "",
                "required": false,
                "show": true,
                "title_case": false,
                "trace_as_input": true,
                "type": "dict",
                "value": {}
              },
              "default_query": {
                "_input_type": "DictInput",
                "advanced": true,
                "display_name": "Default Query",
                "dynamic": false,
                "info": "Default query parameters to use for the API request.",
                "list": false,
                "name": "default_query",
                "placeholder": "",
                "required": false,
                "show": true,
                "title_case": false,
                "trace_as_input": true,
                "type": "dict",
                "value": {}
              },
              "deployment": {
                "_input_type": "MessageTextInput",
                "advanced": true,
                "display_name": "Deployment",
                "dynamic": false,
                "info": "",
                "input_types": [
                  "Message"
                ],
                "list": false,
                "load_from_db": false,
                "name": "deployment",
                "placeholder": "",
                "required": false,
                "show": true,
                "title_case": false,
                "tool_mode": false,
                "trace_as_input": true,
                "trace_as_metadata": true,
                "type": "str",
                "value": ""
              },
              "dimensions": {
                "_input_type": "IntInput",
                "advanced": true,
                "display_name": "Dimensions",
                "dynamic": false,
                "info": "The number of dimensions the resulting output embeddings should have. Only supported by certain models.",
                "list": false,
                "name": "dimensions",
                "placeholder": "",
                "required": false,
                "show": true,
                "title_case": false,
                "trace_as_metadata": true,
                "type": "int",
                "value": ""
              },
              "embedding_ctx_length": {
                "_input_type": "IntInput",
                "advanced": true,
                "display_name": "Embedding Context Length",
                "dynamic": false,
                "info": "",
                "list": false,
                "name": "embedding_ctx_length",
                "placeholder": "",
                "required": false,
                "show": true,
                "title_case": false,
                "trace_as_metadata": true,
                "type": "int",
                "value": 1536
              },
              "max_retries": {
                "_input_type": "IntInput",
                "advanced": true,
                "display_name": "Max Retries",
                "dynamic": false,
                "info": "",
                "list": false,
                "name": "max_retries",
                "placeholder": "",
                "required": false,
                "show": true,
                "title_case": false,
                "trace_as_metadata": true,
                "type": "int",
                "value": 3
              },
              "model": {
                "_input_type": "DropdownInput",
                "advanced": false,
                "combobox": false,
                "display_name": "Model",
                "dynamic": false,
                "info": "",
                "name": "model",
                "options": [
                  "text-embedding-3-small",
                  "text-embedding-3-large",
                  "text-embedding-ada-002"
                ],
                "placeholder": "",
                "required": false,
                "show": true,
                "title_case": false,
                "tool_mode": false,
                "trace_as_metadata": true,
                "type": "str",
                "value": "text-embedding-3-small"
              },
              "model_kwargs": {
                "_input_type": "DictInput",
                "advanced": true,
                "display_name": "Model Kwargs",
                "dynamic": false,
                "info": "",
                "list": false,
                "name": "model_kwargs",
                "placeholder": "",
                "required": false,
                "show": true,
                "title_case": false,
                "trace_as_input": true,
                "type": "dict",
                "value": {}
              },
              "openai_api_base": {
                "_input_type": "MessageTextInput",
                "advanced": true,
                "display_name": "OpenAI API Base",
                "dynamic": false,
                "info": "",
                "input_types": [
                  "Message"
                ],
                "list": false,
                "load_from_db": false,
                "name": "openai_api_base",
                "placeholder": "",
                "required": false,
                "show": true,
                "title_case": false,
                "tool_mode": false,
                "trace_as_input": true,
                "trace_as_metadata": true,
                "type": "str",
                "value": ""
              },
              "openai_api_key": {
                "_input_type": "SecretStrInput",
                "advanced": false,
                "display_name": "OpenAI API Key",
                "dynamic": false,
                "info": "",
                "input_types": [],
                "load_from_db": true,
                "name": "openai_api_key",
                "password": true,
                "placeholder": "",
                "required": true,
                "show": true,
                "title_case": false,
                "type": "str",
                "value": "OPENAI_API_KEY"
              },
              "openai_api_type": {
                "_input_type": "MessageTextInput",
                "advanced": true,
                "display_name": "OpenAI API Type",
                "dynamic": false,
                "info": "",
                "input_types": [
                  "Message"
                ],
                "list": false,
                "load_from_db": false,
                "name": "openai_api_type",
                "placeholder": "",
                "required": false,
                "show": true,
                "title_case": false,
                "tool_mode": false,
                "trace_as_input": true,
                "trace_as_metadata": true,
                "type": "str",
                "value": ""
              },
              "openai_api_version": {
                "_input_type": "MessageTextInput",
                "advanced": true,
                "display_name": "OpenAI API Version",
                "dynamic": false,
                "info": "",
                "input_types": [
                  "Message"
                ],
                "list": false,
                "load_from_db": false,
                "name": "openai_api_version",
                "placeholder": "",
                "required": false,
                "show": true,
                "title_case": false,
                "tool_mode": false,
                "trace_as_input": true,
                "trace_as_metadata": true,
                "type": "str",
                "value": ""
              },
              "openai_organization": {
                "_input_type": "MessageTextInput",
                "advanced": true,
                "display_name": "OpenAI Organization",
                "dynamic": false,
                "info": "",
                "input_types": [
                  "Message"
                ],
                "list": false,
                "load_from_db": false,
                "name": "openai_organization",
                "placeholder": "",
                "required": false,
                "show": true,
                "title_case": false,
                "tool_mode": false,
                "trace_as_input": true,
                "trace_as_metadata": true,
                "type": "str",
                "value": ""
              },
              "openai_proxy": {
                "_input_type": "MessageTextInput",
                "advanced": true,
                "display_name": "OpenAI Proxy",
                "dynamic": false,
                "info": "",
                "input_types": [
                  "Message"
                ],
                "list": false,
                "load_from_db": false,
                "name": "openai_proxy",
                "placeholder": "",
                "required": false,
                "show": true,
                "title_case": false,
                "tool_mode": false,
                "trace_as_input": true,
                "trace_as_metadata": true,
                "type": "str",
                "value": ""
              },
              "request_timeout": {
                "_input_type": "FloatInput",
                "advanced": true,
                "display_name": "Request Timeout",
                "dynamic": false,
                "info": "",
                "list": false,
                "name": "request_timeout",
                "placeholder": "",
                "required": false,
                "show": true,
                "title_case": false,
                "trace_as_metadata": true,
                "type": "float",
                "value": ""
              },
              "show_progress_bar": {
                "_input_type": "BoolInput",
                "advanced": true,
                "display_name": "Show Progress Bar",
                "dynamic": false,
                "info": "",
                "list": false,
                "name": "show_progress_bar",
                "placeholder": "",
                "required": false,
                "show": true,
                "title_case": false,
                "trace_as_metadata": true,
                "type": "bool",
                "value": false
              },
              "skip_empty": {
                "_input_type": "BoolInput",
                "advanced": true,
                "display_name": "Skip Empty",
                "dynamic": false,
                "info": "",
                "list": false,
                "name": "skip_empty",
                "placeholder": "",
                "required": false,
                "show": true,
                "title_case": false,
                "trace_as_metadata": true,
                "type": "bool",
                "value": false
              },
              "tiktoken_enable": {
                "_input_type": "BoolInput",
                "advanced": true,
                "display_name": "TikToken Enable",
                "dynamic": false,
                "info": "If False, you must have transformers installed.",
                "list": false,
                "name": "tiktoken_enable",
                "placeholder": "",
                "required": false,
                "show": true,
                "title_case": false,
                "trace_as_metadata": true,
                "type": "bool",
                "value": true
              },
              "tiktoken_model_name": {
                "_input_type": "MessageTextInput",
                "advanced": true,
                "display_name": "TikToken Model Name",
                "dynamic": false,
                "info": "",
                "input_types": [
                  "Message"
                ],
                "list": false,
                "load_from_db": false,
                "name": "tiktoken_model_name",
                "placeholder": "",
                "required": false,
                "show": true,
                "title_case": false,
                "tool_mode": false,
                "trace_as_input": true,
                "trace_as_metadata": true,
                "type": "str",
                "value": ""
              }
            },
            "tool_mode": false
          },
          "selected_output": "embeddings",
          "type": "OpenAIEmbeddings"
        },
        "dragging": false,
        "height": 320,
        "id": "OpenAIEmbeddings-ulN0y",
        "measured": {
          "height": 320,
          "width": 320
        },
        "position": {
          "x": 825.435626932521,
          "y": 739.6327999745448
        },
        "positionAbsolute": {
          "x": 825.435626932521,
          "y": 739.6327999745448
        },
        "selected": false,
        "type": "genericNode",
        "width": 320
      },
      {
        "data": {
          "id": "note-odwIB",
          "node": {
            "description": "## 📚 1. Load Data Flow\n\nRun this first! Load data from a local file and embed it into the vector database.\n\nSelect a Database and a Collection, or create new ones. \n\nClick ▶️ **Run component** on the **Astra DB** component to load your data.\n\n* If you're using OSS Langflow, add your Astra DB Application Token to the Astra DB component.\n\n#### Next steps:\n Experiment by changing the prompt and the contextual data to see how the retrieval flow's responses change.",
            "display_name": "",
            "documentation": "",
            "template": {
              "backgroundColor": "neutral"
            }
          },
          "type": "note"
        },
        "dragging": false,
        "height": 324,
        "id": "note-odwIB",
        "measured": {
          "height": 324,
          "width": 325
        },
        "position": {
          "x": 955.3277857006676,
          "y": 1552.171191793604
        },
        "positionAbsolute": {
          "x": 955.3277857006676,
          "y": 1552.171191793604
        },
        "resizing": false,
        "selected": false,
        "style": {
          "height": 324,
          "width": 324
        },
        "type": "noteNode",
        "width": 324
      },
      {
        "data": {
          "id": "OpenAIEmbeddings-OlQ6R",
          "node": {
            "base_classes": [
              "Embeddings"
            ],
            "beta": false,
            "conditional_paths": [],
            "custom_fields": {},
            "description": "Generate embeddings using OpenAI models.",
            "display_name": "OpenAI Embeddings",
            "documentation": "",
            "edited": false,
            "field_order": [
              "default_headers",
              "default_query",
              "chunk_size",
              "client",
              "deployment",
              "embedding_ctx_length",
              "max_retries",
              "model",
              "model_kwargs",
              "openai_api_key",
              "openai_api_base",
              "openai_api_type",
              "openai_api_version",
              "openai_organization",
              "openai_proxy",
              "request_timeout",
              "show_progress_bar",
              "skip_empty",
              "tiktoken_model_name",
              "tiktoken_enable",
              "dimensions"
            ],
            "frozen": false,
            "icon": "OpenAI",
            "legacy": false,
            "lf_version": "1.1.1",
            "metadata": {},
            "output_types": [],
            "outputs": [
              {
                "allows_loop": false,
                "cache": true,
                "display_name": "Embedding Model",
                "group_outputs": false,
                "method": "build_embeddings",
                "name": "embeddings",
                "selected": "Embeddings",
                "tool_mode": true,
                "types": [
                  "Embeddings"
                ],
                "value": "__UNDEFINED__"
              }
            ],
            "pinned": false,
            "template": {
              "_type": "Component",
              "chunk_size": {
                "_input_type": "IntInput",
                "advanced": true,
                "display_name": "Chunk Size",
                "dynamic": false,
                "info": "",
                "list": false,
                "name": "chunk_size",
                "placeholder": "",
                "required": false,
                "show": true,
                "title_case": false,
                "trace_as_metadata": true,
                "type": "int",
                "value": 1000
              },
              "client": {
                "_input_type": "MessageTextInput",
                "advanced": true,
                "display_name": "Client",
                "dynamic": false,
                "info": "",
                "input_types": [
                  "Message"
                ],
                "list": false,
                "load_from_db": false,
                "name": "client",
                "placeholder": "",
                "required": false,
                "show": true,
                "title_case": false,
                "tool_mode": false,
                "trace_as_input": true,
                "trace_as_metadata": true,
                "type": "str",
                "value": ""
              },
              "code": {
                "advanced": true,
                "dynamic": true,
                "fileTypes": [],
                "file_path": "",
                "info": "",
                "list": false,
                "load_from_db": false,
                "multiline": true,
                "name": "code",
                "password": false,
                "placeholder": "",
                "required": true,
                "show": true,
                "title_case": false,
                "type": "code",
                "value": "from langchain_openai import OpenAIEmbeddings\n\nfrom langflow.base.embeddings.model import LCEmbeddingsModel\nfrom langflow.base.models.openai_constants import OPENAI_EMBEDDING_MODEL_NAMES\nfrom langflow.field_typing import Embeddings\nfrom langflow.io import BoolInput, DictInput, DropdownInput, FloatInput, IntInput, MessageTextInput, SecretStrInput\n\n\nclass OpenAIEmbeddingsComponent(LCEmbeddingsModel):\n    display_name = \"OpenAI Embeddings\"\n    description = \"Generate embeddings using OpenAI models.\"\n    icon = \"OpenAI\"\n    name = \"OpenAIEmbeddings\"\n\n    inputs = [\n        DictInput(\n            name=\"default_headers\",\n            display_name=\"Default Headers\",\n            advanced=True,\n            info=\"Default headers to use for the API request.\",\n        ),\n        DictInput(\n            name=\"default_query\",\n            display_name=\"Default Query\",\n            advanced=True,\n            info=\"Default query parameters to use for the API request.\",\n        ),\n        IntInput(name=\"chunk_size\", display_name=\"Chunk Size\", advanced=True, value=1000),\n        MessageTextInput(name=\"client\", display_name=\"Client\", advanced=True),\n        MessageTextInput(name=\"deployment\", display_name=\"Deployment\", advanced=True),\n        IntInput(name=\"embedding_ctx_length\", display_name=\"Embedding Context Length\", advanced=True, value=1536),\n        IntInput(name=\"max_retries\", display_name=\"Max Retries\", value=3, advanced=True),\n        DropdownInput(\n            name=\"model\",\n            display_name=\"Model\",\n            advanced=False,\n            options=OPENAI_EMBEDDING_MODEL_NAMES,\n            value=\"text-embedding-3-small\",\n        ),\n        DictInput(name=\"model_kwargs\", display_name=\"Model Kwargs\", advanced=True),\n        SecretStrInput(name=\"openai_api_key\", display_name=\"OpenAI API Key\", value=\"OPENAI_API_KEY\", required=True),\n        MessageTextInput(name=\"openai_api_base\", display_name=\"OpenAI API Base\", advanced=True),\n        MessageTextInput(name=\"openai_api_type\", display_name=\"OpenAI API Type\", advanced=True),\n        MessageTextInput(name=\"openai_api_version\", display_name=\"OpenAI API Version\", advanced=True),\n        MessageTextInput(\n            name=\"openai_organization\",\n            display_name=\"OpenAI Organization\",\n            advanced=True,\n        ),\n        MessageTextInput(name=\"openai_proxy\", display_name=\"OpenAI Proxy\", advanced=True),\n        FloatInput(name=\"request_timeout\", display_name=\"Request Timeout\", advanced=True),\n        BoolInput(name=\"show_progress_bar\", display_name=\"Show Progress Bar\", advanced=True),\n        BoolInput(name=\"skip_empty\", display_name=\"Skip Empty\", advanced=True),\n        MessageTextInput(\n            name=\"tiktoken_model_name\",\n            display_name=\"TikToken Model Name\",\n            advanced=True,\n        ),\n        BoolInput(\n            name=\"tiktoken_enable\",\n            display_name=\"TikToken Enable\",\n            advanced=True,\n            value=True,\n            info=\"If False, you must have transformers installed.\",\n        ),\n        IntInput(\n            name=\"dimensions\",\n            display_name=\"Dimensions\",\n            info=\"The number of dimensions the resulting output embeddings should have. \"\n            \"Only supported by certain models.\",\n            advanced=True,\n        ),\n    ]\n\n    def build_embeddings(self) -> Embeddings:\n        return OpenAIEmbeddings(\n            client=self.client or None,\n            model=self.model,\n            dimensions=self.dimensions or None,\n            deployment=self.deployment or None,\n            api_version=self.openai_api_version or None,\n            base_url=self.openai_api_base or None,\n            openai_api_type=self.openai_api_type or None,\n            openai_proxy=self.openai_proxy or None,\n            embedding_ctx_length=self.embedding_ctx_length,\n            api_key=self.openai_api_key or None,\n            organization=self.openai_organization or None,\n            allowed_special=\"all\",\n            disallowed_special=\"all\",\n            chunk_size=self.chunk_size,\n            max_retries=self.max_retries,\n            timeout=self.request_timeout or None,\n            tiktoken_enabled=self.tiktoken_enable,\n            tiktoken_model_name=self.tiktoken_model_name or None,\n            show_progress_bar=self.show_progress_bar,\n            model_kwargs=self.model_kwargs,\n            skip_empty=self.skip_empty,\n            default_headers=self.default_headers or None,\n            default_query=self.default_query or None,\n        )\n"
              },
              "default_headers": {
                "_input_type": "DictInput",
                "advanced": true,
                "display_name": "Default Headers",
                "dynamic": false,
                "info": "Default headers to use for the API request.",
                "list": false,
                "name": "default_headers",
                "placeholder": "",
                "required": false,
                "show": true,
                "title_case": false,
                "trace_as_input": true,
                "type": "dict",
                "value": {}
              },
              "default_query": {
                "_input_type": "DictInput",
                "advanced": true,
                "display_name": "Default Query",
                "dynamic": false,
                "info": "Default query parameters to use for the API request.",
                "list": false,
                "name": "default_query",
                "placeholder": "",
                "required": false,
                "show": true,
                "title_case": false,
                "trace_as_input": true,
                "type": "dict",
                "value": {}
              },
              "deployment": {
                "_input_type": "MessageTextInput",
                "advanced": true,
                "display_name": "Deployment",
                "dynamic": false,
                "info": "",
                "input_types": [
                  "Message"
                ],
                "list": false,
                "load_from_db": false,
                "name": "deployment",
                "placeholder": "",
                "required": false,
                "show": true,
                "title_case": false,
                "tool_mode": false,
                "trace_as_input": true,
                "trace_as_metadata": true,
                "type": "str",
                "value": ""
              },
              "dimensions": {
                "_input_type": "IntInput",
                "advanced": true,
                "display_name": "Dimensions",
                "dynamic": false,
                "info": "The number of dimensions the resulting output embeddings should have. Only supported by certain models.",
                "list": false,
                "name": "dimensions",
                "placeholder": "",
                "required": false,
                "show": true,
                "title_case": false,
                "trace_as_metadata": true,
                "type": "int",
                "value": ""
              },
              "embedding_ctx_length": {
                "_input_type": "IntInput",
                "advanced": true,
                "display_name": "Embedding Context Length",
                "dynamic": false,
                "info": "",
                "list": false,
                "name": "embedding_ctx_length",
                "placeholder": "",
                "required": false,
                "show": true,
                "title_case": false,
                "trace_as_metadata": true,
                "type": "int",
                "value": 1536
              },
              "max_retries": {
                "_input_type": "IntInput",
                "advanced": true,
                "display_name": "Max Retries",
                "dynamic": false,
                "info": "",
                "list": false,
                "name": "max_retries",
                "placeholder": "",
                "required": false,
                "show": true,
                "title_case": false,
                "trace_as_metadata": true,
                "type": "int",
                "value": 3
              },
              "model": {
                "_input_type": "DropdownInput",
                "advanced": false,
                "combobox": false,
                "display_name": "Model",
                "dynamic": false,
                "info": "",
                "name": "model",
                "options": [
                  "text-embedding-3-small",
                  "text-embedding-3-large",
                  "text-embedding-ada-002"
                ],
                "placeholder": "",
                "required": false,
                "show": true,
                "title_case": false,
                "tool_mode": false,
                "trace_as_metadata": true,
                "type": "str",
                "value": "text-embedding-3-small"
              },
              "model_kwargs": {
                "_input_type": "DictInput",
                "advanced": true,
                "display_name": "Model Kwargs",
                "dynamic": false,
                "info": "",
                "list": false,
                "name": "model_kwargs",
                "placeholder": "",
                "required": false,
                "show": true,
                "title_case": false,
                "trace_as_input": true,
                "type": "dict",
                "value": {}
              },
              "openai_api_base": {
                "_input_type": "MessageTextInput",
                "advanced": true,
                "display_name": "OpenAI API Base",
                "dynamic": false,
                "info": "",
                "input_types": [
                  "Message"
                ],
                "list": false,
                "load_from_db": false,
                "name": "openai_api_base",
                "placeholder": "",
                "required": false,
                "show": true,
                "title_case": false,
                "tool_mode": false,
                "trace_as_input": true,
                "trace_as_metadata": true,
                "type": "str",
                "value": ""
              },
              "openai_api_key": {
                "_input_type": "SecretStrInput",
                "advanced": false,
                "display_name": "OpenAI API Key",
                "dynamic": false,
                "info": "",
                "input_types": [],
                "load_from_db": true,
                "name": "openai_api_key",
                "password": true,
                "placeholder": "",
                "required": true,
                "show": true,
                "title_case": false,
                "type": "str",
                "value": "OPENAI_API_KEY"
              },
              "openai_api_type": {
                "_input_type": "MessageTextInput",
                "advanced": true,
                "display_name": "OpenAI API Type",
                "dynamic": false,
                "info": "",
                "input_types": [
                  "Message"
                ],
                "list": false,
                "load_from_db": false,
                "name": "openai_api_type",
                "placeholder": "",
                "required": false,
                "show": true,
                "title_case": false,
                "tool_mode": false,
                "trace_as_input": true,
                "trace_as_metadata": true,
                "type": "str",
                "value": ""
              },
              "openai_api_version": {
                "_input_type": "MessageTextInput",
                "advanced": true,
                "display_name": "OpenAI API Version",
                "dynamic": false,
                "info": "",
                "input_types": [
                  "Message"
                ],
                "list": false,
                "load_from_db": false,
                "name": "openai_api_version",
                "placeholder": "",
                "required": false,
                "show": true,
                "title_case": false,
                "tool_mode": false,
                "trace_as_input": true,
                "trace_as_metadata": true,
                "type": "str",
                "value": ""
              },
              "openai_organization": {
                "_input_type": "MessageTextInput",
                "advanced": true,
                "display_name": "OpenAI Organization",
                "dynamic": false,
                "info": "",
                "input_types": [
                  "Message"
                ],
                "list": false,
                "load_from_db": false,
                "name": "openai_organization",
                "placeholder": "",
                "required": false,
                "show": true,
                "title_case": false,
                "tool_mode": false,
                "trace_as_input": true,
                "trace_as_metadata": true,
                "type": "str",
                "value": ""
              },
              "openai_proxy": {
                "_input_type": "MessageTextInput",
                "advanced": true,
                "display_name": "OpenAI Proxy",
                "dynamic": false,
                "info": "",
                "input_types": [
                  "Message"
                ],
                "list": false,
                "load_from_db": false,
                "name": "openai_proxy",
                "placeholder": "",
                "required": false,
                "show": true,
                "title_case": false,
                "tool_mode": false,
                "trace_as_input": true,
                "trace_as_metadata": true,
                "type": "str",
                "value": ""
              },
              "request_timeout": {
                "_input_type": "FloatInput",
                "advanced": true,
                "display_name": "Request Timeout",
                "dynamic": false,
                "info": "",
                "list": false,
                "name": "request_timeout",
                "placeholder": "",
                "required": false,
                "show": true,
                "title_case": false,
                "trace_as_metadata": true,
                "type": "float",
                "value": ""
              },
              "show_progress_bar": {
                "_input_type": "BoolInput",
                "advanced": true,
                "display_name": "Show Progress Bar",
                "dynamic": false,
                "info": "",
                "list": false,
                "name": "show_progress_bar",
                "placeholder": "",
                "required": false,
                "show": true,
                "title_case": false,
                "trace_as_metadata": true,
                "type": "bool",
                "value": false
              },
              "skip_empty": {
                "_input_type": "BoolInput",
                "advanced": true,
                "display_name": "Skip Empty",
                "dynamic": false,
                "info": "",
                "list": false,
                "name": "skip_empty",
                "placeholder": "",
                "required": false,
                "show": true,
                "title_case": false,
                "trace_as_metadata": true,
                "type": "bool",
                "value": false
              },
              "tiktoken_enable": {
                "_input_type": "BoolInput",
                "advanced": true,
                "display_name": "TikToken Enable",
                "dynamic": false,
                "info": "If False, you must have transformers installed.",
                "list": false,
                "name": "tiktoken_enable",
                "placeholder": "",
                "required": false,
                "show": true,
                "title_case": false,
                "trace_as_metadata": true,
                "type": "bool",
                "value": true
              },
              "tiktoken_model_name": {
                "_input_type": "MessageTextInput",
                "advanced": true,
                "display_name": "TikToken Model Name",
                "dynamic": false,
                "info": "",
                "input_types": [
                  "Message"
                ],
                "list": false,
                "load_from_db": false,
                "name": "tiktoken_model_name",
                "placeholder": "",
                "required": false,
                "show": true,
                "title_case": false,
                "tool_mode": false,
                "trace_as_input": true,
                "trace_as_metadata": true,
                "type": "str",
                "value": ""
              }
            },
            "tool_mode": false
          },
          "selected_output": "embeddings",
          "type": "OpenAIEmbeddings"
        },
        "dragging": false,
        "height": 320,
        "id": "OpenAIEmbeddings-OlQ6R",
        "measured": {
          "height": 320,
          "width": 320
        },
        "position": {
          "x": 1690.9220896443658,
          "y": 1866.483269483266
        },
        "positionAbsolute": {
          "x": 1690.9220896443658,
          "y": 1866.483269483266
        },
        "selected": false,
        "type": "genericNode",
        "width": 320
      },
      {
        "data": {
          "id": "File-C3stS",
          "node": {
            "base_classes": [
              "Data"
            ],
            "beta": false,
            "conditional_paths": [],
            "custom_fields": {},
            "description": "Loads content from one or more files as a DataFrame.",
            "display_name": "File",
            "documentation": "",
            "edited": false,
            "field_order": [
              "path",
              "silent_errors",
              "use_multithreading",
              "concurrency_multithreading"
            ],
            "frozen": false,
            "icon": "file-text",
            "legacy": false,
            "lf_version": "1.1.1",
            "metadata": {},
            "output_types": [],
            "outputs": [
              {
                "allows_loop": false,
                "cache": true,
                "display_name": "Loaded Files",
                "group_outputs": false,
                "method": "load_files",
                "name": "dataframe",
                "selected": "DataFrame",
                "tool_mode": true,
                "types": [
                  "DataFrame"
                ],
                "value": "__UNDEFINED__"
              },
              {
                "allows_loop": false,
                "cache": true,
                "display_name": "Raw Content",
                "group_outputs": false,
                "method": "load_files_message",
                "name": "message",
                "selected": "Message",
                "tool_mode": true,
                "types": [
                  "Message"
                ],
                "value": "__UNDEFINED__"
              }
            ],
            "pinned": false,
            "template": {
              "_type": "Component",
              "code": {
                "advanced": true,
                "dynamic": true,
                "fileTypes": [],
                "file_path": "",
                "info": "",
                "list": false,
                "load_from_db": false,
                "multiline": true,
                "name": "code",
                "password": false,
                "placeholder": "",
                "required": true,
                "show": true,
                "title_case": false,
                "type": "code",
                "value": "from langflow.base.data.base_file import BaseFileComponent\nfrom langflow.base.data.utils import TEXT_FILE_TYPES, parallel_load_data, parse_text_file_to_data\nfrom langflow.io import BoolInput, IntInput\nfrom langflow.schema.data import Data\n\n\nclass FileComponent(BaseFileComponent):\n    \"\"\"Handles loading and processing of individual or zipped text files.\n\n    This component supports processing multiple valid files within a zip archive,\n    resolving paths, validating file types, and optionally using multithreading for processing.\n    \"\"\"\n\n    display_name = \"File\"\n    description = \"Loads content from one or more files as a DataFrame.\"\n    icon = \"file-text\"\n    name = \"File\"\n\n    VALID_EXTENSIONS = TEXT_FILE_TYPES\n\n    inputs = [\n        *BaseFileComponent._base_inputs,\n        BoolInput(\n            name=\"use_multithreading\",\n            display_name=\"[Deprecated] Use Multithreading\",\n            advanced=True,\n            value=True,\n            info=\"Set 'Processing Concurrency' greater than 1 to enable multithreading.\",\n        ),\n        IntInput(\n            name=\"concurrency_multithreading\",\n            display_name=\"Processing Concurrency\",\n            advanced=True,\n            info=\"When multiple files are being processed, the number of files to process concurrently.\",\n            value=1,\n        ),\n    ]\n\n    outputs = [\n        *BaseFileComponent._base_outputs,\n    ]\n\n    def process_files(self, file_list: list[BaseFileComponent.BaseFile]) -> list[BaseFileComponent.BaseFile]:\n        \"\"\"Processes files either sequentially or in parallel, depending on concurrency settings.\n\n        Args:\n            file_list (list[BaseFileComponent.BaseFile]): List of files to process.\n\n        Returns:\n            list[BaseFileComponent.BaseFile]: Updated list of files with merged data.\n        \"\"\"\n\n        def process_file(file_path: str, *, silent_errors: bool = False) -> Data | None:\n            \"\"\"Processes a single file and returns its Data object.\"\"\"\n            try:\n                return parse_text_file_to_data(file_path, silent_errors=silent_errors)\n            except FileNotFoundError as e:\n                msg = f\"File not found: {file_path}. Error: {e}\"\n                self.log(msg)\n                if not silent_errors:\n                    raise\n                return None\n            except Exception as e:\n                msg = f\"Unexpected error processing {file_path}: {e}\"\n                self.log(msg)\n                if not silent_errors:\n                    raise\n                return None\n\n        if not file_list:\n            msg = \"No files to process.\"\n            raise ValueError(msg)\n\n        concurrency = 1 if not self.use_multithreading else max(1, self.concurrency_multithreading)\n        file_count = len(file_list)\n\n        parallel_processing_threshold = 2\n        if concurrency < parallel_processing_threshold or file_count < parallel_processing_threshold:\n            if file_count > 1:\n                self.log(f\"Processing {file_count} files sequentially.\")\n            processed_data = [process_file(str(file.path), silent_errors=self.silent_errors) for file in file_list]\n        else:\n            self.log(f\"Starting parallel processing of {file_count} files with concurrency: {concurrency}.\")\n            file_paths = [str(file.path) for file in file_list]\n            processed_data = parallel_load_data(\n                file_paths,\n                silent_errors=self.silent_errors,\n                load_function=process_file,\n                max_concurrency=concurrency,\n            )\n\n        # Use rollup_basefile_data to merge processed data with BaseFile objects\n        return self.rollup_data(file_list, processed_data)\n"
              },
              "concurrency_multithreading": {
                "_input_type": "IntInput",
                "advanced": true,
                "display_name": "Processing Concurrency",
                "dynamic": false,
                "info": "When multiple files are being processed, the number of files to process concurrently.",
                "list": false,
                "name": "concurrency_multithreading",
                "placeholder": "",
                "required": false,
                "show": true,
                "title_case": false,
                "trace_as_metadata": true,
                "type": "int",
                "value": 4
              },
              "delete_server_file_after_processing": {
                "_input_type": "BoolInput",
                "advanced": true,
                "display_name": "Delete Server File After Processing",
                "dynamic": false,
                "info": "If true, the Server File Path will be deleted after processing.",
                "list": false,
                "name": "delete_server_file_after_processing",
                "placeholder": "",
                "required": false,
                "show": true,
                "title_case": false,
                "trace_as_metadata": true,
                "type": "bool",
                "value": true
              },
              "file_path": {
                "_input_type": "HandleInput",
                "advanced": true,
                "display_name": "Server File Path",
                "dynamic": false,
                "info": "Data object with a 'file_path' property pointing to server file or a Message object with a path to the file. Supercedes 'Path' but supports same file types.",
                "input_types": [
                  "Data",
                  "Message"
                ],
                "list": true,
                "name": "file_path",
                "placeholder": "",
                "required": false,
                "show": true,
                "title_case": false,
                "trace_as_metadata": true,
                "type": "other",
                "value": ""
              },
              "ignore_unspecified_files": {
                "_input_type": "BoolInput",
                "advanced": true,
                "display_name": "Ignore Unspecified Files",
                "dynamic": false,
                "info": "If true, Data with no 'file_path' property will be ignored.",
                "list": false,
                "name": "ignore_unspecified_files",
                "placeholder": "",
                "required": false,
                "show": true,
                "title_case": false,
                "trace_as_metadata": true,
                "type": "bool",
                "value": false
              },
              "ignore_unsupported_extensions": {
                "_input_type": "BoolInput",
                "advanced": true,
                "display_name": "Ignore Unsupported Extensions",
                "dynamic": false,
                "info": "If true, files with unsupported extensions will not be processed.",
                "list": false,
                "name": "ignore_unsupported_extensions",
                "placeholder": "",
                "required": false,
                "show": true,
                "title_case": false,
                "trace_as_metadata": true,
                "type": "bool",
                "value": true
              },
              "path": {
                "_input_type": "FileInput",
                "advanced": false,
                "display_name": "Files",
                "dynamic": false,
                "fileTypes": [
                  "txt",
                  "md",
                  "mdx",
                  "csv",
                  "json",
                  "yaml",
                  "yml",
                  "xml",
                  "html",
                  "htm",
                  "pdf",
                  "docx",
                  "py",
                  "sh",
                  "sql",
                  "js",
                  "ts",
                  "tsx",
                  "zip",
                  "tar",
                  "tgz",
                  "bz2",
                  "gz"
                ],
                "file_path": [],
                "info": "Supported file extensions: txt, md, mdx, csv, json, yaml, yml, xml, html, htm, pdf, docx, py, sh, sql, js, ts, tsx; optionally bundled in file extensions: zip, tar, tgz, bz2, gz",
                "list": true,
                "name": "path",
                "placeholder": "",
                "required": false,
                "show": true,
                "temp_file": false,
                "title_case": false,
                "trace_as_metadata": true,
                "type": "file",
                "value": ""
              },
              "separator": {
                "_input_type": "StrInput",
                "advanced": true,
                "display_name": "Separator",
                "dynamic": false,
                "info": "Specify the separator to use between multiple outputs in Message format.",
                "list": false,
                "list_add_label": "Add More",
                "load_from_db": false,
                "name": "separator",
                "placeholder": "",
                "required": false,
                "show": true,
                "title_case": false,
                "tool_mode": false,
                "trace_as_metadata": true,
                "type": "str",
                "value": "\n\n"
              },
              "silent_errors": {
                "_input_type": "BoolInput",
                "advanced": true,
                "display_name": "Silent Errors",
                "dynamic": false,
                "info": "If true, errors will not raise an exception.",
                "list": false,
                "name": "silent_errors",
                "placeholder": "",
                "required": false,
                "show": true,
                "title_case": false,
                "trace_as_metadata": true,
                "type": "bool",
                "value": false
              },
              "use_multithreading": {
                "_input_type": "BoolInput",
                "advanced": true,
                "display_name": "[Deprecated] Use Multithreading",
                "dynamic": false,
                "info": "Set 'Processing Concurrency' greater than 1 to enable multithreading.",
                "list": false,
                "name": "use_multithreading",
                "placeholder": "",
                "required": false,
                "show": true,
                "title_case": false,
                "trace_as_metadata": true,
                "type": "bool",
                "value": false
              }
            },
            "tool_mode": false
          },
          "selected_output": "dataframe",
          "type": "File"
        },
        "dragging": false,
        "height": 367,
        "id": "File-C3stS",
        "measured": {
          "height": 367,
          "width": 320
        },
        "position": {
          "x": 1314.0643184619548,
          "y": 1508.2155181023356
        },
        "positionAbsolute": {
          "x": 1318.9043936921921,
          "y": 1484.0151419511485
        },
        "selected": false,
        "type": "genericNode",
        "width": 320
      },
      {
        "data": {
          "id": "note-aHmST",
          "node": {
            "description": "### 💡 Add your OpenAI API key here 👇",
            "display_name": "",
            "documentation": "",
            "template": {
              "backgroundColor": "transparent"
            }
          },
          "type": "note"
        },
        "dragging": false,
        "height": 324,
        "id": "note-aHmST",
        "measured": {
          "height": 324,
          "width": 324
        },
        "position": {
          "x": 1692.2322233423606,
          "y": 1821.9077961087607
        },
        "positionAbsolute": {
          "x": 1692.2322233423606,
          "y": 1821.9077961087607
        },
        "selected": false,
        "type": "noteNode",
        "width": 324
      },
      {
        "data": {
          "id": "note-QvcXX",
          "node": {
            "description": "### 💡 Add your OpenAI API key here 👇",
            "display_name": "",
            "documentation": "",
            "template": {
              "backgroundColor": "transparent"
            }
          },
          "type": "note"
        },
        "dragging": false,
        "height": 324,
        "id": "note-QvcXX",
        "measured": {
          "height": 324,
          "width": 324
        },
        "position": {
          "x": 824.1003268813427,
          "y": 698.6951695764802
        },
        "positionAbsolute": {
          "x": 824.1003268813427,
          "y": 698.6951695764802
        },
        "selected": false,
        "type": "noteNode",
        "width": 324
      },
      {
        "data": {
          "id": "note-xLYll",
          "node": {
            "description": "### 💡 Add your OpenAI API key here 👇",
            "display_name": "",
            "documentation": "",
            "template": {
              "backgroundColor": "transparent"
            }
          },
          "type": "note"
        },
        "dragging": false,
        "height": 324,
        "id": "note-xLYll",
        "measured": {
          "height": 324,
          "width": 324
        },
        "position": {
          "x": 2350.297636215281,
          "y": 525.0687902842766
        },
        "positionAbsolute": {
          "x": 2350.297636215281,
          "y": 525.0687902842766
        },
        "selected": false,
        "type": "noteNode",
        "width": 324
      },
      {
        "data": {
          "id": "OpenAIModel-GczRI",
          "node": {
            "base_classes": [
              "LanguageModel",
              "Message"
            ],
            "beta": false,
            "category": "models",
            "conditional_paths": [],
            "custom_fields": {},
            "description": "Generates text using OpenAI LLMs.",
            "display_name": "OpenAI",
            "documentation": "",
            "edited": false,
            "field_order": [
              "input_value",
              "system_message",
              "stream",
              "max_tokens",
              "model_kwargs",
              "json_mode",
              "model_name",
              "openai_api_base",
              "api_key",
              "temperature",
              "seed"
            ],
            "frozen": false,
            "icon": "OpenAI",
            "key": "OpenAIModel",
            "legacy": false,
            "metadata": {
              "keywords": [
                "model",
                "llm",
                "language model",
                "large language model"
              ]
            },
            "minimized": false,
            "output_types": [],
            "outputs": [
              {
                "allows_loop": false,
                "cache": true,
                "display_name": "Model Response",
                "group_outputs": false,
                "method": "text_response",
                "name": "text_output",
                "selected": "Message",
                "tool_mode": true,
                "types": [
                  "Message"
                ],
                "value": "__UNDEFINED__"
              },
              {
                "allows_loop": false,
                "cache": true,
                "display_name": "Language Model",
                "group_outputs": false,
                "method": "build_model",
                "name": "model_output",
                "selected": "LanguageModel",
                "tool_mode": true,
                "types": [
                  "LanguageModel"
                ],
                "value": "__UNDEFINED__"
              }
            ],
            "pinned": false,
            "score": 0.14285714285714285,
            "template": {
              "_type": "Component",
              "api_key": {
                "_input_type": "SecretStrInput",
                "advanced": false,
                "display_name": "OpenAI API Key",
                "dynamic": false,
                "info": "The OpenAI API Key to use for the OpenAI model.",
                "input_types": [],
                "load_from_db": true,
                "name": "api_key",
                "password": true,
                "placeholder": "",
                "required": true,
                "show": true,
                "title_case": false,
                "type": "str",
                "value": "OPENAI_API_KEY"
              },
              "code": {
                "advanced": true,
                "dynamic": true,
                "fileTypes": [],
                "file_path": "",
                "info": "",
                "list": false,
                "load_from_db": false,
                "multiline": true,
                "name": "code",
                "password": false,
                "placeholder": "",
                "required": true,
                "show": true,
                "title_case": false,
                "type": "code",
                "value": "from typing import Any\n\nfrom langchain_openai import ChatOpenAI\nfrom pydantic.v1 import SecretStr\n\nfrom langflow.base.models.model import LCModelComponent\nfrom langflow.base.models.openai_constants import (\n    OPENAI_MODEL_NAMES,\n    OPENAI_REASONING_MODEL_NAMES,\n)\nfrom langflow.field_typing import LanguageModel\nfrom langflow.field_typing.range_spec import RangeSpec\nfrom langflow.inputs.inputs import BoolInput, DictInput, DropdownInput, IntInput, SecretStrInput, SliderInput, StrInput\nfrom langflow.logging import logger\n\n\nclass OpenAIModelComponent(LCModelComponent):\n    display_name = \"OpenAI\"\n    description = \"Generates text using OpenAI LLMs.\"\n    icon = \"OpenAI\"\n    name = \"OpenAIModel\"\n\n    inputs = [\n        *LCModelComponent._base_inputs,\n        IntInput(\n            name=\"max_tokens\",\n            display_name=\"Max Tokens\",\n            advanced=True,\n            info=\"The maximum number of tokens to generate. Set to 0 for unlimited tokens.\",\n            range_spec=RangeSpec(min=0, max=128000),\n        ),\n        DictInput(\n            name=\"model_kwargs\",\n            display_name=\"Model Kwargs\",\n            advanced=True,\n            info=\"Additional keyword arguments to pass to the model.\",\n        ),\n        BoolInput(\n            name=\"json_mode\",\n            display_name=\"JSON Mode\",\n            advanced=True,\n            info=\"If True, it will output JSON regardless of passing a schema.\",\n        ),\n        DropdownInput(\n            name=\"model_name\",\n            display_name=\"Model Name\",\n            advanced=False,\n            options=OPENAI_MODEL_NAMES + OPENAI_REASONING_MODEL_NAMES,\n            value=OPENAI_MODEL_NAMES[1],\n            combobox=True,\n            real_time_refresh=True,\n        ),\n        StrInput(\n            name=\"openai_api_base\",\n            display_name=\"OpenAI API Base\",\n            advanced=True,\n            info=\"The base URL of the OpenAI API. \"\n            \"Defaults to https://api.openai.com/v1. \"\n            \"You can change this to use other APIs like JinaChat, LocalAI and Prem.\",\n        ),\n        SecretStrInput(\n            name=\"api_key\",\n            display_name=\"OpenAI API Key\",\n            info=\"The OpenAI API Key to use for the OpenAI model.\",\n            advanced=False,\n            value=\"OPENAI_API_KEY\",\n            required=True,\n        ),\n        SliderInput(\n            name=\"temperature\",\n            display_name=\"Temperature\",\n            value=0.1,\n            range_spec=RangeSpec(min=0, max=1, step=0.01),\n            show=True,\n        ),\n        IntInput(\n            name=\"seed\",\n            display_name=\"Seed\",\n            info=\"The seed controls the reproducibility of the job.\",\n            advanced=True,\n            value=1,\n        ),\n        IntInput(\n            name=\"max_retries\",\n            display_name=\"Max Retries\",\n            info=\"The maximum number of retries to make when generating.\",\n            advanced=True,\n            value=5,\n        ),\n        IntInput(\n            name=\"timeout\",\n            display_name=\"Timeout\",\n            info=\"The timeout for requests to OpenAI completion API.\",\n            advanced=True,\n            value=700,\n        ),\n    ]\n\n    def build_model(self) -> LanguageModel:  # type: ignore[type-var]\n        parameters = {\n            \"api_key\": SecretStr(self.api_key).get_secret_value() if self.api_key else None,\n            \"model_name\": self.model_name,\n            \"max_tokens\": self.max_tokens or None,\n            \"model_kwargs\": self.model_kwargs or {},\n            \"base_url\": self.openai_api_base or \"https://api.openai.com/v1\",\n            \"seed\": self.seed,\n            \"max_retries\": self.max_retries,\n            \"timeout\": self.timeout,\n            \"temperature\": self.temperature if self.temperature is not None else 0.1,\n        }\n\n        logger.info(f\"Model name: {self.model_name}\")\n        if self.model_name in OPENAI_REASONING_MODEL_NAMES:\n            logger.info(\"Getting reasoning model parameters\")\n            parameters.pop(\"temperature\")\n            parameters.pop(\"seed\")\n        output = ChatOpenAI(**parameters)\n        if self.json_mode:\n            output = output.bind(response_format={\"type\": \"json_object\"})\n\n        return output\n\n    def _get_exception_message(self, e: Exception):\n        \"\"\"Get a message from an OpenAI exception.\n\n        Args:\n            e (Exception): The exception to get the message from.\n\n        Returns:\n            str: The message from the exception.\n        \"\"\"\n        try:\n            from openai import BadRequestError\n        except ImportError:\n            return None\n        if isinstance(e, BadRequestError):\n            message = e.body.get(\"message\")\n            if message:\n                return message\n        return None\n\n    def update_build_config(self, build_config: dict, field_value: Any, field_name: str | None = None) -> dict:\n        if field_name in {\"base_url\", \"model_name\", \"api_key\"} and field_value in OPENAI_REASONING_MODEL_NAMES:\n            build_config[\"temperature\"][\"show\"] = False\n            build_config[\"seed\"][\"show\"] = False\n        if field_name in {\"base_url\", \"model_name\", \"api_key\"} and field_value in OPENAI_MODEL_NAMES:\n            build_config[\"temperature\"][\"show\"] = True\n            build_config[\"seed\"][\"show\"] = True\n        return build_config\n"
              },
              "input_value": {
                "_input_type": "MessageInput",
                "advanced": false,
                "display_name": "Input",
                "dynamic": false,
                "info": "",
                "input_types": [
                  "Message"
                ],
                "list": false,
                "list_add_label": "Add More",
                "load_from_db": false,
                "name": "input_value",
                "placeholder": "",
                "required": false,
                "show": true,
                "title_case": false,
                "tool_mode": false,
                "trace_as_input": true,
                "trace_as_metadata": true,
                "type": "str",
                "value": ""
              },
              "json_mode": {
                "_input_type": "BoolInput",
                "advanced": true,
                "display_name": "JSON Mode",
                "dynamic": false,
                "info": "If True, it will output JSON regardless of passing a schema.",
                "list": false,
                "list_add_label": "Add More",
                "name": "json_mode",
                "placeholder": "",
                "required": false,
                "show": true,
                "title_case": false,
                "tool_mode": false,
                "trace_as_metadata": true,
                "type": "bool",
                "value": false
              },
              "max_retries": {
                "_input_type": "IntInput",
                "advanced": true,
                "display_name": "Max Retries",
                "dynamic": false,
                "info": "The maximum number of retries to make when generating.",
                "list": false,
                "list_add_label": "Add More",
                "name": "max_retries",
                "placeholder": "",
                "required": false,
                "show": true,
                "title_case": false,
                "tool_mode": false,
                "trace_as_metadata": true,
                "type": "int",
                "value": 5
              },
              "max_tokens": {
                "_input_type": "IntInput",
                "advanced": true,
                "display_name": "Max Tokens",
                "dynamic": false,
                "info": "The maximum number of tokens to generate. Set to 0 for unlimited tokens.",
                "list": false,
                "list_add_label": "Add More",
                "name": "max_tokens",
                "placeholder": "",
                "range_spec": {
                  "max": 128000,
                  "min": 0,
                  "step": 0.1,
                  "step_type": "float"
                },
                "required": false,
                "show": true,
                "title_case": false,
                "tool_mode": false,
                "trace_as_metadata": true,
                "type": "int",
                "value": ""
              },
              "model_kwargs": {
                "_input_type": "DictInput",
                "advanced": true,
                "display_name": "Model Kwargs",
                "dynamic": false,
                "info": "Additional keyword arguments to pass to the model.",
                "list": false,
                "list_add_label": "Add More",
                "name": "model_kwargs",
                "placeholder": "",
                "required": false,
                "show": true,
                "title_case": false,
                "tool_mode": false,
                "trace_as_input": true,
                "type": "dict",
                "value": {}
              },
              "model_name": {
                "_input_type": "DropdownInput",
                "advanced": false,
                "combobox": true,
                "dialog_inputs": {},
                "display_name": "Model Name",
                "dynamic": false,
                "info": "",
                "name": "model_name",
                "options": [
                  "gpt-4o-mini",
                  "gpt-4o",
                  "gpt-4.1",
                  "gpt-4.1-mini",
                  "gpt-4.1-nano",
                  "gpt-4.5-preview",
                  "gpt-4-turbo",
                  "gpt-4-turbo-preview",
                  "gpt-4",
                  "gpt-3.5-turbo",
                  "o1"
                ],
                "options_metadata": [],
                "placeholder": "",
                "required": false,
                "show": true,
                "title_case": false,
                "tool_mode": false,
                "trace_as_metadata": true,
                "type": "str",
                "value": "gpt-4.1-mini"
              },
              "openai_api_base": {
                "_input_type": "StrInput",
                "advanced": true,
                "display_name": "OpenAI API Base",
                "dynamic": false,
                "info": "The base URL of the OpenAI API. Defaults to https://api.openai.com/v1. You can change this to use other APIs like JinaChat, LocalAI and Prem.",
                "list": false,
                "list_add_label": "Add More",
                "load_from_db": false,
                "name": "openai_api_base",
                "placeholder": "",
                "required": false,
                "show": true,
                "title_case": false,
                "tool_mode": false,
                "trace_as_metadata": true,
                "type": "str",
                "value": ""
              },
              "seed": {
                "_input_type": "IntInput",
                "advanced": true,
                "display_name": "Seed",
                "dynamic": false,
                "info": "The seed controls the reproducibility of the job.",
                "list": false,
                "list_add_label": "Add More",
                "name": "seed",
                "placeholder": "",
                "required": false,
                "show": true,
                "title_case": false,
                "tool_mode": false,
                "trace_as_metadata": true,
                "type": "int",
                "value": 1
              },
              "stream": {
                "_input_type": "BoolInput",
                "advanced": true,
                "display_name": "Stream",
                "dynamic": false,
                "info": "Stream the response from the model. Streaming works only in Chat.",
                "list": false,
                "list_add_label": "Add More",
                "name": "stream",
                "placeholder": "",
                "required": false,
                "show": true,
                "title_case": false,
                "tool_mode": false,
                "trace_as_metadata": true,
                "type": "bool",
                "value": false
              },
              "system_message": {
                "_input_type": "MultilineInput",
                "advanced": false,
                "display_name": "System Message",
                "dynamic": false,
                "info": "System message to pass to the model.",
                "input_types": [
                  "Message"
                ],
                "list": false,
                "list_add_label": "Add More",
                "load_from_db": false,
                "multiline": true,
                "name": "system_message",
                "placeholder": "",
                "required": false,
                "show": true,
                "title_case": false,
                "tool_mode": false,
                "trace_as_input": true,
                "trace_as_metadata": true,
                "type": "str",
                "value": ""
              },
              "temperature": {
                "_input_type": "SliderInput",
                "advanced": false,
                "display_name": "Temperature",
                "dynamic": false,
                "info": "",
                "max_label": "",
                "max_label_icon": "",
                "min_label": "",
                "min_label_icon": "",
                "name": "temperature",
                "placeholder": "",
                "range_spec": {
                  "max": 1,
                  "min": 0,
                  "step": 0.01,
                  "step_type": "float"
                },
                "required": false,
                "show": true,
                "slider_buttons": false,
                "slider_buttons_options": [],
                "slider_input": false,
                "title_case": false,
                "tool_mode": false,
                "type": "slider",
                "value": 0.1
              },
              "timeout": {
                "_input_type": "IntInput",
                "advanced": true,
                "display_name": "Timeout",
                "dynamic": false,
                "info": "The timeout for requests to OpenAI completion API.",
                "list": false,
                "list_add_label": "Add More",
                "name": "timeout",
                "placeholder": "",
                "required": false,
                "show": true,
                "title_case": false,
                "tool_mode": false,
                "trace_as_metadata": true,
                "type": "int",
                "value": 700
              }
            },
            "tool_mode": false
          },
          "selected_output": "text_output",
          "showNode": true,
          "type": "OpenAIModel"
        },
        "dragging": false,
        "id": "OpenAIModel-GczRI",
        "measured": {
          "height": 539,
          "width": 320
        },
        "position": {
          "x": 2365.714820732046,
          "y": 600.6979286268308
        },
        "selected": false,
        "type": "genericNode"
      },
      {
        "data": {
          "id": "parser-IEn6I",
          "node": {
            "base_classes": [
              "Message"
            ],
            "beta": false,
            "category": "processing",
            "conditional_paths": [],
            "custom_fields": {},
            "description": "Format a DataFrame or Data object into text using a template. Enable 'Stringify' to convert input into a readable string instead.",
            "display_name": "Parser",
            "documentation": "",
            "edited": false,
            "field_order": [
              "mode",
              "pattern",
              "input_data",
              "sep"
            ],
            "frozen": false,
            "icon": "braces",
            "key": "parser",
            "legacy": false,
            "metadata": {},
            "minimized": false,
            "output_types": [],
            "outputs": [
              {
                "allows_loop": false,
                "cache": true,
                "display_name": "Parsed Text",
                "hidden": false,
                "method": "parse_combined_text",
                "name": "parsed_text",
                "selected": "Message",
                "tool_mode": true,
                "types": [
                  "Message"
                ],
                "value": "__UNDEFINED__"
              }
            ],
            "pinned": false,
            "score": 2.220446049250313e-16,
            "template": {
              "_type": "Component",
              "code": {
                "advanced": true,
                "dynamic": true,
                "fileTypes": [],
                "file_path": "",
                "info": "",
                "list": false,
                "load_from_db": false,
                "multiline": true,
                "name": "code",
                "password": false,
                "placeholder": "",
                "required": true,
                "show": true,
                "title_case": false,
                "type": "code",
                "value": "import json\nfrom typing import Any\n\nfrom langflow.custom import Component\nfrom langflow.io import (\n    BoolInput,\n    HandleInput,\n    MessageTextInput,\n    MultilineInput,\n    Output,\n    TabInput,\n)\nfrom langflow.schema import Data, DataFrame\nfrom langflow.schema.message import Message\n\n\nclass ParserComponent(Component):\n    name = \"parser\"\n    display_name = \"Parser\"\n    description = (\n        \"Format a DataFrame or Data object into text using a template. \"\n        \"Enable 'Stringify' to convert input into a readable string instead.\"\n    )\n    icon = \"braces\"\n\n    inputs = [\n        TabInput(\n            name=\"mode\",\n            display_name=\"Mode\",\n            options=[\"Parser\", \"Stringify\"],\n            value=\"Parser\",\n            info=\"Convert into raw string instead of using a template.\",\n            real_time_refresh=True,\n        ),\n        MultilineInput(\n            name=\"pattern\",\n            display_name=\"Template\",\n            info=(\n                \"Use variables within curly brackets to extract column values for DataFrames \"\n                \"or key values for Data.\"\n                \"For example: `Name: {Name}, Age: {Age}, Country: {Country}`\"\n            ),\n            value=\"Text: {text}\",  # Example default\n            dynamic=True,\n            show=True,\n            required=True,\n        ),\n        HandleInput(\n            name=\"input_data\",\n            display_name=\"Data or DataFrame\",\n            input_types=[\"DataFrame\", \"Data\"],\n            info=\"Accepts either a DataFrame or a Data object.\",\n            required=True,\n        ),\n        MessageTextInput(\n            name=\"sep\",\n            display_name=\"Separator\",\n            advanced=True,\n            value=\"\\n\",\n            info=\"String used to separate rows/items.\",\n        ),\n    ]\n\n    outputs = [\n        Output(\n            display_name=\"Parsed Text\",\n            name=\"parsed_text\",\n            info=\"Formatted text output.\",\n            method=\"parse_combined_text\",\n        ),\n    ]\n\n    def update_build_config(self, build_config, field_value, field_name=None):\n        \"\"\"Dynamically hide/show `template` and enforce requirement based on `stringify`.\"\"\"\n        if field_name == \"mode\":\n            build_config[\"pattern\"][\"show\"] = self.mode == \"Parser\"\n            build_config[\"pattern\"][\"required\"] = self.mode == \"Parser\"\n            if field_value:\n                clean_data = BoolInput(\n                    name=\"clean_data\",\n                    display_name=\"Clean Data\",\n                    info=(\n                        \"Enable to clean the data by removing empty rows and lines \"\n                        \"in each cell of the DataFrame/ Data object.\"\n                    ),\n                    value=True,\n                    advanced=True,\n                    required=False,\n                )\n                build_config[\"clean_data\"] = clean_data.to_dict()\n            else:\n                build_config.pop(\"clean_data\", None)\n\n        return build_config\n\n    def _clean_args(self):\n        \"\"\"Prepare arguments based on input type.\"\"\"\n        input_data = self.input_data\n\n        match input_data:\n            case list() if all(isinstance(item, Data) for item in input_data):\n                msg = \"List of Data objects is not supported.\"\n                raise ValueError(msg)\n            case DataFrame():\n                return input_data, None\n            case Data():\n                return None, input_data\n            case dict() if \"data\" in input_data:\n                try:\n                    if \"columns\" in input_data:  # Likely a DataFrame\n                        return DataFrame.from_dict(input_data), None\n                    # Likely a Data object\n                    return None, Data(**input_data)\n                except (TypeError, ValueError, KeyError) as e:\n                    msg = f\"Invalid structured input provided: {e!s}\"\n                    raise ValueError(msg) from e\n            case _:\n                msg = f\"Unsupported input type: {type(input_data)}. Expected DataFrame or Data.\"\n                raise ValueError(msg)\n\n    def parse_combined_text(self) -> Message:\n        \"\"\"Parse all rows/items into a single text or convert input to string if `stringify` is enabled.\"\"\"\n        # Early return for stringify option\n        if self.mode == \"Stringify\":\n            return self.convert_to_string()\n\n        df, data = self._clean_args()\n\n        lines = []\n        if df is not None:\n            for _, row in df.iterrows():\n                formatted_text = self.pattern.format(**row.to_dict())\n                lines.append(formatted_text)\n        elif data is not None:\n            formatted_text = self.pattern.format(**data.data)\n            lines.append(formatted_text)\n\n        combined_text = self.sep.join(lines)\n        self.status = combined_text\n        return Message(text=combined_text)\n\n    def _safe_convert(self, data: Any) -> str:\n        \"\"\"Safely convert input data to string.\"\"\"\n        try:\n            if isinstance(data, str):\n                return data\n            if isinstance(data, Message):\n                return data.get_text()\n            if isinstance(data, Data):\n                return json.dumps(data.data)\n            if isinstance(data, DataFrame):\n                if hasattr(self, \"clean_data\") and self.clean_data:\n                    # Remove empty rows\n                    data = data.dropna(how=\"all\")\n                    # Remove empty lines in each cell\n                    data = data.replace(r\"^\\s*$\", \"\", regex=True)\n                    # Replace multiple newlines with a single newline\n                    data = data.replace(r\"\\n+\", \"\\n\", regex=True)\n                return data.to_markdown(index=False)\n            return str(data)\n        except (ValueError, TypeError, AttributeError) as e:\n            msg = f\"Error converting data: {e!s}\"\n            raise ValueError(msg) from e\n\n    def convert_to_string(self) -> Message:\n        \"\"\"Convert input data to string with proper error handling.\"\"\"\n        result = \"\"\n        if isinstance(self.input_data, list):\n            result = \"\\n\".join([self._safe_convert(item) for item in self.input_data])\n        else:\n            result = self._safe_convert(self.input_data)\n        self.log(f\"Converted to string with length: {len(result)}\")\n\n        message = Message(text=result)\n        self.status = message\n        return message\n"
              },
              "input_data": {
                "_input_type": "HandleInput",
                "advanced": false,
                "display_name": "Data or DataFrame",
                "dynamic": false,
                "info": "Accepts either a DataFrame or a Data object.",
                "input_types": [
                  "DataFrame",
                  "Data"
                ],
                "list": false,
                "list_add_label": "Add More",
                "name": "input_data",
                "placeholder": "",
                "required": true,
                "show": true,
                "title_case": false,
                "trace_as_metadata": true,
                "type": "other",
                "value": ""
              },
              "mode": {
                "_input_type": "TabInput",
                "advanced": false,
                "display_name": "Mode",
                "dynamic": false,
                "info": "Convert into raw string instead of using a template.",
                "name": "mode",
                "options": [
                  "Parser",
                  "Stringify"
                ],
                "placeholder": "",
                "real_time_refresh": true,
                "required": false,
                "show": true,
                "title_case": false,
                "tool_mode": false,
                "trace_as_metadata": true,
                "type": "tab",
                "value": "Parser"
              },
              "pattern": {
                "_input_type": "MultilineInput",
                "advanced": false,
                "copy_field": false,
                "display_name": "Template",
                "dynamic": true,
                "info": "Use variables within curly brackets to extract column values for DataFrames or key values for Data.For example: `Name: {Name}, Age: {Age}, Country: {Country}`",
                "input_types": [
                  "Message"
                ],
                "list": false,
                "list_add_label": "Add More",
                "load_from_db": false,
                "multiline": true,
                "name": "pattern",
                "placeholder": "",
                "required": true,
                "show": true,
                "title_case": false,
                "tool_mode": false,
                "trace_as_input": true,
                "trace_as_metadata": true,
                "type": "str",
                "value": "Text: {text}"
              },
              "sep": {
                "_input_type": "MessageTextInput",
                "advanced": true,
                "display_name": "Separator",
                "dynamic": false,
                "info": "String used to separate rows/items.",
                "input_types": [
                  "Message"
                ],
                "list": false,
                "list_add_label": "Add More",
                "load_from_db": false,
                "name": "sep",
                "placeholder": "",
                "required": false,
                "show": true,
                "title_case": false,
                "tool_mode": false,
                "trace_as_input": true,
                "trace_as_metadata": true,
                "type": "str",
                "value": "\n"
              }
            },
            "tool_mode": false
          },
          "selected_output": "parsed_text",
          "showNode": true,
          "type": "parser"
        },
        "dragging": false,
        "id": "parser-IEn6I",
        "measured": {
          "height": 360,
          "width": 320
        },
        "position": {
          "x": 1583.5982144641368,
          "y": 651.635660385082
        },
        "selected": false,
        "type": "genericNode"
      },
      {
        "data": {
          "id": "AstraDB-Wep9C",
          "node": {
            "base_classes": [
              "Data",
              "DataFrame",
              "VectorStore"
            ],
            "beta": false,
            "conditional_paths": [],
            "custom_fields": {},
            "description": "Ingest and search documents in Astra DB",
            "display_name": "Astra DB",
            "documentation": "https://docs.datastax.com/en/langflow/astra-components.html",
            "edited": false,
            "field_order": [
              "token",
              "environment",
              "database_name",
              "api_endpoint",
              "keyspace",
              "collection_name",
              "embedding_model",
              "ingest_data",
              "search_query",
              "should_cache_vector_store",
              "search_method",
              "reranker",
              "lexical_terms",
              "number_of_results",
              "search_type",
              "search_score_threshold",
              "advanced_search_filter",
              "autodetect_collection",
              "content_field",
              "deletion_field",
              "ignore_invalid_documents",
              "astradb_vectorstore_kwargs"
            ],
            "frozen": false,
            "icon": "AstraDB",
            "legacy": false,
            "metadata": {},
            "minimized": false,
            "output_types": [],
            "outputs": [
              {
                "allows_loop": false,
                "cache": true,
                "display_name": "Search Results",
                "group_outputs": false,
                "method": "search_documents",
                "name": "search_results",
                "selected": "Data",
                "tool_mode": true,
                "types": [
                  "Data"
                ],
                "value": "__UNDEFINED__"
              },
              {
                "allows_loop": false,
                "cache": true,
                "display_name": "DataFrame",
                "group_outputs": false,
                "method": "as_dataframe",
                "name": "dataframe",
                "selected": "DataFrame",
                "tool_mode": true,
                "types": [
                  "DataFrame"
                ],
                "value": "__UNDEFINED__"
              },
              {
                "allows_loop": false,
                "cache": true,
                "display_name": "Vector Store Connection",
                "group_outputs": false,
                "hidden": true,
                "method": "as_vector_store",
                "name": "vectorstoreconnection",
                "selected": "VectorStore",
                "tool_mode": true,
                "types": [
                  "VectorStore"
                ],
                "value": "__UNDEFINED__"
              }
            ],
            "pinned": false,
            "selected_output": "dataframe",
            "template": {
              "_type": "Component",
              "advanced_search_filter": {
                "_input_type": "NestedDictInput",
                "advanced": true,
                "display_name": "Search Metadata Filter",
                "dynamic": false,
                "info": "Optional dictionary of filters to apply to the search query.",
                "list": false,
                "list_add_label": "Add More",
                "name": "advanced_search_filter",
                "placeholder": "",
                "required": false,
                "show": true,
                "title_case": false,
                "tool_mode": false,
                "trace_as_input": true,
                "trace_as_metadata": true,
                "type": "NestedDict",
                "value": {}
              },
              "api_endpoint": {
                "_input_type": "StrInput",
                "advanced": false,
                "display_name": "Astra DB API Endpoint",
                "dynamic": false,
                "info": "The API Endpoint for the Astra DB instance. Supercedes database selection.",
                "list": false,
                "list_add_label": "Add More",
                "load_from_db": false,
                "name": "api_endpoint",
                "placeholder": "",
                "required": false,
                "show": false,
                "title_case": false,
                "tool_mode": false,
                "trace_as_metadata": true,
                "type": "str",
                "value": ""
              },
              "astradb_vectorstore_kwargs": {
                "_input_type": "NestedDictInput",
                "advanced": true,
                "display_name": "AstraDBVectorStore Parameters",
                "dynamic": false,
                "info": "Optional dictionary of additional parameters for the AstraDBVectorStore.",
                "list": false,
                "list_add_label": "Add More",
                "name": "astradb_vectorstore_kwargs",
                "placeholder": "",
                "required": false,
                "show": true,
                "title_case": false,
                "tool_mode": false,
                "trace_as_input": true,
                "trace_as_metadata": true,
                "type": "NestedDict",
                "value": {}
              },
              "autodetect_collection": {
                "_input_type": "BoolInput",
                "advanced": true,
                "display_name": "Autodetect Collection",
                "dynamic": false,
                "info": "Boolean flag to determine whether to autodetect the collection.",
                "list": false,
                "list_add_label": "Add More",
                "name": "autodetect_collection",
                "placeholder": "",
                "required": false,
                "show": true,
                "title_case": false,
                "tool_mode": false,
                "trace_as_metadata": true,
                "type": "bool",
                "value": true
              },
              "code": {
                "advanced": true,
                "dynamic": true,
                "fileTypes": [],
                "file_path": "",
                "info": "",
                "list": false,
                "load_from_db": false,
                "multiline": true,
                "name": "code",
                "password": false,
                "placeholder": "",
                "required": true,
                "show": true,
                "title_case": false,
                "type": "code",
                "value": "import re\nfrom collections import defaultdict\nfrom dataclasses import asdict, dataclass, field\n\nfrom astrapy import DataAPIClient, Database\nfrom astrapy.data.info.reranking import RerankServiceOptions\nfrom astrapy.info import CollectionDescriptor, CollectionLexicalOptions, CollectionRerankOptions\nfrom langchain_astradb import AstraDBVectorStore, VectorServiceOptions\nfrom langchain_astradb.utils.astradb import HybridSearchMode, _AstraDBCollectionEnvironment\n\nfrom langflow.base.vectorstores.model import LCVectorStoreComponent, check_cached_vector_store\nfrom langflow.base.vectorstores.vector_store_connection_decorator import vector_store_connection\nfrom langflow.helpers.data import docs_to_data\nfrom langflow.inputs.inputs import FloatInput, NestedDictInput\nfrom langflow.io import (\n    BoolInput,\n    DropdownInput,\n    HandleInput,\n    IntInput,\n    QueryInput,\n    SecretStrInput,\n    StrInput,\n)\nfrom langflow.schema.data import Data\nfrom langflow.utils.version import get_version_info\n\n\n@vector_store_connection\nclass AstraDBVectorStoreComponent(LCVectorStoreComponent):\n    display_name: str = \"Astra DB\"\n    description: str = \"Ingest and search documents in Astra DB\"\n    documentation: str = \"https://docs.datastax.com/en/langflow/astra-components.html\"\n    name = \"AstraDB\"\n    icon: str = \"AstraDB\"\n\n    _cached_vector_store: AstraDBVectorStore | None = None\n\n    @dataclass\n    class NewDatabaseInput:\n        functionality: str = \"create\"\n        fields: dict[str, dict] = field(\n            default_factory=lambda: {\n                \"data\": {\n                    \"node\": {\n                        \"name\": \"create_database\",\n                        \"description\": \"Please allow several minutes for creation to complete.\",\n                        \"display_name\": \"Create new database\",\n                        \"field_order\": [\"01_new_database_name\", \"02_cloud_provider\", \"03_region\"],\n                        \"template\": {\n                            \"01_new_database_name\": StrInput(\n                                name=\"new_database_name\",\n                                display_name=\"Name\",\n                                info=\"Name of the new database to create in Astra DB.\",\n                                required=True,\n                            ),\n                            \"02_cloud_provider\": DropdownInput(\n                                name=\"cloud_provider\",\n                                display_name=\"Cloud provider\",\n                                info=\"Cloud provider for the new database.\",\n                                options=[],\n                                required=True,\n                                real_time_refresh=True,\n                            ),\n                            \"03_region\": DropdownInput(\n                                name=\"region\",\n                                display_name=\"Region\",\n                                info=\"Region for the new database.\",\n                                options=[],\n                                required=True,\n                            ),\n                        },\n                    },\n                }\n            }\n        )\n\n    @dataclass\n    class NewCollectionInput:\n        functionality: str = \"create\"\n        fields: dict[str, dict] = field(\n            default_factory=lambda: {\n                \"data\": {\n                    \"node\": {\n                        \"name\": \"create_collection\",\n                        \"description\": \"Please allow several seconds for creation to complete.\",\n                        \"display_name\": \"Create new collection\",\n                        \"field_order\": [\n                            \"01_new_collection_name\",\n                            \"02_embedding_generation_provider\",\n                            \"03_embedding_generation_model\",\n                            \"04_dimension\",\n                        ],\n                        \"template\": {\n                            \"01_new_collection_name\": StrInput(\n                                name=\"new_collection_name\",\n                                display_name=\"Name\",\n                                info=\"Name of the new collection to create in Astra DB.\",\n                                required=True,\n                            ),\n                            \"02_embedding_generation_provider\": DropdownInput(\n                                name=\"embedding_generation_provider\",\n                                display_name=\"Embedding generation method\",\n                                info=\"Provider to use for generating embeddings.\",\n                                helper_text=(\n                                    \"To create collections with more embedding provider options, go to \"\n                                    '<a class=\"underline\" href=\"https://astra.datastax.com/\" target=\" _blank\" '\n                                    'rel=\"noopener noreferrer\">your database in Astra DB</a>'\n                                ),\n                                real_time_refresh=True,\n                                required=True,\n                                options=[],\n                            ),\n                            \"03_embedding_generation_model\": DropdownInput(\n                                name=\"embedding_generation_model\",\n                                display_name=\"Embedding model\",\n                                info=\"Model to use for generating embeddings.\",\n                                real_time_refresh=True,\n                                options=[],\n                            ),\n                            \"04_dimension\": IntInput(\n                                name=\"dimension\",\n                                display_name=\"Dimensions\",\n                                info=\"Dimensions of the embeddings to generate.\",\n                                value=None,\n                            ),\n                        },\n                    },\n                }\n            }\n        )\n\n    inputs = [\n        SecretStrInput(\n            name=\"token\",\n            display_name=\"Astra DB Application Token\",\n            info=\"Authentication token for accessing Astra DB.\",\n            value=\"ASTRA_DB_APPLICATION_TOKEN\",\n            required=True,\n            real_time_refresh=True,\n            input_types=[],\n        ),\n        DropdownInput(\n            name=\"environment\",\n            display_name=\"Environment\",\n            info=\"The environment for the Astra DB API Endpoint.\",\n            options=[\"prod\", \"test\", \"dev\"],\n            value=\"prod\",\n            advanced=True,\n            real_time_refresh=True,\n            combobox=True,\n        ),\n        DropdownInput(\n            name=\"database_name\",\n            display_name=\"Database\",\n            info=\"The Database name for the Astra DB instance.\",\n            required=True,\n            refresh_button=True,\n            real_time_refresh=True,\n            dialog_inputs=asdict(NewDatabaseInput()),\n            combobox=True,\n        ),\n        StrInput(\n            name=\"api_endpoint\",\n            display_name=\"Astra DB API Endpoint\",\n            info=\"The API Endpoint for the Astra DB instance. Supercedes database selection.\",\n            show=False,\n        ),\n        DropdownInput(\n            name=\"keyspace\",\n            display_name=\"Keyspace\",\n            info=\"Optional keyspace within Astra DB to use for the collection.\",\n            advanced=True,\n            options=[],\n            real_time_refresh=True,\n        ),\n        DropdownInput(\n            name=\"collection_name\",\n            display_name=\"Collection\",\n            info=\"The name of the collection within Astra DB where the vectors will be stored.\",\n            required=True,\n            refresh_button=True,\n            real_time_refresh=True,\n            dialog_inputs=asdict(NewCollectionInput()),\n            combobox=True,\n            show=False,\n        ),\n        HandleInput(\n            name=\"embedding_model\",\n            display_name=\"Embedding Model\",\n            input_types=[\"Embeddings\"],\n            info=\"Specify the Embedding Model. Not required for Astra Vectorize collections.\",\n            required=False,\n            show=False,\n        ),\n        *LCVectorStoreComponent.inputs,\n        DropdownInput(\n            name=\"search_method\",\n            display_name=\"Search Method\",\n            info=(\n                \"Determine how your content is matched: Vector finds semantic similarity, \"\n                \"and Hybrid Search (suggested) combines both approaches \"\n                \"with a reranker.\"\n            ),\n            options=[\"Hybrid Search\", \"Vector Search\"],  # TODO: Restore Lexical Search?\n            options_metadata=[{\"icon\": \"SearchHybrid\"}, {\"icon\": \"SearchVector\"}],\n            value=\"Vector Search\",\n            advanced=True,\n            real_time_refresh=True,\n        ),\n        DropdownInput(\n            name=\"reranker\",\n            display_name=\"Reranker\",\n            info=\"Post-retrieval model that re-scores results for optimal relevance ranking.\",\n            show=False,\n            toggle=True,\n        ),\n        QueryInput(\n            name=\"lexical_terms\",\n            display_name=\"Lexical Terms\",\n            info=\"Add additional terms/keywords to augment search precision.\",\n            placeholder=\"Enter terms to search...\",\n            separator=\" \",\n            show=False,\n            value=\"\",\n            advanced=True,\n        ),\n        IntInput(\n            name=\"number_of_results\",\n            display_name=\"Number of Search Results\",\n            info=\"Number of search results to return.\",\n            advanced=True,\n            value=4,\n        ),\n        DropdownInput(\n            name=\"search_type\",\n            display_name=\"Search Type\",\n            info=\"Search type to use\",\n            options=[\"Similarity\", \"Similarity with score threshold\", \"MMR (Max Marginal Relevance)\"],\n            value=\"Similarity\",\n            advanced=True,\n        ),\n        FloatInput(\n            name=\"search_score_threshold\",\n            display_name=\"Search Score Threshold\",\n            info=\"Minimum similarity score threshold for search results. \"\n            \"(when using 'Similarity with score threshold')\",\n            value=0,\n            advanced=True,\n        ),\n        NestedDictInput(\n            name=\"advanced_search_filter\",\n            display_name=\"Search Metadata Filter\",\n            info=\"Optional dictionary of filters to apply to the search query.\",\n            advanced=True,\n        ),\n        BoolInput(\n            name=\"autodetect_collection\",\n            display_name=\"Autodetect Collection\",\n            info=\"Boolean flag to determine whether to autodetect the collection.\",\n            advanced=True,\n            value=True,\n        ),\n        StrInput(\n            name=\"content_field\",\n            display_name=\"Content Field\",\n            info=\"Field to use as the text content field for the vector store.\",\n            advanced=True,\n        ),\n        StrInput(\n            name=\"deletion_field\",\n            display_name=\"Deletion Based On Field\",\n            info=\"When this parameter is provided, documents in the target collection with \"\n            \"metadata field values matching the input metadata field value will be deleted \"\n            \"before new data is loaded.\",\n            advanced=True,\n        ),\n        BoolInput(\n            name=\"ignore_invalid_documents\",\n            display_name=\"Ignore Invalid Documents\",\n            info=\"Boolean flag to determine whether to ignore invalid documents at runtime.\",\n            advanced=True,\n        ),\n        NestedDictInput(\n            name=\"astradb_vectorstore_kwargs\",\n            display_name=\"AstraDBVectorStore Parameters\",\n            info=\"Optional dictionary of additional parameters for the AstraDBVectorStore.\",\n            advanced=True,\n        ),\n    ]\n\n    @classmethod\n    def map_cloud_providers(cls):\n        # TODO: Programmatically fetch the regions for each cloud provider\n        return {\n            \"dev\": {\n                \"Amazon Web Services\": {\n                    \"id\": \"aws\",\n                    \"regions\": [\"us-west-2\"],\n                },\n                \"Google Cloud Platform\": {\n                    \"id\": \"gcp\",\n                    \"regions\": [\"us-central1\", \"europe-west4\"],\n                },\n            },\n            \"test\": {\n                \"Google Cloud Platform\": {\n                    \"id\": \"gcp\",\n                    \"regions\": [\"us-central1\"],\n                },\n            },\n            \"prod\": {\n                \"Amazon Web Services\": {\n                    \"id\": \"aws\",\n                    \"regions\": [\"us-east-2\", \"ap-south-1\", \"eu-west-1\"],\n                },\n                \"Google Cloud Platform\": {\n                    \"id\": \"gcp\",\n                    \"regions\": [\"us-east1\"],\n                },\n                \"Microsoft Azure\": {\n                    \"id\": \"azure\",\n                    \"regions\": [\"westus3\"],\n                },\n            },\n        }\n\n    @classmethod\n    def get_vectorize_providers(cls, token: str, environment: str | None = None, api_endpoint: str | None = None):\n        try:\n            # Get the admin object\n            client = DataAPIClient(environment=environment)\n            admin_client = client.get_admin()\n            db_admin = admin_client.get_database_admin(api_endpoint, token=token)\n\n            # Get the list of embedding providers\n            embedding_providers = db_admin.find_embedding_providers()\n\n            vectorize_providers_mapping = {}\n            # Map the provider display name to the provider key and models\n            for provider_key, provider_data in embedding_providers.embedding_providers.items():\n                # Get the provider display name and models\n                display_name = provider_data.display_name\n                models = [model.name for model in provider_data.models]\n\n                # Build our mapping\n                vectorize_providers_mapping[display_name] = [provider_key, models]\n\n            # Sort the resulting dictionary\n            return defaultdict(list, dict(sorted(vectorize_providers_mapping.items())))\n        except Exception as _:  # noqa: BLE001\n            return {}\n\n    @classmethod\n    async def create_database_api(\n        cls,\n        new_database_name: str,\n        cloud_provider: str,\n        region: str,\n        token: str,\n        environment: str | None = None,\n        keyspace: str | None = None,\n    ):\n        client = DataAPIClient(environment=environment)\n\n        # Get the admin object\n        admin_client = client.get_admin(token=token)\n\n        # Get the environment, set to prod if null like\n        my_env = environment or \"prod\"\n\n        # Raise a value error if name isn't provided\n        if not new_database_name:\n            msg = \"Database name is required to create a new database.\"\n            raise ValueError(msg)\n\n        # Call the create database function\n        return await admin_client.async_create_database(\n            name=new_database_name,\n            cloud_provider=cls.map_cloud_providers()[my_env][cloud_provider][\"id\"],\n            region=region,\n            keyspace=keyspace,\n            wait_until_active=False,\n        )\n\n    @classmethod\n    async def create_collection_api(\n        cls,\n        new_collection_name: str,\n        token: str,\n        api_endpoint: str,\n        environment: str | None = None,\n        keyspace: str | None = None,\n        dimension: int | None = None,\n        embedding_generation_provider: str | None = None,\n        embedding_generation_model: str | None = None,\n        reranker: str | None = None,\n    ):\n        # Build vectorize options, if needed\n        vectorize_options = None\n        if not dimension:\n            providers = cls.get_vectorize_providers(token=token, environment=environment, api_endpoint=api_endpoint)\n            vectorize_options = VectorServiceOptions(\n                provider=providers.get(embedding_generation_provider, [None, []])[0],\n                model_name=embedding_generation_model,\n            )\n\n        # Raise a value error if name isn't provided\n        if not new_collection_name:\n            msg = \"Collection name is required to create a new collection.\"\n            raise ValueError(msg)\n\n        # Define the base arguments being passed to the create collection function\n        base_args = {\n            \"collection_name\": new_collection_name,\n            \"token\": token,\n            \"api_endpoint\": api_endpoint,\n            \"keyspace\": keyspace,\n            \"environment\": environment,\n            \"embedding_dimension\": dimension,\n            \"collection_vector_service_options\": vectorize_options,\n        }\n\n        # Add optional arguments if the reranker is set\n        if reranker:\n            # Split the reranker field into a provider a model name\n            provider, _ = reranker.split(\"/\")\n            base_args[\"collection_rerank\"] = CollectionRerankOptions(\n                service=RerankServiceOptions(provider=provider, model_name=reranker),\n            )\n            base_args[\"collection_lexical\"] = CollectionLexicalOptions(analyzer=\"STANDARD\")\n\n        _AstraDBCollectionEnvironment(**base_args)\n\n    @classmethod\n    def get_database_list_static(cls, token: str, environment: str | None = None):\n        client = DataAPIClient(environment=environment)\n\n        # Get the admin object\n        admin_client = client.get_admin(token=token)\n\n        # Get the list of databases\n        db_list = admin_client.list_databases()\n\n        # Generate the api endpoint for each database\n        db_info_dict = {}\n        for db in db_list:\n            try:\n                # Get the API endpoint for the database\n                api_endpoint = db.regions[0].api_endpoint\n\n                # Get the number of collections\n                try:\n                    # Get the number of collections in the database\n                    num_collections = len(\n                        client.get_database(\n                            api_endpoint,\n                            token=token,\n                        ).list_collection_names()\n                    )\n                except Exception:  # noqa: BLE001\n                    if db.status != \"PENDING\":\n                        continue\n                    num_collections = 0\n\n                # Add the database to the dictionary\n                db_info_dict[db.name] = {\n                    \"api_endpoint\": api_endpoint,\n                    \"keyspaces\": db.keyspaces,\n                    \"collections\": num_collections,\n                    \"status\": db.status if db.status != \"ACTIVE\" else None,\n                    \"org_id\": db.org_id if db.org_id else None,\n                }\n            except Exception:  # noqa: BLE001, S110\n                pass\n\n        return db_info_dict\n\n    def get_database_list(self):\n        return self.get_database_list_static(\n            token=self.token,\n            environment=self.environment,\n        )\n\n    @classmethod\n    def get_api_endpoint_static(\n        cls,\n        token: str,\n        environment: str | None = None,\n        api_endpoint: str | None = None,\n        database_name: str | None = None,\n    ):\n        # If the api_endpoint is set, return it\n        if api_endpoint:\n            return api_endpoint\n\n        # Check if the database_name is like a url\n        if database_name and database_name.startswith(\"https://\"):\n            return database_name\n\n        # If the database is not set, nothing we can do.\n        if not database_name:\n            return None\n\n        # Grab the database object\n        db = cls.get_database_list_static(token=token, environment=environment).get(database_name)\n        if not db:\n            return None\n\n        # Otherwise, get the URL from the database list\n        return db.get(\"api_endpoint\")\n\n    def get_api_endpoint(self):\n        return self.get_api_endpoint_static(\n            token=self.token,\n            environment=self.environment,\n            api_endpoint=self.api_endpoint,\n            database_name=self.database_name,\n        )\n\n    @classmethod\n    def get_database_id_static(cls, api_endpoint: str) -> str | None:\n        # Pattern matches standard UUID format: 8-4-4-4-12 hexadecimal characters\n        uuid_pattern = r\"[0-9a-fA-F]{8}-[0-9a-fA-F]{4}-[0-9a-fA-F]{4}-[0-9a-fA-F]{4}-[0-9a-fA-F]{12}\"\n        match = re.search(uuid_pattern, api_endpoint)\n\n        return match.group(0) if match else None\n\n    def get_database_id(self):\n        return self.get_database_id_static(api_endpoint=self.get_api_endpoint())\n\n    def get_keyspace(self):\n        keyspace = self.keyspace\n\n        if keyspace:\n            return keyspace.strip()\n\n        return \"default_keyspace\"\n\n    def get_database_object(self, api_endpoint: str | None = None):\n        try:\n            client = DataAPIClient(environment=self.environment)\n\n            return client.get_database(\n                api_endpoint or self.get_api_endpoint(),\n                token=self.token,\n                keyspace=self.get_keyspace(),\n            )\n        except Exception as e:\n            msg = f\"Error fetching database object: {e}\"\n            raise ValueError(msg) from e\n\n    def collection_data(self, collection_name: str, database: Database | None = None):\n        try:\n            if not database:\n                client = DataAPIClient(environment=self.environment)\n\n                database = client.get_database(\n                    self.get_api_endpoint(),\n                    token=self.token,\n                    keyspace=self.get_keyspace(),\n                )\n\n            collection = database.get_collection(collection_name)\n\n            return collection.estimated_document_count()\n        except Exception as e:  # noqa: BLE001\n            self.log(f\"Error checking collection data: {e}\")\n\n            return None\n\n    def _initialize_database_options(self):\n        try:\n            return [\n                {\n                    \"name\": name,\n                    \"status\": info[\"status\"],\n                    \"collections\": info[\"collections\"],\n                    \"api_endpoint\": info[\"api_endpoint\"],\n                    \"keyspaces\": info[\"keyspaces\"],\n                    \"org_id\": info[\"org_id\"],\n                }\n                for name, info in self.get_database_list().items()\n            ]\n        except Exception as e:\n            msg = f\"Error fetching database options: {e}\"\n            raise ValueError(msg) from e\n\n    @classmethod\n    def get_provider_icon(cls, collection: CollectionDescriptor | None = None, provider_name: str | None = None) -> str:\n        # Get the provider name from the collection\n        provider_name = provider_name or (\n            collection.definition.vector.service.provider\n            if (\n                collection\n                and collection.definition\n                and collection.definition.vector\n                and collection.definition.vector.service\n            )\n            else None\n        )\n\n        # If there is no provider, use the vector store icon\n        if not provider_name or provider_name.lower() == \"bring your own\":\n            return \"vectorstores\"\n\n        # Map provider casings\n        case_map = {\n            \"nvidia\": \"NVIDIA\",\n            \"openai\": \"OpenAI\",\n            \"amazon bedrock\": \"AmazonBedrockEmbeddings\",\n            \"azure openai\": \"AzureOpenAiEmbeddings\",\n            \"cohere\": \"Cohere\",\n            \"jina ai\": \"JinaAI\",\n            \"mistral ai\": \"MistralAI\",\n            \"upstage\": \"Upstage\",\n            \"voyage ai\": \"VoyageAI\",\n        }\n\n        # Adjust the casing on some like nvidia\n        return case_map[provider_name.lower()] if provider_name.lower() in case_map else provider_name.title()\n\n    def _initialize_collection_options(self, api_endpoint: str | None = None):\n        # Nothing to generate if we don't have an API endpoint yet\n        api_endpoint = api_endpoint or self.get_api_endpoint()\n        if not api_endpoint:\n            return []\n\n        # Retrieve the database object\n        database = self.get_database_object(api_endpoint=api_endpoint)\n\n        # Get the list of collections\n        collection_list = database.list_collections(keyspace=self.get_keyspace())\n\n        # Return the list of collections and metadata associated\n        return [\n            {\n                \"name\": col.name,\n                \"records\": self.collection_data(collection_name=col.name, database=database),\n                \"provider\": (\n                    col.definition.vector.service.provider\n                    if col.definition.vector and col.definition.vector.service\n                    else None\n                ),\n                \"icon\": self.get_provider_icon(collection=col),\n                \"model\": (\n                    col.definition.vector.service.model_name\n                    if col.definition.vector and col.definition.vector.service\n                    else None\n                ),\n            }\n            for col in collection_list\n        ]\n\n    def reset_provider_options(self, build_config: dict) -> dict:\n        \"\"\"Reset provider options and related configurations in the build_config dictionary.\"\"\"\n        # Extract template path for cleaner access\n        template = build_config[\"collection_name\"][\"dialog_inputs\"][\"fields\"][\"data\"][\"node\"][\"template\"]\n\n        # Get vectorize providers\n        vectorize_providers_api = self.get_vectorize_providers(\n            token=self.token,\n            environment=self.environment,\n            api_endpoint=build_config[\"api_endpoint\"][\"value\"],\n        )\n\n        # Create a new dictionary with \"Bring your own\" first\n        vectorize_providers: dict[str, list[list[str]]] = {\"Bring your own\": [[], []]}\n\n        # Add the remaining items (only Nvidia) from the original dictionary\n        vectorize_providers.update(\n            {\n                k: v\n                for k, v in vectorize_providers_api.items()\n                if k.lower() in [\"nvidia\"]  # TODO: Eventually support more\n            }\n        )\n\n        # Set provider options\n        provider_field = \"02_embedding_generation_provider\"\n        template[provider_field][\"options\"] = list(vectorize_providers.keys())\n\n        # Add metadata for each provider option\n        template[provider_field][\"options_metadata\"] = [\n            {\"icon\": self.get_provider_icon(provider_name=provider)} for provider in template[provider_field][\"options\"]\n        ]\n\n        # Get selected embedding provider\n        embedding_provider = template[provider_field][\"value\"]\n        is_bring_your_own = embedding_provider and embedding_provider == \"Bring your own\"\n\n        # Configure embedding model field\n        model_field = \"03_embedding_generation_model\"\n        template[model_field].update(\n            {\n                \"options\": vectorize_providers.get(embedding_provider, [[], []])[1],\n                \"placeholder\": \"Bring your own\" if is_bring_your_own else None,\n                \"readonly\": is_bring_your_own,\n                \"required\": not is_bring_your_own,\n                \"value\": None,\n            }\n        )\n\n        # If this is a bring your own, set dimensions to 0\n        return self.reset_dimension_field(build_config)\n\n    def reset_dimension_field(self, build_config: dict) -> dict:\n        \"\"\"Reset dimension field options based on provided configuration.\"\"\"\n        # Extract template path for cleaner access\n        template = build_config[\"collection_name\"][\"dialog_inputs\"][\"fields\"][\"data\"][\"node\"][\"template\"]\n\n        # Get selected embedding model\n        provider_field = \"02_embedding_generation_provider\"\n        embedding_provider = template[provider_field][\"value\"]\n        is_bring_your_own = embedding_provider and embedding_provider == \"Bring your own\"\n\n        # Configure dimension field\n        dimension_field = \"04_dimension\"\n        dimension_value = 1024 if not is_bring_your_own else None  # TODO: Dynamically figure this out\n        template[dimension_field].update(\n            {\n                \"placeholder\": dimension_value,\n                \"value\": dimension_value,\n                \"readonly\": not is_bring_your_own,\n                \"required\": is_bring_your_own,\n            }\n        )\n\n        return build_config\n\n    def reset_collection_list(self, build_config: dict) -> dict:\n        \"\"\"Reset collection list options based on provided configuration.\"\"\"\n        # Get collection options\n        collection_options = self._initialize_collection_options(api_endpoint=build_config[\"api_endpoint\"][\"value\"])\n        # Update collection configuration\n        collection_config = build_config[\"collection_name\"]\n        collection_config.update(\n            {\n                \"options\": [col[\"name\"] for col in collection_options],\n                \"options_metadata\": [{k: v for k, v in col.items() if k != \"name\"} for col in collection_options],\n            }\n        )\n\n        # Reset selected collection if not in options\n        if collection_config[\"value\"] not in collection_config[\"options\"]:\n            collection_config[\"value\"] = \"\"\n\n        # Set advanced status based on database selection\n        collection_config[\"show\"] = bool(build_config[\"database_name\"][\"value\"])\n\n        return build_config\n\n    def reset_database_list(self, build_config: dict) -> dict:\n        \"\"\"Reset database list options and related configurations.\"\"\"\n        # Get database options\n        database_options = self._initialize_database_options()\n\n        # Update cloud provider options\n        env = self.environment\n        template = build_config[\"database_name\"][\"dialog_inputs\"][\"fields\"][\"data\"][\"node\"][\"template\"]\n        template[\"02_cloud_provider\"][\"options\"] = list(self.map_cloud_providers()[env].keys())\n\n        # Update database configuration\n        database_config = build_config[\"database_name\"]\n        database_config.update(\n            {\n                \"options\": [db[\"name\"] for db in database_options],\n                \"options_metadata\": [{k: v for k, v in db.items() if k != \"name\"} for db in database_options],\n            }\n        )\n\n        # Reset selections if value not in options\n        if database_config[\"value\"] not in database_config[\"options\"]:\n            database_config[\"value\"] = \"\"\n            build_config[\"api_endpoint\"][\"value\"] = \"\"\n            build_config[\"collection_name\"][\"show\"] = False\n\n        # Set advanced status based on token presence\n        database_config[\"show\"] = bool(build_config[\"token\"][\"value\"])\n\n        return build_config\n\n    def reset_build_config(self, build_config: dict) -> dict:\n        \"\"\"Reset all build configuration options to default empty state.\"\"\"\n        # Reset database configuration\n        database_config = build_config[\"database_name\"]\n        database_config.update({\"options\": [], \"options_metadata\": [], \"value\": \"\", \"show\": False})\n        build_config[\"api_endpoint\"][\"value\"] = \"\"\n\n        # Reset collection configuration\n        collection_config = build_config[\"collection_name\"]\n        collection_config.update({\"options\": [], \"options_metadata\": [], \"value\": \"\", \"show\": False})\n\n        return build_config\n\n    def _handle_hybrid_search_options(self, build_config: dict) -> dict:\n        \"\"\"Set hybrid search options in the build configuration.\"\"\"\n        # Detect what hybrid options are available\n        # Get the admin object\n        client = DataAPIClient(environment=self.environment)\n        admin_client = client.get_admin()\n        db_admin = admin_client.get_database_admin(self.get_api_endpoint(), token=self.token)\n\n        # We will try to get the reranking providers to see if its hybrid emabled\n        try:\n            providers = db_admin.find_reranking_providers()\n            build_config[\"reranker\"][\"options\"] = [\n                model.name for provider_data in providers.reranking_providers.values() for model in provider_data.models\n            ]\n            build_config[\"reranker\"][\"options_metadata\"] = [\n                {\"icon\": self.get_provider_icon(provider_name=model.name.split(\"/\")[0])}\n                for provider in providers.reranking_providers.values()\n                for model in provider.models\n            ]\n            build_config[\"reranker\"][\"value\"] = build_config[\"reranker\"][\"options\"][0]\n\n            # Set the default search field to hybrid search\n            build_config[\"search_method\"][\"show\"] = True\n            build_config[\"search_method\"][\"options\"] = [\"Hybrid Search\", \"Vector Search\"]\n            build_config[\"search_method\"][\"value\"] = \"Hybrid Search\"\n        except Exception as _:  # noqa: BLE001\n            build_config[\"reranker\"][\"options\"] = []\n            build_config[\"reranker\"][\"options_metadata\"] = []\n\n            # Set the default search field to vector search\n            build_config[\"search_method\"][\"show\"] = False\n            build_config[\"search_method\"][\"options\"] = [\"Vector Search\"]\n            build_config[\"search_method\"][\"value\"] = \"Vector Search\"\n\n        # Set reranker and lexical terms options based on search method\n        build_config[\"reranker\"][\"toggle_value\"] = True\n        build_config[\"reranker\"][\"show\"] = build_config[\"search_method\"][\"value\"] == \"Hybrid Search\"\n        build_config[\"reranker\"][\"toggle_disable\"] = build_config[\"search_method\"][\"value\"] == \"Hybrid Search\"\n        if build_config[\"reranker\"][\"show\"]:\n            build_config[\"search_type\"][\"value\"] = \"Similarity\"\n\n        return build_config\n\n    async def update_build_config(self, build_config: dict, field_value: str, field_name: str | None = None) -> dict:\n        \"\"\"Update build configuration based on field name and value.\"\"\"\n        # Early return if no token provided\n        if not self.token:\n            return self.reset_build_config(build_config)\n\n        # Database creation callback\n        if field_name == \"database_name\" and isinstance(field_value, dict):\n            if \"01_new_database_name\" in field_value:\n                await self._create_new_database(build_config, field_value)\n                return self.reset_collection_list(build_config)\n            return self._update_cloud_regions(build_config, field_value)\n\n        # Collection creation callback\n        if field_name == \"collection_name\" and isinstance(field_value, dict):\n            # Case 1: New collection creation\n            if \"01_new_collection_name\" in field_value:\n                await self._create_new_collection(build_config, field_value)\n                return build_config\n\n            # Case 2: Update embedding provider options\n            if \"02_embedding_generation_provider\" in field_value:\n                return self.reset_provider_options(build_config)\n\n            # Case 3: Update dimension field\n            if \"03_embedding_generation_model\" in field_value:\n                return self.reset_dimension_field(build_config)\n\n        # Initial execution or token/environment change\n        first_run = field_name == \"collection_name\" and not field_value and not build_config[\"database_name\"][\"options\"]\n        if first_run or field_name in {\"token\", \"environment\"}:\n            return self.reset_database_list(build_config)\n\n        # Database selection change\n        if field_name == \"database_name\" and not isinstance(field_value, dict):\n            return self._handle_database_selection(build_config, field_value)\n\n        # Keyspace selection change\n        if field_name == \"keyspace\":\n            return self.reset_collection_list(build_config)\n\n        # Collection selection change\n        if field_name == \"collection_name\" and not isinstance(field_value, dict):\n            return self._handle_collection_selection(build_config, field_value)\n\n        # Search method selection change\n        if field_name == \"search_method\":\n            is_vector_search = field_value == \"Vector Search\"\n            is_autodetect = build_config[\"autodetect_collection\"][\"value\"]\n\n            # Configure lexical terms (same for both cases)\n            build_config[\"lexical_terms\"][\"show\"] = not is_vector_search\n            build_config[\"lexical_terms\"][\"value\"] = \"\" if is_vector_search else build_config[\"lexical_terms\"][\"value\"]\n\n            # Disable reranker disabling if hybrid search is selected\n            build_config[\"reranker\"][\"toggle_disable\"] = not is_vector_search\n            build_config[\"reranker\"][\"toggle_value\"] = True\n            build_config[\"reranker\"][\"value\"] = build_config[\"reranker\"][\"options\"][0]\n\n            # Toggle search type and score threshold based on search method\n            build_config[\"search_type\"][\"show\"] = is_vector_search\n            build_config[\"search_score_threshold\"][\"show\"] = is_vector_search\n\n            # Make sure the search_type is set to \"Similarity\"\n            if not is_vector_search or is_autodetect:\n                build_config[\"search_type\"][\"value\"] = \"Similarity\"\n\n        return build_config\n\n    async def _create_new_database(self, build_config: dict, field_value: dict) -> None:\n        \"\"\"Create a new database and update build config options.\"\"\"\n        try:\n            await self.create_database_api(\n                new_database_name=field_value[\"01_new_database_name\"],\n                token=self.token,\n                keyspace=self.get_keyspace(),\n                environment=self.environment,\n                cloud_provider=field_value[\"02_cloud_provider\"],\n                region=field_value[\"03_region\"],\n            )\n        except Exception as e:\n            msg = f\"Error creating database: {e}\"\n            raise ValueError(msg) from e\n\n        build_config[\"database_name\"][\"options\"].append(field_value[\"01_new_database_name\"])\n        build_config[\"database_name\"][\"options_metadata\"].append(\n            {\n                \"status\": \"PENDING\",\n                \"collections\": 0,\n                \"api_endpoint\": None,\n                \"keyspaces\": [self.get_keyspace()],\n                \"org_id\": None,\n            }\n        )\n\n    def _update_cloud_regions(self, build_config: dict, field_value: dict) -> dict:\n        \"\"\"Update cloud provider regions in build config.\"\"\"\n        env = self.environment\n        cloud_provider = field_value[\"02_cloud_provider\"]\n\n        # Update the region options based on the selected cloud provider\n        template = build_config[\"database_name\"][\"dialog_inputs\"][\"fields\"][\"data\"][\"node\"][\"template\"]\n        template[\"03_region\"][\"options\"] = self.map_cloud_providers()[env][cloud_provider][\"regions\"]\n\n        # Reset the the 03_region value if it's not in the new options\n        if template[\"03_region\"][\"value\"] not in template[\"03_region\"][\"options\"]:\n            template[\"03_region\"][\"value\"] = None\n\n        return build_config\n\n    async def _create_new_collection(self, build_config: dict, field_value: dict) -> None:\n        \"\"\"Create a new collection and update build config options.\"\"\"\n        embedding_provider = field_value.get(\"02_embedding_generation_provider\")\n        try:\n            await self.create_collection_api(\n                new_collection_name=field_value[\"01_new_collection_name\"],\n                token=self.token,\n                api_endpoint=build_config[\"api_endpoint\"][\"value\"],\n                environment=self.environment,\n                keyspace=self.get_keyspace(),\n                dimension=field_value.get(\"04_dimension\") if embedding_provider == \"Bring your own\" else None,\n                embedding_generation_provider=embedding_provider,\n                embedding_generation_model=field_value.get(\"03_embedding_generation_model\"),\n                reranker=self.reranker,\n            )\n        except Exception as e:\n            msg = f\"Error creating collection: {e}\"\n            raise ValueError(msg) from e\n\n        provider = embedding_provider.lower() if embedding_provider and embedding_provider != \"Bring your own\" else None\n        build_config[\"collection_name\"].update(\n            {\n                \"value\": field_value[\"01_new_collection_name\"],\n                \"options\": build_config[\"collection_name\"][\"options\"] + [field_value[\"01_new_collection_name\"]],\n            }\n        )\n        build_config[\"embedding_model\"][\"show\"] = not bool(provider)\n        build_config[\"embedding_model\"][\"required\"] = not bool(provider)\n        build_config[\"collection_name\"][\"options_metadata\"].append(\n            {\n                \"records\": 0,\n                \"provider\": provider,\n                \"icon\": self.get_provider_icon(provider_name=provider),\n                \"model\": field_value.get(\"03_embedding_generation_model\"),\n            }\n        )\n\n        # Make sure we always show the reranker options if the collection is hybrid enabled\n        # And right now they always are\n        build_config[\"lexical_terms\"][\"show\"] = True\n\n    def _handle_database_selection(self, build_config: dict, field_value: str) -> dict:\n        \"\"\"Handle database selection and update related configurations.\"\"\"\n        build_config = self.reset_database_list(build_config)\n\n        # Reset collection list if database selection changes\n        if field_value not in build_config[\"database_name\"][\"options\"]:\n            build_config[\"database_name\"][\"value\"] = \"\"\n            return build_config\n\n        # Get the api endpoint for the selected database\n        index = build_config[\"database_name\"][\"options\"].index(field_value)\n        build_config[\"api_endpoint\"][\"value\"] = build_config[\"database_name\"][\"options_metadata\"][index][\"api_endpoint\"]\n\n        # Get the org_id for the selected database\n        org_id = build_config[\"database_name\"][\"options_metadata\"][index][\"org_id\"]\n        if not org_id:\n            return build_config\n\n        # Update the list of keyspaces based on the db info\n        build_config[\"keyspace\"][\"options\"] = build_config[\"database_name\"][\"options_metadata\"][index][\"keyspaces\"]\n        build_config[\"keyspace\"][\"value\"] = (\n            build_config[\"keyspace\"][\"options\"] and build_config[\"keyspace\"][\"options\"][0]\n            if build_config[\"keyspace\"][\"value\"] not in build_config[\"keyspace\"][\"options\"]\n            else build_config[\"keyspace\"][\"value\"]\n        )\n\n        # Get the database id for the selected database\n        db_id = self.get_database_id_static(api_endpoint=build_config[\"api_endpoint\"][\"value\"])\n        keyspace = self.get_keyspace()\n\n        # Update the helper text for the embedding provider field\n        template = build_config[\"collection_name\"][\"dialog_inputs\"][\"fields\"][\"data\"][\"node\"][\"template\"]\n        template[\"02_embedding_generation_provider\"][\"helper_text\"] = (\n            \"To create collections with more embedding provider options, go to \"\n            f'<a class=\"underline\" target=\"_blank\" rel=\"noopener noreferrer\" '\n            f'href=\"https://astra.datastax.com/org/{org_id}/database/{db_id}/data-explorer?createCollection=1&namespace={keyspace}\">'\n            \"your database in Astra DB</a>.\"\n        )\n\n        # Reset provider options\n        build_config = self.reset_provider_options(build_config)\n\n        # Handle hybrid search options\n        build_config = self._handle_hybrid_search_options(build_config)\n\n        return self.reset_collection_list(build_config)\n\n    def _handle_collection_selection(self, build_config: dict, field_value: str) -> dict:\n        \"\"\"Handle collection selection and update embedding options.\"\"\"\n        build_config[\"autodetect_collection\"][\"value\"] = True\n        build_config = self.reset_collection_list(build_config)\n\n        # Reset embedding model if collection selection changes\n        if field_value and field_value not in build_config[\"collection_name\"][\"options\"]:\n            build_config[\"collection_name\"][\"options\"].append(field_value)\n            build_config[\"collection_name\"][\"options_metadata\"].append(\n                {\n                    \"records\": 0,\n                    \"provider\": None,\n                    \"icon\": \"vectorstores\",\n                    \"model\": None,\n                }\n            )\n            build_config[\"autodetect_collection\"][\"value\"] = False\n\n        if not field_value:\n            return build_config\n\n        # Get the selected collection index\n        index = build_config[\"collection_name\"][\"options\"].index(field_value)\n\n        # Set the provider of the selected collection\n        provider = build_config[\"collection_name\"][\"options_metadata\"][index][\"provider\"]\n        build_config[\"embedding_model\"][\"show\"] = not bool(provider)\n        build_config[\"embedding_model\"][\"required\"] = not bool(provider)\n\n        # Grab the collection object\n        database = self.get_database_object(api_endpoint=build_config[\"api_endpoint\"][\"value\"])\n        collection = database.get_collection(\n            name=field_value,\n            keyspace=build_config[\"keyspace\"][\"value\"],\n        )\n\n        # Check if hybrid and lexical are enabled\n        col_options = collection.options()\n        hyb_enabled = col_options.rerank and col_options.rerank.enabled\n        lex_enabled = col_options.lexical and col_options.lexical.enabled\n        user_hyb_enabled = build_config[\"search_method\"][\"value\"] == \"Hybrid Search\"\n\n        # Show lexical terms if the collection is hybrid enabled\n        build_config[\"lexical_terms\"][\"show\"] = hyb_enabled and lex_enabled and user_hyb_enabled\n\n        return build_config\n\n    @check_cached_vector_store\n    def build_vector_store(self):\n        try:\n            from langchain_astradb import AstraDBVectorStore\n        except ImportError as e:\n            msg = (\n                \"Could not import langchain Astra DB integration package. \"\n                \"Please install it with `pip install langchain-astradb`.\"\n            )\n            raise ImportError(msg) from e\n\n        # Get the embedding model and additional params\n        embedding_params = {\"embedding\": self.embedding_model} if self.embedding_model else {}\n\n        # Get the additional parameters\n        additional_params = self.astradb_vectorstore_kwargs or {}\n\n        # Get Langflow version and platform information\n        __version__ = get_version_info()[\"version\"]\n        langflow_prefix = \"\"\n        # if os.getenv(\"AWS_EXECUTION_ENV\") == \"AWS_ECS_FARGATE\":  # TODO: More precise way of detecting\n        #     langflow_prefix = \"ds-\"\n\n        # Get the database object\n        database = self.get_database_object()\n        autodetect = self.collection_name in database.list_collection_names() and self.autodetect_collection\n\n        # Bundle up the auto-detect parameters\n        autodetect_params = {\n            \"autodetect_collection\": autodetect,\n            \"content_field\": (\n                self.content_field\n                if self.content_field and embedding_params\n                else (\n                    \"page_content\"\n                    if embedding_params\n                    and self.collection_data(collection_name=self.collection_name, database=database) == 0\n                    else None\n                )\n            ),\n            \"ignore_invalid_documents\": self.ignore_invalid_documents,\n        }\n\n        # Choose HybridSearchMode based on the selected param\n        hybrid_search_mode = HybridSearchMode.DEFAULT if self.search_method == \"Hybrid Search\" else HybridSearchMode.OFF\n\n        # Attempt to build the Vector Store object\n        try:\n            vector_store = AstraDBVectorStore(\n                # Astra DB Authentication Parameters\n                token=self.token,\n                api_endpoint=database.api_endpoint,\n                namespace=database.keyspace,\n                collection_name=self.collection_name,\n                environment=self.environment,\n                # Hybrid Search Parameters\n                hybrid_search=hybrid_search_mode,\n                # Astra DB Usage Tracking Parameters\n                ext_callers=[(f\"{langflow_prefix}langflow\", __version__)],\n                # Astra DB Vector Store Parameters\n                **autodetect_params,\n                **embedding_params,\n                **additional_params,\n            )\n        except Exception as e:\n            msg = f\"Error initializing AstraDBVectorStore: {e}\"\n            raise ValueError(msg) from e\n\n        # Add documents to the vector store\n        self._add_documents_to_vector_store(vector_store)\n\n        return vector_store\n\n    def _add_documents_to_vector_store(self, vector_store) -> None:\n        self.ingest_data = self._prepare_ingest_data()\n\n        documents = []\n        for _input in self.ingest_data or []:\n            if isinstance(_input, Data):\n                documents.append(_input.to_lc_document())\n            else:\n                msg = \"Vector Store Inputs must be Data objects.\"\n                raise TypeError(msg)\n\n        if documents and self.deletion_field:\n            self.log(f\"Deleting documents where {self.deletion_field}\")\n            try:\n                database = self.get_database_object()\n                collection = database.get_collection(self.collection_name, keyspace=database.keyspace)\n                delete_values = list({doc.metadata[self.deletion_field] for doc in documents})\n                self.log(f\"Deleting documents where {self.deletion_field} matches {delete_values}.\")\n                collection.delete_many({f\"metadata.{self.deletion_field}\": {\"$in\": delete_values}})\n            except Exception as e:\n                msg = f\"Error deleting documents from AstraDBVectorStore based on '{self.deletion_field}': {e}\"\n                raise ValueError(msg) from e\n\n        if documents:\n            self.log(f\"Adding {len(documents)} documents to the Vector Store.\")\n            try:\n                vector_store.add_documents(documents)\n            except Exception as e:\n                msg = f\"Error adding documents to AstraDBVectorStore: {e}\"\n                raise ValueError(msg) from e\n        else:\n            self.log(\"No documents to add to the Vector Store.\")\n\n    def _map_search_type(self) -> str:\n        search_type_mapping = {\n            \"Similarity with score threshold\": \"similarity_score_threshold\",\n            \"MMR (Max Marginal Relevance)\": \"mmr\",\n        }\n\n        return search_type_mapping.get(self.search_type, \"similarity\")\n\n    def _build_search_args(self):\n        # Clean up the search query\n        query = self.search_query if isinstance(self.search_query, str) and self.search_query.strip() else None\n        lexical_terms = self.lexical_terms or None\n\n        # Check if we have a search query, and if so set the args\n        if query:\n            args = {\n                \"query\": query,\n                \"search_type\": self._map_search_type(),\n                \"k\": self.number_of_results,\n                \"score_threshold\": self.search_score_threshold,\n                \"lexical_query\": lexical_terms,\n            }\n        elif self.advanced_search_filter:\n            args = {\n                \"n\": self.number_of_results,\n            }\n        else:\n            return {}\n\n        filter_arg = self.advanced_search_filter or {}\n        if filter_arg:\n            args[\"filter\"] = filter_arg\n\n        return args\n\n    def search_documents(self, vector_store=None) -> list[Data]:\n        vector_store = vector_store or self.build_vector_store()\n\n        self.log(f\"Search input: {self.search_query}\")\n        self.log(f\"Search type: {self.search_type}\")\n        self.log(f\"Number of results: {self.number_of_results}\")\n        self.log(f\"store.hybrid_search: {vector_store.hybrid_search}\")\n        self.log(f\"Lexical terms: {self.lexical_terms}\")\n        self.log(f\"Reranker: {self.reranker}\")\n\n        try:\n            search_args = self._build_search_args()\n        except Exception as e:\n            msg = f\"Error in AstraDBVectorStore._build_search_args: {e}\"\n            raise ValueError(msg) from e\n\n        if not search_args:\n            self.log(\"No search input or filters provided. Skipping search.\")\n            return []\n\n        docs = []\n        search_method = \"search\" if \"query\" in search_args else \"metadata_search\"\n\n        try:\n            self.log(f\"Calling vector_store.{search_method} with args: {search_args}\")\n            docs = getattr(vector_store, search_method)(**search_args)\n        except Exception as e:\n            msg = f\"Error performing {search_method} in AstraDBVectorStore: {e}\"\n            raise ValueError(msg) from e\n\n        self.log(f\"Retrieved documents: {len(docs)}\")\n\n        data = docs_to_data(docs)\n        self.log(f\"Converted documents to data: {len(data)}\")\n        self.status = data\n\n        return data\n\n    def get_retriever_kwargs(self):\n        search_args = self._build_search_args()\n\n        return {\n            \"search_type\": self._map_search_type(),\n            \"search_kwargs\": search_args,\n        }\n"
              },
              "collection_name": {
                "_input_type": "DropdownInput",
                "advanced": false,
                "combobox": true,
                "dialog_inputs": {
                  "fields": {
                    "data": {
                      "node": {
                        "description": "Please allow several seconds for creation to complete.",
                        "display_name": "Create new collection",
                        "field_order": [
                          "01_new_collection_name",
                          "02_embedding_generation_provider",
                          "03_embedding_generation_model",
                          "04_dimension"
                        ],
                        "name": "create_collection",
                        "template": {
                          "01_new_collection_name": {
                            "_input_type": "StrInput",
                            "advanced": false,
                            "display_name": "Name",
                            "dynamic": false,
                            "info": "Name of the new collection to create in Astra DB.",
                            "list": false,
                            "list_add_label": "Add More",
                            "load_from_db": false,
                            "name": "new_collection_name",
                            "placeholder": "",
                            "required": true,
                            "show": true,
                            "title_case": false,
                            "tool_mode": false,
                            "trace_as_metadata": true,
                            "type": "str",
                            "value": ""
                          },
                          "02_embedding_generation_provider": {
                            "_input_type": "DropdownInput",
                            "advanced": false,
                            "combobox": false,
                            "dialog_inputs": {},
                            "display_name": "Embedding generation method",
                            "dynamic": false,
                            "helper_text": "To create collections with more embedding provider options, go to <a class=\"underline\" href=\"https://astra.datastax.com/\" target=\" _blank\" rel=\"noopener noreferrer\">your database in Astra DB</a>",
                            "info": "Provider to use for generating embeddings.",
                            "name": "embedding_generation_provider",
                            "options": [],
                            "options_metadata": [],
                            "placeholder": "",
                            "real_time_refresh": true,
                            "required": true,
                            "show": true,
                            "title_case": false,
                            "tool_mode": false,
                            "trace_as_metadata": true,
                            "type": "str",
                            "value": ""
                          },
                          "03_embedding_generation_model": {
                            "_input_type": "DropdownInput",
                            "advanced": false,
                            "combobox": false,
                            "dialog_inputs": {},
                            "display_name": "Embedding model",
                            "dynamic": false,
                            "info": "Model to use for generating embeddings.",
                            "name": "embedding_generation_model",
                            "options": [],
                            "options_metadata": [],
                            "placeholder": "",
                            "real_time_refresh": true,
                            "required": false,
                            "show": true,
                            "title_case": false,
                            "tool_mode": false,
                            "trace_as_metadata": true,
                            "type": "str",
                            "value": ""
                          },
                          "04_dimension": {
                            "_input_type": "IntInput",
                            "advanced": false,
                            "display_name": "Dimensions",
                            "dynamic": false,
                            "info": "Dimensions of the embeddings to generate.",
                            "list": false,
                            "list_add_label": "Add More",
                            "name": "dimension",
                            "placeholder": "",
                            "required": false,
                            "show": true,
                            "title_case": false,
                            "tool_mode": false,
                            "trace_as_metadata": true,
                            "type": "int"
                          }
                        }
                      }
                    }
                  },
                  "functionality": "create"
                },
                "display_name": "Collection",
                "dynamic": false,
                "info": "The name of the collection within Astra DB where the vectors will be stored.",
                "name": "collection_name",
                "options": [],
                "options_metadata": [],
                "placeholder": "",
                "real_time_refresh": true,
                "refresh_button": true,
                "required": true,
                "show": false,
                "title_case": false,
                "tool_mode": false,
                "trace_as_metadata": true,
                "type": "str",
                "value": ""
              },
              "content_field": {
                "_input_type": "StrInput",
                "advanced": true,
                "display_name": "Content Field",
                "dynamic": false,
                "info": "Field to use as the text content field for the vector store.",
                "list": false,
                "list_add_label": "Add More",
                "load_from_db": false,
                "name": "content_field",
                "placeholder": "",
                "required": false,
                "show": true,
                "title_case": false,
                "tool_mode": false,
                "trace_as_metadata": true,
                "type": "str",
                "value": ""
              },
              "database_name": {
                "_input_type": "DropdownInput",
                "advanced": false,
                "combobox": true,
                "dialog_inputs": {
                  "fields": {
                    "data": {
                      "node": {
                        "description": "Please allow several minutes for creation to complete.",
                        "display_name": "Create new database",
                        "field_order": [
                          "01_new_database_name",
                          "02_cloud_provider",
                          "03_region"
                        ],
                        "name": "create_database",
                        "template": {
                          "01_new_database_name": {
                            "_input_type": "StrInput",
                            "advanced": false,
                            "display_name": "Name",
                            "dynamic": false,
                            "info": "Name of the new database to create in Astra DB.",
                            "list": false,
                            "list_add_label": "Add More",
                            "load_from_db": false,
                            "name": "new_database_name",
                            "placeholder": "",
                            "required": true,
                            "show": true,
                            "title_case": false,
                            "tool_mode": false,
                            "trace_as_metadata": true,
                            "type": "str",
                            "value": ""
                          },
                          "02_cloud_provider": {
                            "_input_type": "DropdownInput",
                            "advanced": false,
                            "combobox": false,
                            "dialog_inputs": {},
                            "display_name": "Cloud provider",
                            "dynamic": false,
                            "info": "Cloud provider for the new database.",
                            "name": "cloud_provider",
                            "options": [],
                            "options_metadata": [],
                            "placeholder": "",
                            "real_time_refresh": true,
                            "required": true,
                            "show": true,
                            "title_case": false,
                            "tool_mode": false,
                            "trace_as_metadata": true,
                            "type": "str",
                            "value": ""
                          },
                          "03_region": {
                            "_input_type": "DropdownInput",
                            "advanced": false,
                            "combobox": false,
                            "dialog_inputs": {},
                            "display_name": "Region",
                            "dynamic": false,
                            "info": "Region for the new database.",
                            "name": "region",
                            "options": [],
                            "options_metadata": [],
                            "placeholder": "",
                            "required": true,
                            "show": true,
                            "title_case": false,
                            "tool_mode": false,
                            "trace_as_metadata": true,
                            "type": "str",
                            "value": ""
                          }
                        }
                      }
                    }
                  },
                  "functionality": "create"
                },
                "display_name": "Database",
                "dynamic": false,
                "info": "The Database name for the Astra DB instance.",
                "name": "database_name",
                "options": [],
                "options_metadata": [],
                "placeholder": "",
                "real_time_refresh": true,
                "refresh_button": true,
                "required": true,
                "show": true,
                "title_case": false,
                "tool_mode": false,
                "trace_as_metadata": true,
                "type": "str",
                "value": ""
              },
              "deletion_field": {
                "_input_type": "StrInput",
                "advanced": true,
                "display_name": "Deletion Based On Field",
                "dynamic": false,
                "info": "When this parameter is provided, documents in the target collection with metadata field values matching the input metadata field value will be deleted before new data is loaded.",
                "list": false,
                "list_add_label": "Add More",
                "load_from_db": false,
                "name": "deletion_field",
                "placeholder": "",
                "required": false,
                "show": true,
                "title_case": false,
                "tool_mode": false,
                "trace_as_metadata": true,
                "type": "str",
                "value": ""
              },
              "embedding_model": {
                "_input_type": "HandleInput",
                "advanced": false,
                "display_name": "Embedding Model",
                "dynamic": false,
                "info": "Specify the Embedding Model. Not required for Astra Vectorize collections.",
                "input_types": [
                  "Embeddings"
                ],
                "list": false,
                "list_add_label": "Add More",
                "name": "embedding_model",
                "placeholder": "",
                "required": false,
                "show": true,
                "title_case": false,
                "trace_as_metadata": true,
                "type": "other",
                "value": ""
              },
              "environment": {
                "_input_type": "DropdownInput",
                "advanced": true,
                "combobox": true,
                "dialog_inputs": {},
                "display_name": "Environment",
                "dynamic": false,
                "info": "The environment for the Astra DB API Endpoint.",
                "name": "environment",
                "options": [
                  "prod",
                  "test",
                  "dev"
                ],
                "options_metadata": [],
                "placeholder": "",
                "real_time_refresh": true,
                "required": false,
                "show": true,
                "title_case": false,
                "tool_mode": false,
                "trace_as_metadata": true,
                "type": "str",
                "value": "prod"
              },
              "ignore_invalid_documents": {
                "_input_type": "BoolInput",
                "advanced": true,
                "display_name": "Ignore Invalid Documents",
                "dynamic": false,
                "info": "Boolean flag to determine whether to ignore invalid documents at runtime.",
                "list": false,
                "list_add_label": "Add More",
                "name": "ignore_invalid_documents",
                "placeholder": "",
                "required": false,
                "show": true,
                "title_case": false,
                "tool_mode": false,
                "trace_as_metadata": true,
                "type": "bool",
                "value": false
              },
              "ingest_data": {
                "_input_type": "HandleInput",
                "advanced": false,
                "display_name": "Ingest Data",
                "dynamic": false,
                "info": "",
                "input_types": [
                  "Data",
                  "DataFrame"
                ],
                "list": true,
                "list_add_label": "Add More",
                "name": "ingest_data",
                "placeholder": "",
                "required": false,
                "show": true,
                "title_case": false,
                "trace_as_metadata": true,
                "type": "other",
                "value": ""
              },
              "keyspace": {
                "_input_type": "DropdownInput",
                "advanced": true,
                "combobox": false,
                "dialog_inputs": {},
                "display_name": "Keyspace",
                "dynamic": false,
                "info": "Optional keyspace within Astra DB to use for the collection.",
                "name": "keyspace",
                "options": [],
                "options_metadata": [],
                "placeholder": "",
                "real_time_refresh": true,
                "required": false,
                "show": true,
                "title_case": false,
                "tool_mode": false,
                "trace_as_metadata": true,
                "type": "str",
                "value": ""
              },
              "lexical_terms": {
                "_input_type": "QueryInput",
                "advanced": true,
                "display_name": "Lexical Terms",
                "dynamic": false,
                "info": "Add additional terms/keywords to augment search precision.",
                "input_types": [
                  "Message"
                ],
                "list": false,
                "list_add_label": "Add More",
                "load_from_db": false,
                "name": "lexical_terms",
                "placeholder": "Enter terms to search...",
                "required": false,
                "separator": " ",
                "show": false,
                "title_case": false,
                "tool_mode": false,
                "trace_as_input": true,
                "trace_as_metadata": true,
                "type": "query",
                "value": ""
              },
              "number_of_results": {
                "_input_type": "IntInput",
                "advanced": true,
                "display_name": "Number of Search Results",
                "dynamic": false,
                "info": "Number of search results to return.",
                "list": false,
                "list_add_label": "Add More",
                "name": "number_of_results",
                "placeholder": "",
                "required": false,
                "show": true,
                "title_case": false,
                "tool_mode": false,
                "trace_as_metadata": true,
                "type": "int",
                "value": 4
              },
              "reranker": {
                "_input_type": "DropdownInput",
                "advanced": false,
                "combobox": false,
                "dialog_inputs": {},
                "display_name": "Reranker",
                "dynamic": false,
                "info": "Post-retrieval model that re-scores results for optimal relevance ranking.",
                "name": "reranker",
                "options": [],
                "options_metadata": [],
                "placeholder": "",
                "required": false,
                "show": false,
                "title_case": false,
                "tool_mode": false,
                "trace_as_metadata": true,
                "type": "str",
                "value": ""
              },
              "search_method": {
                "_input_type": "DropdownInput",
                "advanced": true,
                "combobox": false,
                "dialog_inputs": {},
                "display_name": "Search Method",
                "dynamic": false,
                "info": "Determine how your content is matched: Vector finds semantic similarity, and Hybrid Search (suggested) combines both approaches with a reranker.",
                "name": "search_method",
                "options": [
                  "Hybrid Search",
                  "Vector Search"
                ],
                "options_metadata": [],
                "placeholder": "",
                "real_time_refresh": true,
                "required": false,
                "show": true,
                "title_case": false,
                "tool_mode": false,
                "trace_as_metadata": true,
                "type": "str",
                "value": "Vector Search"
              },
              "search_query": {
                "_input_type": "QueryInput",
                "advanced": false,
                "display_name": "Search Query",
                "dynamic": false,
                "info": "Enter a query to run a similarity search.",
                "input_types": [
                  "Message"
                ],
                "list": false,
                "list_add_label": "Add More",
                "load_from_db": false,
                "name": "search_query",
                "placeholder": "Enter a query...",
                "required": false,
                "show": true,
                "title_case": false,
                "tool_mode": true,
                "trace_as_input": true,
                "trace_as_metadata": true,
                "type": "query",
                "value": ""
              },
              "search_score_threshold": {
                "_input_type": "FloatInput",
                "advanced": true,
                "display_name": "Search Score Threshold",
                "dynamic": false,
                "info": "Minimum similarity score threshold for search results. (when using 'Similarity with score threshold')",
                "list": false,
                "list_add_label": "Add More",
                "name": "search_score_threshold",
                "placeholder": "",
                "required": false,
                "show": true,
                "title_case": false,
                "tool_mode": false,
                "trace_as_metadata": true,
                "type": "float",
                "value": 0
              },
              "search_type": {
                "_input_type": "DropdownInput",
                "advanced": true,
                "combobox": false,
                "dialog_inputs": {},
                "display_name": "Search Type",
                "dynamic": false,
                "info": "Search type to use",
                "name": "search_type",
                "options": [
                  "Similarity",
                  "Similarity with score threshold",
                  "MMR (Max Marginal Relevance)"
                ],
                "options_metadata": [],
                "placeholder": "",
                "required": false,
                "show": true,
                "title_case": false,
                "tool_mode": false,
                "trace_as_metadata": true,
                "type": "str",
                "value": "Similarity"
              },
              "should_cache_vector_store": {
                "_input_type": "BoolInput",
                "advanced": true,
                "display_name": "Cache Vector Store",
                "dynamic": false,
                "info": "If True, the vector store will be cached for the current build of the component. This is useful for components that have multiple output methods and want to share the same vector store.",
                "list": false,
                "list_add_label": "Add More",
                "name": "should_cache_vector_store",
                "placeholder": "",
                "required": false,
                "show": true,
                "title_case": false,
                "tool_mode": false,
                "trace_as_metadata": true,
                "type": "bool",
                "value": true
              },
              "token": {
                "_input_type": "SecretStrInput",
                "advanced": false,
                "display_name": "Astra DB Application Token",
                "dynamic": false,
                "info": "Authentication token for accessing Astra DB.",
                "input_types": [],
                "load_from_db": true,
                "name": "token",
                "password": true,
                "placeholder": "",
                "real_time_refresh": true,
                "required": true,
                "show": true,
                "title_case": false,
                "type": "str",
                "value": "ASTRA_DB_APPLICATION_TOKEN"
              }
            },
            "tool_mode": false
          },
          "showNode": true,
          "type": "AstraDB"
        },
        "dragging": false,
        "id": "AstraDB-PTTd1",
        "measured": {
          "height": 532,
          "width": 320
        },
        "position": {
          "x": 1206.2272993725155,
          "y": 491.41485400844977
        },
        "selected": false,
        "type": "genericNode"
      },
      {
        "data": {
          "id": "AstraDB-xD6ep",
          "node": {
            "base_classes": [
              "Data",
              "DataFrame",
              "VectorStore"
            ],
            "beta": false,
            "conditional_paths": [],
            "custom_fields": {},
            "description": "Ingest and search documents in Astra DB",
            "display_name": "Astra DB",
            "documentation": "https://docs.datastax.com/en/langflow/astra-components.html",
            "edited": false,
            "field_order": [
              "token",
              "environment",
              "database_name",
              "api_endpoint",
              "keyspace",
              "collection_name",
              "embedding_model",
              "ingest_data",
              "search_query",
              "should_cache_vector_store",
              "search_method",
              "reranker",
              "lexical_terms",
              "number_of_results",
              "search_type",
              "search_score_threshold",
              "advanced_search_filter",
              "autodetect_collection",
              "content_field",
              "deletion_field",
              "ignore_invalid_documents",
              "astradb_vectorstore_kwargs"
            ],
            "frozen": false,
            "icon": "AstraDB",
            "legacy": false,
            "metadata": {},
            "minimized": false,
            "output_types": [],
            "outputs": [
              {
                "allows_loop": false,
                "cache": true,
                "display_name": "Search Results",
                "group_outputs": false,
                "method": "search_documents",
                "name": "search_results",
                "selected": "Data",
                "tool_mode": true,
                "types": [
                  "Data"
                ],
                "value": "__UNDEFINED__"
              },
              {
                "allows_loop": false,
                "cache": true,
                "display_name": "DataFrame",
                "group_outputs": false,
                "method": "as_dataframe",
                "name": "dataframe",
                "selected": "DataFrame",
                "tool_mode": true,
                "types": [
                  "DataFrame"
                ],
                "value": "__UNDEFINED__"
              },
              {
                "allows_loop": false,
                "cache": true,
                "display_name": "Vector Store Connection",
                "group_outputs": false,
                "hidden": true,
                "method": "as_vector_store",
                "name": "vectorstoreconnection",
                "selected": "VectorStore",
                "tool_mode": true,
                "types": [
                  "VectorStore"
                ],
                "value": "__UNDEFINED__"
              }
            ],
            "pinned": false,
            "template": {
              "_type": "Component",
              "advanced_search_filter": {
                "_input_type": "NestedDictInput",
                "advanced": true,
                "display_name": "Search Metadata Filter",
                "dynamic": false,
                "info": "Optional dictionary of filters to apply to the search query.",
                "list": false,
                "list_add_label": "Add More",
                "name": "advanced_search_filter",
                "placeholder": "",
                "required": false,
                "show": true,
                "title_case": false,
                "tool_mode": false,
                "trace_as_input": true,
                "trace_as_metadata": true,
                "type": "NestedDict",
                "value": {}
              },
              "api_endpoint": {
                "_input_type": "StrInput",
                "advanced": false,
                "display_name": "Astra DB API Endpoint",
                "dynamic": false,
                "info": "The API Endpoint for the Astra DB instance. Supercedes database selection.",
                "list": false,
                "list_add_label": "Add More",
                "load_from_db": false,
                "name": "api_endpoint",
                "placeholder": "",
                "required": false,
                "show": false,
                "title_case": false,
                "tool_mode": false,
                "trace_as_metadata": true,
                "type": "str",
                "value": ""
              },
              "astradb_vectorstore_kwargs": {
                "_input_type": "NestedDictInput",
                "advanced": true,
                "display_name": "AstraDBVectorStore Parameters",
                "dynamic": false,
                "info": "Optional dictionary of additional parameters for the AstraDBVectorStore.",
                "list": false,
                "list_add_label": "Add More",
                "name": "astradb_vectorstore_kwargs",
                "placeholder": "",
                "required": false,
                "show": true,
                "title_case": false,
                "tool_mode": false,
                "trace_as_input": true,
                "trace_as_metadata": true,
                "type": "NestedDict",
                "value": {}
              },
              "autodetect_collection": {
                "_input_type": "BoolInput",
                "advanced": true,
                "display_name": "Autodetect Collection",
                "dynamic": false,
                "info": "Boolean flag to determine whether to autodetect the collection.",
                "list": false,
                "list_add_label": "Add More",
                "name": "autodetect_collection",
                "placeholder": "",
                "required": false,
                "show": true,
                "title_case": false,
                "tool_mode": false,
                "trace_as_metadata": true,
                "type": "bool",
                "value": true
              },
              "code": {
                "advanced": true,
                "dynamic": true,
                "fileTypes": [],
                "file_path": "",
                "info": "",
                "list": false,
                "load_from_db": false,
                "multiline": true,
                "name": "code",
                "password": false,
                "placeholder": "",
                "required": true,
                "show": true,
                "title_case": false,
                "type": "code",
                "value": "import re\nfrom collections import defaultdict\nfrom dataclasses import asdict, dataclass, field\n\nfrom astrapy import DataAPIClient, Database\nfrom astrapy.data.info.reranking import RerankServiceOptions\nfrom astrapy.info import CollectionDescriptor, CollectionLexicalOptions, CollectionRerankOptions\nfrom langchain_astradb import AstraDBVectorStore, VectorServiceOptions\nfrom langchain_astradb.utils.astradb import HybridSearchMode, _AstraDBCollectionEnvironment\n\nfrom langflow.base.vectorstores.model import LCVectorStoreComponent, check_cached_vector_store\nfrom langflow.base.vectorstores.vector_store_connection_decorator import vector_store_connection\nfrom langflow.helpers.data import docs_to_data\nfrom langflow.inputs.inputs import FloatInput, NestedDictInput\nfrom langflow.io import (\n    BoolInput,\n    DropdownInput,\n    HandleInput,\n    IntInput,\n    QueryInput,\n    SecretStrInput,\n    StrInput,\n)\nfrom langflow.schema.data import Data\nfrom langflow.utils.version import get_version_info\n\n\n@vector_store_connection\nclass AstraDBVectorStoreComponent(LCVectorStoreComponent):\n    display_name: str = \"Astra DB\"\n    description: str = \"Ingest and search documents in Astra DB\"\n    documentation: str = \"https://docs.datastax.com/en/langflow/astra-components.html\"\n    name = \"AstraDB\"\n    icon: str = \"AstraDB\"\n\n    _cached_vector_store: AstraDBVectorStore | None = None\n\n    @dataclass\n    class NewDatabaseInput:\n        functionality: str = \"create\"\n        fields: dict[str, dict] = field(\n            default_factory=lambda: {\n                \"data\": {\n                    \"node\": {\n                        \"name\": \"create_database\",\n                        \"description\": \"Please allow several minutes for creation to complete.\",\n                        \"display_name\": \"Create new database\",\n                        \"field_order\": [\"01_new_database_name\", \"02_cloud_provider\", \"03_region\"],\n                        \"template\": {\n                            \"01_new_database_name\": StrInput(\n                                name=\"new_database_name\",\n                                display_name=\"Name\",\n                                info=\"Name of the new database to create in Astra DB.\",\n                                required=True,\n                            ),\n                            \"02_cloud_provider\": DropdownInput(\n                                name=\"cloud_provider\",\n                                display_name=\"Cloud provider\",\n                                info=\"Cloud provider for the new database.\",\n                                options=[],\n                                required=True,\n                                real_time_refresh=True,\n                            ),\n                            \"03_region\": DropdownInput(\n                                name=\"region\",\n                                display_name=\"Region\",\n                                info=\"Region for the new database.\",\n                                options=[],\n                                required=True,\n                            ),\n                        },\n                    },\n                }\n            }\n        )\n\n    @dataclass\n    class NewCollectionInput:\n        functionality: str = \"create\"\n        fields: dict[str, dict] = field(\n            default_factory=lambda: {\n                \"data\": {\n                    \"node\": {\n                        \"name\": \"create_collection\",\n                        \"description\": \"Please allow several seconds for creation to complete.\",\n                        \"display_name\": \"Create new collection\",\n                        \"field_order\": [\n                            \"01_new_collection_name\",\n                            \"02_embedding_generation_provider\",\n                            \"03_embedding_generation_model\",\n                            \"04_dimension\",\n                        ],\n                        \"template\": {\n                            \"01_new_collection_name\": StrInput(\n                                name=\"new_collection_name\",\n                                display_name=\"Name\",\n                                info=\"Name of the new collection to create in Astra DB.\",\n                                required=True,\n                            ),\n                            \"02_embedding_generation_provider\": DropdownInput(\n                                name=\"embedding_generation_provider\",\n                                display_name=\"Embedding generation method\",\n                                info=\"Provider to use for generating embeddings.\",\n                                helper_text=(\n                                    \"To create collections with more embedding provider options, go to \"\n                                    '<a class=\"underline\" href=\"https://astra.datastax.com/\" target=\" _blank\" '\n                                    'rel=\"noopener noreferrer\">your database in Astra DB</a>'\n                                ),\n                                real_time_refresh=True,\n                                required=True,\n                                options=[],\n                            ),\n                            \"03_embedding_generation_model\": DropdownInput(\n                                name=\"embedding_generation_model\",\n                                display_name=\"Embedding model\",\n                                info=\"Model to use for generating embeddings.\",\n                                real_time_refresh=True,\n                                options=[],\n                            ),\n                            \"04_dimension\": IntInput(\n                                name=\"dimension\",\n                                display_name=\"Dimensions\",\n                                info=\"Dimensions of the embeddings to generate.\",\n                                value=None,\n                            ),\n                        },\n                    },\n                }\n            }\n        )\n\n    inputs = [\n        SecretStrInput(\n            name=\"token\",\n            display_name=\"Astra DB Application Token\",\n            info=\"Authentication token for accessing Astra DB.\",\n            value=\"ASTRA_DB_APPLICATION_TOKEN\",\n            required=True,\n            real_time_refresh=True,\n            input_types=[],\n        ),\n        DropdownInput(\n            name=\"environment\",\n            display_name=\"Environment\",\n            info=\"The environment for the Astra DB API Endpoint.\",\n            options=[\"prod\", \"test\", \"dev\"],\n            value=\"prod\",\n            advanced=True,\n            real_time_refresh=True,\n            combobox=True,\n        ),\n        DropdownInput(\n            name=\"database_name\",\n            display_name=\"Database\",\n            info=\"The Database name for the Astra DB instance.\",\n            required=True,\n            refresh_button=True,\n            real_time_refresh=True,\n            dialog_inputs=asdict(NewDatabaseInput()),\n            combobox=True,\n        ),\n        StrInput(\n            name=\"api_endpoint\",\n            display_name=\"Astra DB API Endpoint\",\n            info=\"The API Endpoint for the Astra DB instance. Supercedes database selection.\",\n            show=False,\n        ),\n        DropdownInput(\n            name=\"keyspace\",\n            display_name=\"Keyspace\",\n            info=\"Optional keyspace within Astra DB to use for the collection.\",\n            advanced=True,\n            options=[],\n            real_time_refresh=True,\n        ),\n        DropdownInput(\n            name=\"collection_name\",\n            display_name=\"Collection\",\n            info=\"The name of the collection within Astra DB where the vectors will be stored.\",\n            required=True,\n            refresh_button=True,\n            real_time_refresh=True,\n            dialog_inputs=asdict(NewCollectionInput()),\n            combobox=True,\n            show=False,\n        ),\n        HandleInput(\n            name=\"embedding_model\",\n            display_name=\"Embedding Model\",\n            input_types=[\"Embeddings\"],\n            info=\"Specify the Embedding Model. Not required for Astra Vectorize collections.\",\n            required=False,\n            show=False,\n        ),\n        *LCVectorStoreComponent.inputs,\n        DropdownInput(\n            name=\"search_method\",\n            display_name=\"Search Method\",\n            info=(\n                \"Determine how your content is matched: Vector finds semantic similarity, \"\n                \"and Hybrid Search (suggested) combines both approaches \"\n                \"with a reranker.\"\n            ),\n            options=[\"Hybrid Search\", \"Vector Search\"],  # TODO: Restore Lexical Search?\n            options_metadata=[{\"icon\": \"SearchHybrid\"}, {\"icon\": \"SearchVector\"}],\n            value=\"Vector Search\",\n            advanced=True,\n            real_time_refresh=True,\n        ),\n        DropdownInput(\n            name=\"reranker\",\n            display_name=\"Reranker\",\n            info=\"Post-retrieval model that re-scores results for optimal relevance ranking.\",\n            show=False,\n            toggle=True,\n        ),\n        QueryInput(\n            name=\"lexical_terms\",\n            display_name=\"Lexical Terms\",\n            info=\"Add additional terms/keywords to augment search precision.\",\n            placeholder=\"Enter terms to search...\",\n            separator=\" \",\n            show=False,\n            value=\"\",\n            advanced=True,\n        ),\n        IntInput(\n            name=\"number_of_results\",\n            display_name=\"Number of Search Results\",\n            info=\"Number of search results to return.\",\n            advanced=True,\n            value=4,\n        ),\n        DropdownInput(\n            name=\"search_type\",\n            display_name=\"Search Type\",\n            info=\"Search type to use\",\n            options=[\"Similarity\", \"Similarity with score threshold\", \"MMR (Max Marginal Relevance)\"],\n            value=\"Similarity\",\n            advanced=True,\n        ),\n        FloatInput(\n            name=\"search_score_threshold\",\n            display_name=\"Search Score Threshold\",\n            info=\"Minimum similarity score threshold for search results. \"\n            \"(when using 'Similarity with score threshold')\",\n            value=0,\n            advanced=True,\n        ),\n        NestedDictInput(\n            name=\"advanced_search_filter\",\n            display_name=\"Search Metadata Filter\",\n            info=\"Optional dictionary of filters to apply to the search query.\",\n            advanced=True,\n        ),\n        BoolInput(\n            name=\"autodetect_collection\",\n            display_name=\"Autodetect Collection\",\n            info=\"Boolean flag to determine whether to autodetect the collection.\",\n            advanced=True,\n            value=True,\n        ),\n        StrInput(\n            name=\"content_field\",\n            display_name=\"Content Field\",\n            info=\"Field to use as the text content field for the vector store.\",\n            advanced=True,\n        ),\n        StrInput(\n            name=\"deletion_field\",\n            display_name=\"Deletion Based On Field\",\n            info=\"When this parameter is provided, documents in the target collection with \"\n            \"metadata field values matching the input metadata field value will be deleted \"\n            \"before new data is loaded.\",\n            advanced=True,\n        ),\n        BoolInput(\n            name=\"ignore_invalid_documents\",\n            display_name=\"Ignore Invalid Documents\",\n            info=\"Boolean flag to determine whether to ignore invalid documents at runtime.\",\n            advanced=True,\n        ),\n        NestedDictInput(\n            name=\"astradb_vectorstore_kwargs\",\n            display_name=\"AstraDBVectorStore Parameters\",\n            info=\"Optional dictionary of additional parameters for the AstraDBVectorStore.\",\n            advanced=True,\n        ),\n    ]\n\n    @classmethod\n    def map_cloud_providers(cls):\n        # TODO: Programmatically fetch the regions for each cloud provider\n        return {\n            \"dev\": {\n                \"Amazon Web Services\": {\n                    \"id\": \"aws\",\n                    \"regions\": [\"us-west-2\"],\n                },\n                \"Google Cloud Platform\": {\n                    \"id\": \"gcp\",\n                    \"regions\": [\"us-central1\", \"europe-west4\"],\n                },\n            },\n            \"test\": {\n                \"Google Cloud Platform\": {\n                    \"id\": \"gcp\",\n                    \"regions\": [\"us-central1\"],\n                },\n            },\n            \"prod\": {\n                \"Amazon Web Services\": {\n                    \"id\": \"aws\",\n                    \"regions\": [\"us-east-2\", \"ap-south-1\", \"eu-west-1\"],\n                },\n                \"Google Cloud Platform\": {\n                    \"id\": \"gcp\",\n                    \"regions\": [\"us-east1\"],\n                },\n                \"Microsoft Azure\": {\n                    \"id\": \"azure\",\n                    \"regions\": [\"westus3\"],\n                },\n            },\n        }\n\n    @classmethod\n    def get_vectorize_providers(cls, token: str, environment: str | None = None, api_endpoint: str | None = None):\n        try:\n            # Get the admin object\n            client = DataAPIClient(environment=environment)\n            admin_client = client.get_admin()\n            db_admin = admin_client.get_database_admin(api_endpoint, token=token)\n\n            # Get the list of embedding providers\n            embedding_providers = db_admin.find_embedding_providers()\n\n            vectorize_providers_mapping = {}\n            # Map the provider display name to the provider key and models\n            for provider_key, provider_data in embedding_providers.embedding_providers.items():\n                # Get the provider display name and models\n                display_name = provider_data.display_name\n                models = [model.name for model in provider_data.models]\n\n                # Build our mapping\n                vectorize_providers_mapping[display_name] = [provider_key, models]\n\n            # Sort the resulting dictionary\n            return defaultdict(list, dict(sorted(vectorize_providers_mapping.items())))\n        except Exception as _:  # noqa: BLE001\n            return {}\n\n    @classmethod\n    async def create_database_api(\n        cls,\n        new_database_name: str,\n        cloud_provider: str,\n        region: str,\n        token: str,\n        environment: str | None = None,\n        keyspace: str | None = None,\n    ):\n        client = DataAPIClient(environment=environment)\n\n        # Get the admin object\n        admin_client = client.get_admin(token=token)\n\n        # Get the environment, set to prod if null like\n        my_env = environment or \"prod\"\n\n        # Raise a value error if name isn't provided\n        if not new_database_name:\n            msg = \"Database name is required to create a new database.\"\n            raise ValueError(msg)\n\n        # Call the create database function\n        return await admin_client.async_create_database(\n            name=new_database_name,\n            cloud_provider=cls.map_cloud_providers()[my_env][cloud_provider][\"id\"],\n            region=region,\n            keyspace=keyspace,\n            wait_until_active=False,\n        )\n\n    @classmethod\n    async def create_collection_api(\n        cls,\n        new_collection_name: str,\n        token: str,\n        api_endpoint: str,\n        environment: str | None = None,\n        keyspace: str | None = None,\n        dimension: int | None = None,\n        embedding_generation_provider: str | None = None,\n        embedding_generation_model: str | None = None,\n        reranker: str | None = None,\n    ):\n        # Build vectorize options, if needed\n        vectorize_options = None\n        if not dimension:\n            providers = cls.get_vectorize_providers(token=token, environment=environment, api_endpoint=api_endpoint)\n            vectorize_options = VectorServiceOptions(\n                provider=providers.get(embedding_generation_provider, [None, []])[0],\n                model_name=embedding_generation_model,\n            )\n\n        # Raise a value error if name isn't provided\n        if not new_collection_name:\n            msg = \"Collection name is required to create a new collection.\"\n            raise ValueError(msg)\n\n        # Define the base arguments being passed to the create collection function\n        base_args = {\n            \"collection_name\": new_collection_name,\n            \"token\": token,\n            \"api_endpoint\": api_endpoint,\n            \"keyspace\": keyspace,\n            \"environment\": environment,\n            \"embedding_dimension\": dimension,\n            \"collection_vector_service_options\": vectorize_options,\n        }\n\n        # Add optional arguments if the reranker is set\n        if reranker:\n            # Split the reranker field into a provider a model name\n            provider, _ = reranker.split(\"/\")\n            base_args[\"collection_rerank\"] = CollectionRerankOptions(\n                service=RerankServiceOptions(provider=provider, model_name=reranker),\n            )\n            base_args[\"collection_lexical\"] = CollectionLexicalOptions(analyzer=\"STANDARD\")\n\n        _AstraDBCollectionEnvironment(**base_args)\n\n    @classmethod\n    def get_database_list_static(cls, token: str, environment: str | None = None):\n        client = DataAPIClient(environment=environment)\n\n        # Get the admin object\n        admin_client = client.get_admin(token=token)\n\n        # Get the list of databases\n        db_list = admin_client.list_databases()\n\n        # Generate the api endpoint for each database\n        db_info_dict = {}\n        for db in db_list:\n            try:\n                # Get the API endpoint for the database\n                api_endpoint = db.regions[0].api_endpoint\n\n                # Get the number of collections\n                try:\n                    # Get the number of collections in the database\n                    num_collections = len(\n                        client.get_database(\n                            api_endpoint,\n                            token=token,\n                        ).list_collection_names()\n                    )\n                except Exception:  # noqa: BLE001\n                    if db.status != \"PENDING\":\n                        continue\n                    num_collections = 0\n\n                # Add the database to the dictionary\n                db_info_dict[db.name] = {\n                    \"api_endpoint\": api_endpoint,\n                    \"keyspaces\": db.keyspaces,\n                    \"collections\": num_collections,\n                    \"status\": db.status if db.status != \"ACTIVE\" else None,\n                    \"org_id\": db.org_id if db.org_id else None,\n                }\n            except Exception:  # noqa: BLE001, S110\n                pass\n\n        return db_info_dict\n\n    def get_database_list(self):\n        return self.get_database_list_static(\n            token=self.token,\n            environment=self.environment,\n        )\n\n    @classmethod\n    def get_api_endpoint_static(\n        cls,\n        token: str,\n        environment: str | None = None,\n        api_endpoint: str | None = None,\n        database_name: str | None = None,\n    ):\n        # If the api_endpoint is set, return it\n        if api_endpoint:\n            return api_endpoint\n\n        # Check if the database_name is like a url\n        if database_name and database_name.startswith(\"https://\"):\n            return database_name\n\n        # If the database is not set, nothing we can do.\n        if not database_name:\n            return None\n\n        # Grab the database object\n        db = cls.get_database_list_static(token=token, environment=environment).get(database_name)\n        if not db:\n            return None\n\n        # Otherwise, get the URL from the database list\n        return db.get(\"api_endpoint\")\n\n    def get_api_endpoint(self):\n        return self.get_api_endpoint_static(\n            token=self.token,\n            environment=self.environment,\n            api_endpoint=self.api_endpoint,\n            database_name=self.database_name,\n        )\n\n    @classmethod\n    def get_database_id_static(cls, api_endpoint: str) -> str | None:\n        # Pattern matches standard UUID format: 8-4-4-4-12 hexadecimal characters\n        uuid_pattern = r\"[0-9a-fA-F]{8}-[0-9a-fA-F]{4}-[0-9a-fA-F]{4}-[0-9a-fA-F]{4}-[0-9a-fA-F]{12}\"\n        match = re.search(uuid_pattern, api_endpoint)\n\n        return match.group(0) if match else None\n\n    def get_database_id(self):\n        return self.get_database_id_static(api_endpoint=self.get_api_endpoint())\n\n    def get_keyspace(self):\n        keyspace = self.keyspace\n\n        if keyspace:\n            return keyspace.strip()\n\n        return \"default_keyspace\"\n\n    def get_database_object(self, api_endpoint: str | None = None):\n        try:\n            client = DataAPIClient(environment=self.environment)\n\n            return client.get_database(\n                api_endpoint or self.get_api_endpoint(),\n                token=self.token,\n                keyspace=self.get_keyspace(),\n            )\n        except Exception as e:\n            msg = f\"Error fetching database object: {e}\"\n            raise ValueError(msg) from e\n\n    def collection_data(self, collection_name: str, database: Database | None = None):\n        try:\n            if not database:\n                client = DataAPIClient(environment=self.environment)\n\n                database = client.get_database(\n                    self.get_api_endpoint(),\n                    token=self.token,\n                    keyspace=self.get_keyspace(),\n                )\n\n            collection = database.get_collection(collection_name)\n\n            return collection.estimated_document_count()\n        except Exception as e:  # noqa: BLE001\n            self.log(f\"Error checking collection data: {e}\")\n\n            return None\n\n    def _initialize_database_options(self):\n        try:\n            return [\n                {\n                    \"name\": name,\n                    \"status\": info[\"status\"],\n                    \"collections\": info[\"collections\"],\n                    \"api_endpoint\": info[\"api_endpoint\"],\n                    \"keyspaces\": info[\"keyspaces\"],\n                    \"org_id\": info[\"org_id\"],\n                }\n                for name, info in self.get_database_list().items()\n            ]\n        except Exception as e:\n            msg = f\"Error fetching database options: {e}\"\n            raise ValueError(msg) from e\n\n    @classmethod\n    def get_provider_icon(cls, collection: CollectionDescriptor | None = None, provider_name: str | None = None) -> str:\n        # Get the provider name from the collection\n        provider_name = provider_name or (\n            collection.definition.vector.service.provider\n            if (\n                collection\n                and collection.definition\n                and collection.definition.vector\n                and collection.definition.vector.service\n            )\n            else None\n        )\n\n        # If there is no provider, use the vector store icon\n        if not provider_name or provider_name.lower() == \"bring your own\":\n            return \"vectorstores\"\n\n        # Map provider casings\n        case_map = {\n            \"nvidia\": \"NVIDIA\",\n            \"openai\": \"OpenAI\",\n            \"amazon bedrock\": \"AmazonBedrockEmbeddings\",\n            \"azure openai\": \"AzureOpenAiEmbeddings\",\n            \"cohere\": \"Cohere\",\n            \"jina ai\": \"JinaAI\",\n            \"mistral ai\": \"MistralAI\",\n            \"upstage\": \"Upstage\",\n            \"voyage ai\": \"VoyageAI\",\n        }\n\n        # Adjust the casing on some like nvidia\n        return case_map[provider_name.lower()] if provider_name.lower() in case_map else provider_name.title()\n\n    def _initialize_collection_options(self, api_endpoint: str | None = None):\n        # Nothing to generate if we don't have an API endpoint yet\n        api_endpoint = api_endpoint or self.get_api_endpoint()\n        if not api_endpoint:\n            return []\n\n        # Retrieve the database object\n        database = self.get_database_object(api_endpoint=api_endpoint)\n\n        # Get the list of collections\n        collection_list = database.list_collections(keyspace=self.get_keyspace())\n\n        # Return the list of collections and metadata associated\n        return [\n            {\n                \"name\": col.name,\n                \"records\": self.collection_data(collection_name=col.name, database=database),\n                \"provider\": (\n                    col.definition.vector.service.provider\n                    if col.definition.vector and col.definition.vector.service\n                    else None\n                ),\n                \"icon\": self.get_provider_icon(collection=col),\n                \"model\": (\n                    col.definition.vector.service.model_name\n                    if col.definition.vector and col.definition.vector.service\n                    else None\n                ),\n            }\n            for col in collection_list\n        ]\n\n    def reset_provider_options(self, build_config: dict) -> dict:\n        \"\"\"Reset provider options and related configurations in the build_config dictionary.\"\"\"\n        # Extract template path for cleaner access\n        template = build_config[\"collection_name\"][\"dialog_inputs\"][\"fields\"][\"data\"][\"node\"][\"template\"]\n\n        # Get vectorize providers\n        vectorize_providers_api = self.get_vectorize_providers(\n            token=self.token,\n            environment=self.environment,\n            api_endpoint=build_config[\"api_endpoint\"][\"value\"],\n        )\n\n        # Create a new dictionary with \"Bring your own\" first\n        vectorize_providers: dict[str, list[list[str]]] = {\"Bring your own\": [[], []]}\n\n        # Add the remaining items (only Nvidia) from the original dictionary\n        vectorize_providers.update(\n            {\n                k: v\n                for k, v in vectorize_providers_api.items()\n                if k.lower() in [\"nvidia\"]  # TODO: Eventually support more\n            }\n        )\n\n        # Set provider options\n        provider_field = \"02_embedding_generation_provider\"\n        template[provider_field][\"options\"] = list(vectorize_providers.keys())\n\n        # Add metadata for each provider option\n        template[provider_field][\"options_metadata\"] = [\n            {\"icon\": self.get_provider_icon(provider_name=provider)} for provider in template[provider_field][\"options\"]\n        ]\n\n        # Get selected embedding provider\n        embedding_provider = template[provider_field][\"value\"]\n        is_bring_your_own = embedding_provider and embedding_provider == \"Bring your own\"\n\n        # Configure embedding model field\n        model_field = \"03_embedding_generation_model\"\n        template[model_field].update(\n            {\n                \"options\": vectorize_providers.get(embedding_provider, [[], []])[1],\n                \"placeholder\": \"Bring your own\" if is_bring_your_own else None,\n                \"readonly\": is_bring_your_own,\n                \"required\": not is_bring_your_own,\n                \"value\": None,\n            }\n        )\n\n        # If this is a bring your own, set dimensions to 0\n        return self.reset_dimension_field(build_config)\n\n    def reset_dimension_field(self, build_config: dict) -> dict:\n        \"\"\"Reset dimension field options based on provided configuration.\"\"\"\n        # Extract template path for cleaner access\n        template = build_config[\"collection_name\"][\"dialog_inputs\"][\"fields\"][\"data\"][\"node\"][\"template\"]\n\n        # Get selected embedding model\n        provider_field = \"02_embedding_generation_provider\"\n        embedding_provider = template[provider_field][\"value\"]\n        is_bring_your_own = embedding_provider and embedding_provider == \"Bring your own\"\n\n        # Configure dimension field\n        dimension_field = \"04_dimension\"\n        dimension_value = 1024 if not is_bring_your_own else None  # TODO: Dynamically figure this out\n        template[dimension_field].update(\n            {\n                \"placeholder\": dimension_value,\n                \"value\": dimension_value,\n                \"readonly\": not is_bring_your_own,\n                \"required\": is_bring_your_own,\n            }\n        )\n\n        return build_config\n\n    def reset_collection_list(self, build_config: dict) -> dict:\n        \"\"\"Reset collection list options based on provided configuration.\"\"\"\n        # Get collection options\n        collection_options = self._initialize_collection_options(api_endpoint=build_config[\"api_endpoint\"][\"value\"])\n        # Update collection configuration\n        collection_config = build_config[\"collection_name\"]\n        collection_config.update(\n            {\n                \"options\": [col[\"name\"] for col in collection_options],\n                \"options_metadata\": [{k: v for k, v in col.items() if k != \"name\"} for col in collection_options],\n            }\n        )\n\n        # Reset selected collection if not in options\n        if collection_config[\"value\"] not in collection_config[\"options\"]:\n            collection_config[\"value\"] = \"\"\n\n        # Set advanced status based on database selection\n        collection_config[\"show\"] = bool(build_config[\"database_name\"][\"value\"])\n\n        return build_config\n\n    def reset_database_list(self, build_config: dict) -> dict:\n        \"\"\"Reset database list options and related configurations.\"\"\"\n        # Get database options\n        database_options = self._initialize_database_options()\n\n        # Update cloud provider options\n        env = self.environment\n        template = build_config[\"database_name\"][\"dialog_inputs\"][\"fields\"][\"data\"][\"node\"][\"template\"]\n        template[\"02_cloud_provider\"][\"options\"] = list(self.map_cloud_providers()[env].keys())\n\n        # Update database configuration\n        database_config = build_config[\"database_name\"]\n        database_config.update(\n            {\n                \"options\": [db[\"name\"] for db in database_options],\n                \"options_metadata\": [{k: v for k, v in db.items() if k != \"name\"} for db in database_options],\n            }\n        )\n\n        # Reset selections if value not in options\n        if database_config[\"value\"] not in database_config[\"options\"]:\n            database_config[\"value\"] = \"\"\n            build_config[\"api_endpoint\"][\"value\"] = \"\"\n            build_config[\"collection_name\"][\"show\"] = False\n\n        # Set advanced status based on token presence\n        database_config[\"show\"] = bool(build_config[\"token\"][\"value\"])\n\n        return build_config\n\n    def reset_build_config(self, build_config: dict) -> dict:\n        \"\"\"Reset all build configuration options to default empty state.\"\"\"\n        # Reset database configuration\n        database_config = build_config[\"database_name\"]\n        database_config.update({\"options\": [], \"options_metadata\": [], \"value\": \"\", \"show\": False})\n        build_config[\"api_endpoint\"][\"value\"] = \"\"\n\n        # Reset collection configuration\n        collection_config = build_config[\"collection_name\"]\n        collection_config.update({\"options\": [], \"options_metadata\": [], \"value\": \"\", \"show\": False})\n\n        return build_config\n\n    def _handle_hybrid_search_options(self, build_config: dict) -> dict:\n        \"\"\"Set hybrid search options in the build configuration.\"\"\"\n        # Detect what hybrid options are available\n        # Get the admin object\n        client = DataAPIClient(environment=self.environment)\n        admin_client = client.get_admin()\n        db_admin = admin_client.get_database_admin(self.get_api_endpoint(), token=self.token)\n\n        # We will try to get the reranking providers to see if its hybrid emabled\n        try:\n            providers = db_admin.find_reranking_providers()\n            build_config[\"reranker\"][\"options\"] = [\n                model.name for provider_data in providers.reranking_providers.values() for model in provider_data.models\n            ]\n            build_config[\"reranker\"][\"options_metadata\"] = [\n                {\"icon\": self.get_provider_icon(provider_name=model.name.split(\"/\")[0])}\n                for provider in providers.reranking_providers.values()\n                for model in provider.models\n            ]\n            build_config[\"reranker\"][\"value\"] = build_config[\"reranker\"][\"options\"][0]\n\n            # Set the default search field to hybrid search\n            build_config[\"search_method\"][\"show\"] = True\n            build_config[\"search_method\"][\"options\"] = [\"Hybrid Search\", \"Vector Search\"]\n            build_config[\"search_method\"][\"value\"] = \"Hybrid Search\"\n        except Exception as _:  # noqa: BLE001\n            build_config[\"reranker\"][\"options\"] = []\n            build_config[\"reranker\"][\"options_metadata\"] = []\n\n            # Set the default search field to vector search\n            build_config[\"search_method\"][\"show\"] = False\n            build_config[\"search_method\"][\"options\"] = [\"Vector Search\"]\n            build_config[\"search_method\"][\"value\"] = \"Vector Search\"\n\n        # Set reranker and lexical terms options based on search method\n        build_config[\"reranker\"][\"toggle_value\"] = True\n        build_config[\"reranker\"][\"show\"] = build_config[\"search_method\"][\"value\"] == \"Hybrid Search\"\n        build_config[\"reranker\"][\"toggle_disable\"] = build_config[\"search_method\"][\"value\"] == \"Hybrid Search\"\n        if build_config[\"reranker\"][\"show\"]:\n            build_config[\"search_type\"][\"value\"] = \"Similarity\"\n\n        return build_config\n\n    async def update_build_config(self, build_config: dict, field_value: str, field_name: str | None = None) -> dict:\n        \"\"\"Update build configuration based on field name and value.\"\"\"\n        # Early return if no token provided\n        if not self.token:\n            return self.reset_build_config(build_config)\n\n        # Database creation callback\n        if field_name == \"database_name\" and isinstance(field_value, dict):\n            if \"01_new_database_name\" in field_value:\n                await self._create_new_database(build_config, field_value)\n                return self.reset_collection_list(build_config)\n            return self._update_cloud_regions(build_config, field_value)\n\n        # Collection creation callback\n        if field_name == \"collection_name\" and isinstance(field_value, dict):\n            # Case 1: New collection creation\n            if \"01_new_collection_name\" in field_value:\n                await self._create_new_collection(build_config, field_value)\n                return build_config\n\n            # Case 2: Update embedding provider options\n            if \"02_embedding_generation_provider\" in field_value:\n                return self.reset_provider_options(build_config)\n\n            # Case 3: Update dimension field\n            if \"03_embedding_generation_model\" in field_value:\n                return self.reset_dimension_field(build_config)\n\n        # Initial execution or token/environment change\n        first_run = field_name == \"collection_name\" and not field_value and not build_config[\"database_name\"][\"options\"]\n        if first_run or field_name in {\"token\", \"environment\"}:\n            return self.reset_database_list(build_config)\n\n        # Database selection change\n        if field_name == \"database_name\" and not isinstance(field_value, dict):\n            return self._handle_database_selection(build_config, field_value)\n\n        # Keyspace selection change\n        if field_name == \"keyspace\":\n            return self.reset_collection_list(build_config)\n\n        # Collection selection change\n        if field_name == \"collection_name\" and not isinstance(field_value, dict):\n            return self._handle_collection_selection(build_config, field_value)\n\n        # Search method selection change\n        if field_name == \"search_method\":\n            is_vector_search = field_value == \"Vector Search\"\n            is_autodetect = build_config[\"autodetect_collection\"][\"value\"]\n\n            # Configure lexical terms (same for both cases)\n            build_config[\"lexical_terms\"][\"show\"] = not is_vector_search\n            build_config[\"lexical_terms\"][\"value\"] = \"\" if is_vector_search else build_config[\"lexical_terms\"][\"value\"]\n\n            # Disable reranker disabling if hybrid search is selected\n            build_config[\"reranker\"][\"toggle_disable\"] = not is_vector_search\n            build_config[\"reranker\"][\"toggle_value\"] = True\n            build_config[\"reranker\"][\"value\"] = build_config[\"reranker\"][\"options\"][0]\n\n            # Toggle search type and score threshold based on search method\n            build_config[\"search_type\"][\"show\"] = is_vector_search\n            build_config[\"search_score_threshold\"][\"show\"] = is_vector_search\n\n            # Make sure the search_type is set to \"Similarity\"\n            if not is_vector_search or is_autodetect:\n                build_config[\"search_type\"][\"value\"] = \"Similarity\"\n\n        return build_config\n\n    async def _create_new_database(self, build_config: dict, field_value: dict) -> None:\n        \"\"\"Create a new database and update build config options.\"\"\"\n        try:\n            await self.create_database_api(\n                new_database_name=field_value[\"01_new_database_name\"],\n                token=self.token,\n                keyspace=self.get_keyspace(),\n                environment=self.environment,\n                cloud_provider=field_value[\"02_cloud_provider\"],\n                region=field_value[\"03_region\"],\n            )\n        except Exception as e:\n            msg = f\"Error creating database: {e}\"\n            raise ValueError(msg) from e\n\n        build_config[\"database_name\"][\"options\"].append(field_value[\"01_new_database_name\"])\n        build_config[\"database_name\"][\"options_metadata\"].append(\n            {\n                \"status\": \"PENDING\",\n                \"collections\": 0,\n                \"api_endpoint\": None,\n                \"keyspaces\": [self.get_keyspace()],\n                \"org_id\": None,\n            }\n        )\n\n    def _update_cloud_regions(self, build_config: dict, field_value: dict) -> dict:\n        \"\"\"Update cloud provider regions in build config.\"\"\"\n        env = self.environment\n        cloud_provider = field_value[\"02_cloud_provider\"]\n\n        # Update the region options based on the selected cloud provider\n        template = build_config[\"database_name\"][\"dialog_inputs\"][\"fields\"][\"data\"][\"node\"][\"template\"]\n        template[\"03_region\"][\"options\"] = self.map_cloud_providers()[env][cloud_provider][\"regions\"]\n\n        # Reset the the 03_region value if it's not in the new options\n        if template[\"03_region\"][\"value\"] not in template[\"03_region\"][\"options\"]:\n            template[\"03_region\"][\"value\"] = None\n\n        return build_config\n\n    async def _create_new_collection(self, build_config: dict, field_value: dict) -> None:\n        \"\"\"Create a new collection and update build config options.\"\"\"\n        embedding_provider = field_value.get(\"02_embedding_generation_provider\")\n        try:\n            await self.create_collection_api(\n                new_collection_name=field_value[\"01_new_collection_name\"],\n                token=self.token,\n                api_endpoint=build_config[\"api_endpoint\"][\"value\"],\n                environment=self.environment,\n                keyspace=self.get_keyspace(),\n                dimension=field_value.get(\"04_dimension\") if embedding_provider == \"Bring your own\" else None,\n                embedding_generation_provider=embedding_provider,\n                embedding_generation_model=field_value.get(\"03_embedding_generation_model\"),\n                reranker=self.reranker,\n            )\n        except Exception as e:\n            msg = f\"Error creating collection: {e}\"\n            raise ValueError(msg) from e\n\n        provider = embedding_provider.lower() if embedding_provider and embedding_provider != \"Bring your own\" else None\n        build_config[\"collection_name\"].update(\n            {\n                \"value\": field_value[\"01_new_collection_name\"],\n                \"options\": build_config[\"collection_name\"][\"options\"] + [field_value[\"01_new_collection_name\"]],\n            }\n        )\n        build_config[\"embedding_model\"][\"show\"] = not bool(provider)\n        build_config[\"embedding_model\"][\"required\"] = not bool(provider)\n        build_config[\"collection_name\"][\"options_metadata\"].append(\n            {\n                \"records\": 0,\n                \"provider\": provider,\n                \"icon\": self.get_provider_icon(provider_name=provider),\n                \"model\": field_value.get(\"03_embedding_generation_model\"),\n            }\n        )\n\n        # Make sure we always show the reranker options if the collection is hybrid enabled\n        # And right now they always are\n        build_config[\"lexical_terms\"][\"show\"] = True\n\n    def _handle_database_selection(self, build_config: dict, field_value: str) -> dict:\n        \"\"\"Handle database selection and update related configurations.\"\"\"\n        build_config = self.reset_database_list(build_config)\n\n        # Reset collection list if database selection changes\n        if field_value not in build_config[\"database_name\"][\"options\"]:\n            build_config[\"database_name\"][\"value\"] = \"\"\n            return build_config\n\n        # Get the api endpoint for the selected database\n        index = build_config[\"database_name\"][\"options\"].index(field_value)\n        build_config[\"api_endpoint\"][\"value\"] = build_config[\"database_name\"][\"options_metadata\"][index][\"api_endpoint\"]\n\n        # Get the org_id for the selected database\n        org_id = build_config[\"database_name\"][\"options_metadata\"][index][\"org_id\"]\n        if not org_id:\n            return build_config\n\n        # Update the list of keyspaces based on the db info\n        build_config[\"keyspace\"][\"options\"] = build_config[\"database_name\"][\"options_metadata\"][index][\"keyspaces\"]\n        build_config[\"keyspace\"][\"value\"] = (\n            build_config[\"keyspace\"][\"options\"] and build_config[\"keyspace\"][\"options\"][0]\n            if build_config[\"keyspace\"][\"value\"] not in build_config[\"keyspace\"][\"options\"]\n            else build_config[\"keyspace\"][\"value\"]\n        )\n\n        # Get the database id for the selected database\n        db_id = self.get_database_id_static(api_endpoint=build_config[\"api_endpoint\"][\"value\"])\n        keyspace = self.get_keyspace()\n\n        # Update the helper text for the embedding provider field\n        template = build_config[\"collection_name\"][\"dialog_inputs\"][\"fields\"][\"data\"][\"node\"][\"template\"]\n        template[\"02_embedding_generation_provider\"][\"helper_text\"] = (\n            \"To create collections with more embedding provider options, go to \"\n            f'<a class=\"underline\" target=\"_blank\" rel=\"noopener noreferrer\" '\n            f'href=\"https://astra.datastax.com/org/{org_id}/database/{db_id}/data-explorer?createCollection=1&namespace={keyspace}\">'\n            \"your database in Astra DB</a>.\"\n        )\n\n        # Reset provider options\n        build_config = self.reset_provider_options(build_config)\n\n        # Handle hybrid search options\n        build_config = self._handle_hybrid_search_options(build_config)\n\n        return self.reset_collection_list(build_config)\n\n    def _handle_collection_selection(self, build_config: dict, field_value: str) -> dict:\n        \"\"\"Handle collection selection and update embedding options.\"\"\"\n        build_config[\"autodetect_collection\"][\"value\"] = True\n        build_config = self.reset_collection_list(build_config)\n\n        # Reset embedding model if collection selection changes\n        if field_value and field_value not in build_config[\"collection_name\"][\"options\"]:\n            build_config[\"collection_name\"][\"options\"].append(field_value)\n            build_config[\"collection_name\"][\"options_metadata\"].append(\n                {\n                    \"records\": 0,\n                    \"provider\": None,\n                    \"icon\": \"vectorstores\",\n                    \"model\": None,\n                }\n            )\n            build_config[\"autodetect_collection\"][\"value\"] = False\n\n        if not field_value:\n            return build_config\n\n        # Get the selected collection index\n        index = build_config[\"collection_name\"][\"options\"].index(field_value)\n\n        # Set the provider of the selected collection\n        provider = build_config[\"collection_name\"][\"options_metadata\"][index][\"provider\"]\n        build_config[\"embedding_model\"][\"show\"] = not bool(provider)\n        build_config[\"embedding_model\"][\"required\"] = not bool(provider)\n\n        # Grab the collection object\n        database = self.get_database_object(api_endpoint=build_config[\"api_endpoint\"][\"value\"])\n        collection = database.get_collection(\n            name=field_value,\n            keyspace=build_config[\"keyspace\"][\"value\"],\n        )\n\n        # Check if hybrid and lexical are enabled\n        col_options = collection.options()\n        hyb_enabled = col_options.rerank and col_options.rerank.enabled\n        lex_enabled = col_options.lexical and col_options.lexical.enabled\n        user_hyb_enabled = build_config[\"search_method\"][\"value\"] == \"Hybrid Search\"\n\n        # Show lexical terms if the collection is hybrid enabled\n        build_config[\"lexical_terms\"][\"show\"] = hyb_enabled and lex_enabled and user_hyb_enabled\n\n        return build_config\n\n    @check_cached_vector_store\n    def build_vector_store(self):\n        try:\n            from langchain_astradb import AstraDBVectorStore\n        except ImportError as e:\n            msg = (\n                \"Could not import langchain Astra DB integration package. \"\n                \"Please install it with `pip install langchain-astradb`.\"\n            )\n            raise ImportError(msg) from e\n\n        # Get the embedding model and additional params\n        embedding_params = {\"embedding\": self.embedding_model} if self.embedding_model else {}\n\n        # Get the additional parameters\n        additional_params = self.astradb_vectorstore_kwargs or {}\n\n        # Get Langflow version and platform information\n        __version__ = get_version_info()[\"version\"]\n        langflow_prefix = \"\"\n        # if os.getenv(\"AWS_EXECUTION_ENV\") == \"AWS_ECS_FARGATE\":  # TODO: More precise way of detecting\n        #     langflow_prefix = \"ds-\"\n\n        # Get the database object\n        database = self.get_database_object()\n        autodetect = self.collection_name in database.list_collection_names() and self.autodetect_collection\n\n        # Bundle up the auto-detect parameters\n        autodetect_params = {\n            \"autodetect_collection\": autodetect,\n            \"content_field\": (\n                self.content_field\n                if self.content_field and embedding_params\n                else (\n                    \"page_content\"\n                    if embedding_params\n                    and self.collection_data(collection_name=self.collection_name, database=database) == 0\n                    else None\n                )\n            ),\n            \"ignore_invalid_documents\": self.ignore_invalid_documents,\n        }\n\n        # Choose HybridSearchMode based on the selected param\n        hybrid_search_mode = HybridSearchMode.DEFAULT if self.search_method == \"Hybrid Search\" else HybridSearchMode.OFF\n\n        # Attempt to build the Vector Store object\n        try:\n            vector_store = AstraDBVectorStore(\n                # Astra DB Authentication Parameters\n                token=self.token,\n                api_endpoint=database.api_endpoint,\n                namespace=database.keyspace,\n                collection_name=self.collection_name,\n                environment=self.environment,\n                # Hybrid Search Parameters\n                hybrid_search=hybrid_search_mode,\n                # Astra DB Usage Tracking Parameters\n                ext_callers=[(f\"{langflow_prefix}langflow\", __version__)],\n                # Astra DB Vector Store Parameters\n                **autodetect_params,\n                **embedding_params,\n                **additional_params,\n            )\n        except Exception as e:\n            msg = f\"Error initializing AstraDBVectorStore: {e}\"\n            raise ValueError(msg) from e\n\n        # Add documents to the vector store\n        self._add_documents_to_vector_store(vector_store)\n\n        return vector_store\n\n    def _add_documents_to_vector_store(self, vector_store) -> None:\n        self.ingest_data = self._prepare_ingest_data()\n\n        documents = []\n        for _input in self.ingest_data or []:\n            if isinstance(_input, Data):\n                documents.append(_input.to_lc_document())\n            else:\n                msg = \"Vector Store Inputs must be Data objects.\"\n                raise TypeError(msg)\n\n        if documents and self.deletion_field:\n            self.log(f\"Deleting documents where {self.deletion_field}\")\n            try:\n                database = self.get_database_object()\n                collection = database.get_collection(self.collection_name, keyspace=database.keyspace)\n                delete_values = list({doc.metadata[self.deletion_field] for doc in documents})\n                self.log(f\"Deleting documents where {self.deletion_field} matches {delete_values}.\")\n                collection.delete_many({f\"metadata.{self.deletion_field}\": {\"$in\": delete_values}})\n            except Exception as e:\n                msg = f\"Error deleting documents from AstraDBVectorStore based on '{self.deletion_field}': {e}\"\n                raise ValueError(msg) from e\n\n        if documents:\n            self.log(f\"Adding {len(documents)} documents to the Vector Store.\")\n            try:\n                vector_store.add_documents(documents)\n            except Exception as e:\n                msg = f\"Error adding documents to AstraDBVectorStore: {e}\"\n                raise ValueError(msg) from e\n        else:\n            self.log(\"No documents to add to the Vector Store.\")\n\n    def _map_search_type(self) -> str:\n        search_type_mapping = {\n            \"Similarity with score threshold\": \"similarity_score_threshold\",\n            \"MMR (Max Marginal Relevance)\": \"mmr\",\n        }\n\n        return search_type_mapping.get(self.search_type, \"similarity\")\n\n    def _build_search_args(self):\n        # Clean up the search query\n        query = self.search_query if isinstance(self.search_query, str) and self.search_query.strip() else None\n        lexical_terms = self.lexical_terms or None\n\n        # Check if we have a search query, and if so set the args\n        if query:\n            args = {\n                \"query\": query,\n                \"search_type\": self._map_search_type(),\n                \"k\": self.number_of_results,\n                \"score_threshold\": self.search_score_threshold,\n                \"lexical_query\": lexical_terms,\n            }\n        elif self.advanced_search_filter:\n            args = {\n                \"n\": self.number_of_results,\n            }\n        else:\n            return {}\n\n        filter_arg = self.advanced_search_filter or {}\n        if filter_arg:\n            args[\"filter\"] = filter_arg\n\n        return args\n\n    def search_documents(self, vector_store=None) -> list[Data]:\n        vector_store = vector_store or self.build_vector_store()\n\n        self.log(f\"Search input: {self.search_query}\")\n        self.log(f\"Search type: {self.search_type}\")\n        self.log(f\"Number of results: {self.number_of_results}\")\n        self.log(f\"store.hybrid_search: {vector_store.hybrid_search}\")\n        self.log(f\"Lexical terms: {self.lexical_terms}\")\n        self.log(f\"Reranker: {self.reranker}\")\n\n        try:\n            search_args = self._build_search_args()\n        except Exception as e:\n            msg = f\"Error in AstraDBVectorStore._build_search_args: {e}\"\n            raise ValueError(msg) from e\n\n        if not search_args:\n            self.log(\"No search input or filters provided. Skipping search.\")\n            return []\n\n        docs = []\n        search_method = \"search\" if \"query\" in search_args else \"metadata_search\"\n\n        try:\n            self.log(f\"Calling vector_store.{search_method} with args: {search_args}\")\n            docs = getattr(vector_store, search_method)(**search_args)\n        except Exception as e:\n            msg = f\"Error performing {search_method} in AstraDBVectorStore: {e}\"\n            raise ValueError(msg) from e\n\n        self.log(f\"Retrieved documents: {len(docs)}\")\n\n        data = docs_to_data(docs)\n        self.log(f\"Converted documents to data: {len(data)}\")\n        self.status = data\n\n        return data\n\n    def get_retriever_kwargs(self):\n        search_args = self._build_search_args()\n\n        return {\n            \"search_type\": self._map_search_type(),\n            \"search_kwargs\": search_args,\n        }\n"
              },
              "collection_name": {
                "_input_type": "DropdownInput",
                "advanced": false,
                "combobox": true,
                "dialog_inputs": {
                  "fields": {
                    "data": {
                      "node": {
                        "description": "Please allow several seconds for creation to complete.",
                        "display_name": "Create new collection",
                        "field_order": [
                          "01_new_collection_name",
                          "02_embedding_generation_provider",
                          "03_embedding_generation_model",
                          "04_dimension"
                        ],
                        "name": "create_collection",
                        "template": {
                          "01_new_collection_name": {
                            "_input_type": "StrInput",
                            "advanced": false,
                            "display_name": "Name",
                            "dynamic": false,
                            "info": "Name of the new collection to create in Astra DB.",
                            "list": false,
                            "list_add_label": "Add More",
                            "load_from_db": false,
                            "name": "new_collection_name",
                            "placeholder": "",
                            "required": true,
                            "show": true,
                            "title_case": false,
                            "tool_mode": false,
                            "trace_as_metadata": true,
                            "type": "str",
                            "value": ""
                          },
                          "02_embedding_generation_provider": {
                            "_input_type": "DropdownInput",
                            "advanced": false,
                            "combobox": false,
                            "dialog_inputs": {},
                            "display_name": "Embedding generation method",
                            "dynamic": false,
                            "helper_text": "To create collections with more embedding provider options, go to <a class=\"underline\" href=\"https://astra.datastax.com/\" target=\" _blank\" rel=\"noopener noreferrer\">your database in Astra DB</a>",
                            "info": "Provider to use for generating embeddings.",
                            "name": "embedding_generation_provider",
                            "options": [],
                            "options_metadata": [],
                            "placeholder": "",
                            "real_time_refresh": true,
                            "required": true,
                            "show": true,
                            "title_case": false,
                            "tool_mode": false,
                            "trace_as_metadata": true,
                            "type": "str",
                            "value": ""
                          },
                          "03_embedding_generation_model": {
                            "_input_type": "DropdownInput",
                            "advanced": false,
                            "combobox": false,
                            "dialog_inputs": {},
                            "display_name": "Embedding model",
                            "dynamic": false,
                            "info": "Model to use for generating embeddings.",
                            "name": "embedding_generation_model",
                            "options": [],
                            "options_metadata": [],
                            "placeholder": "",
                            "real_time_refresh": true,
                            "required": false,
                            "show": true,
                            "title_case": false,
                            "tool_mode": false,
                            "trace_as_metadata": true,
                            "type": "str",
                            "value": ""
                          },
                          "04_dimension": {
                            "_input_type": "IntInput",
                            "advanced": false,
                            "display_name": "Dimensions",
                            "dynamic": false,
                            "info": "Dimensions of the embeddings to generate.",
                            "list": false,
                            "list_add_label": "Add More",
                            "name": "dimension",
                            "placeholder": "",
                            "required": false,
                            "show": true,
                            "title_case": false,
                            "tool_mode": false,
                            "trace_as_metadata": true,
                            "type": "int"
                          }
                        }
                      }
                    }
                  },
                  "functionality": "create"
                },
                "display_name": "Collection",
                "dynamic": false,
                "info": "The name of the collection within Astra DB where the vectors will be stored.",
                "name": "collection_name",
                "options": [],
                "options_metadata": [],
                "placeholder": "",
                "real_time_refresh": true,
                "refresh_button": true,
                "required": true,
                "show": false,
                "title_case": false,
                "tool_mode": false,
                "trace_as_metadata": true,
                "type": "str",
                "value": ""
              },
              "content_field": {
                "_input_type": "StrInput",
                "advanced": true,
                "display_name": "Content Field",
                "dynamic": false,
                "info": "Field to use as the text content field for the vector store.",
                "list": false,
                "list_add_label": "Add More",
                "load_from_db": false,
                "name": "content_field",
                "placeholder": "",
                "required": false,
                "show": true,
                "title_case": false,
                "tool_mode": false,
                "trace_as_metadata": true,
                "type": "str",
                "value": ""
              },
              "database_name": {
                "_input_type": "DropdownInput",
                "advanced": false,
                "combobox": true,
                "dialog_inputs": {
                  "fields": {
                    "data": {
                      "node": {
                        "description": "Please allow several minutes for creation to complete.",
                        "display_name": "Create new database",
                        "field_order": [
                          "01_new_database_name",
                          "02_cloud_provider",
                          "03_region"
                        ],
                        "name": "create_database",
                        "template": {
                          "01_new_database_name": {
                            "_input_type": "StrInput",
                            "advanced": false,
                            "display_name": "Name",
                            "dynamic": false,
                            "info": "Name of the new database to create in Astra DB.",
                            "list": false,
                            "list_add_label": "Add More",
                            "load_from_db": false,
                            "name": "new_database_name",
                            "placeholder": "",
                            "required": true,
                            "show": true,
                            "title_case": false,
                            "tool_mode": false,
                            "trace_as_metadata": true,
                            "type": "str",
                            "value": ""
                          },
                          "02_cloud_provider": {
                            "_input_type": "DropdownInput",
                            "advanced": false,
                            "combobox": false,
                            "dialog_inputs": {},
                            "display_name": "Cloud provider",
                            "dynamic": false,
                            "info": "Cloud provider for the new database.",
                            "name": "cloud_provider",
                            "options": [
                              "Amazon Web Services",
                              "Google Cloud Platform",
                              "Microsoft Azure"
                            ],
                            "options_metadata": [],
                            "placeholder": "",
                            "real_time_refresh": true,
                            "required": true,
                            "show": true,
                            "title_case": false,
                            "tool_mode": false,
                            "trace_as_metadata": true,
                            "type": "str",
                            "value": ""
                          },
                          "03_region": {
                            "_input_type": "DropdownInput",
                            "advanced": false,
                            "combobox": false,
                            "dialog_inputs": {},
                            "display_name": "Region",
                            "dynamic": false,
                            "info": "Region for the new database.",
                            "name": "region",
                            "options": [],
                            "options_metadata": [],
                            "placeholder": "",
                            "required": true,
                            "show": true,
                            "title_case": false,
                            "tool_mode": false,
                            "trace_as_metadata": true,
                            "type": "str",
                            "value": ""
                          }
                        }
                      }
                    }
                  },
                  "functionality": "create"
                },
                "display_name": "Database",
                "dynamic": false,
                "info": "The Database name for the Astra DB instance.",
                "name": "database_name",
                "options": [],
                "options_metadata": [],
                "placeholder": "",
                "real_time_refresh": true,
                "refresh_button": true,
                "required": true,
                "show": true,
                "title_case": false,
                "tool_mode": false,
                "trace_as_metadata": true,
                "type": "str",
                "value": ""
              },
              "deletion_field": {
                "_input_type": "StrInput",
                "advanced": true,
                "display_name": "Deletion Based On Field",
                "dynamic": false,
                "info": "When this parameter is provided, documents in the target collection with metadata field values matching the input metadata field value will be deleted before new data is loaded.",
                "list": false,
                "list_add_label": "Add More",
                "load_from_db": false,
                "name": "deletion_field",
                "placeholder": "",
                "required": false,
                "show": true,
                "title_case": false,
                "tool_mode": false,
                "trace_as_metadata": true,
                "type": "str",
                "value": ""
              },
              "embedding_model": {
                "_input_type": "HandleInput",
                "advanced": false,
                "display_name": "Embedding Model",
                "dynamic": false,
                "info": "Specify the Embedding Model. Not required for Astra Vectorize collections.",
                "input_types": [
                  "Embeddings"
                ],
                "list": false,
                "list_add_label": "Add More",
                "name": "embedding_model",
                "placeholder": "",
                "required": false,
                "show": true,
                "title_case": false,
                "trace_as_metadata": true,
                "type": "other",
                "value": ""
              },
              "environment": {
                "_input_type": "DropdownInput",
                "advanced": true,
                "combobox": true,
                "dialog_inputs": {},
                "display_name": "Environment",
                "dynamic": false,
                "info": "The environment for the Astra DB API Endpoint.",
                "name": "environment",
                "options": [
                  "prod",
                  "test",
                  "dev"
                ],
                "options_metadata": [],
                "placeholder": "",
                "real_time_refresh": true,
                "required": false,
                "show": true,
                "title_case": false,
                "tool_mode": false,
                "trace_as_metadata": true,
                "type": "str",
                "value": "prod"
              },
              "ignore_invalid_documents": {
                "_input_type": "BoolInput",
                "advanced": true,
                "display_name": "Ignore Invalid Documents",
                "dynamic": false,
                "info": "Boolean flag to determine whether to ignore invalid documents at runtime.",
                "list": false,
                "list_add_label": "Add More",
                "name": "ignore_invalid_documents",
                "placeholder": "",
                "required": false,
                "show": true,
                "title_case": false,
                "tool_mode": false,
                "trace_as_metadata": true,
                "type": "bool",
                "value": false
              },
              "ingest_data": {
                "_input_type": "HandleInput",
                "advanced": false,
                "display_name": "Ingest Data",
                "dynamic": false,
                "info": "",
                "input_types": [
                  "Data",
                  "DataFrame"
                ],
                "list": true,
                "list_add_label": "Add More",
                "name": "ingest_data",
                "placeholder": "",
                "required": false,
                "show": true,
                "title_case": false,
                "trace_as_metadata": true,
                "type": "other",
                "value": ""
              },
              "keyspace": {
                "_input_type": "DropdownInput",
                "advanced": true,
                "combobox": false,
                "dialog_inputs": {},
                "display_name": "Keyspace",
                "dynamic": false,
                "info": "Optional keyspace within Astra DB to use for the collection.",
                "name": "keyspace",
                "options": [],
                "options_metadata": [],
                "placeholder": "",
                "real_time_refresh": true,
                "required": false,
                "show": true,
                "title_case": false,
                "tool_mode": false,
                "trace_as_metadata": true,
                "type": "str",
                "value": ""
              },
              "lexical_terms": {
                "_input_type": "QueryInput",
                "advanced": true,
                "display_name": "Lexical Terms",
                "dynamic": false,
                "info": "Add additional terms/keywords to augment search precision.",
                "input_types": [
                  "Message"
                ],
                "list": false,
                "list_add_label": "Add More",
                "load_from_db": false,
                "name": "lexical_terms",
                "placeholder": "Enter terms to search...",
                "required": false,
                "separator": " ",
                "show": false,
                "title_case": false,
                "tool_mode": false,
                "trace_as_input": true,
                "trace_as_metadata": true,
                "type": "query",
                "value": ""
              },
              "number_of_results": {
                "_input_type": "IntInput",
                "advanced": true,
                "display_name": "Number of Search Results",
                "dynamic": false,
                "info": "Number of search results to return.",
                "list": false,
                "list_add_label": "Add More",
                "name": "number_of_results",
                "placeholder": "",
                "required": false,
                "show": true,
                "title_case": false,
                "tool_mode": false,
                "trace_as_metadata": true,
                "type": "int",
                "value": 4
              },
              "reranker": {
                "_input_type": "DropdownInput",
                "advanced": false,
                "combobox": false,
                "dialog_inputs": {},
                "display_name": "Reranker",
                "dynamic": false,
                "info": "Post-retrieval model that re-scores results for optimal relevance ranking.",
                "name": "reranker",
                "options": [],
                "options_metadata": [],
                "placeholder": "",
                "required": false,
                "show": false,
                "title_case": false,
                "tool_mode": false,
                "trace_as_metadata": true,
                "type": "str",
                "value": ""
              },
              "search_method": {
                "_input_type": "DropdownInput",
                "advanced": true,
                "combobox": false,
                "dialog_inputs": {},
                "display_name": "Search Method",
                "dynamic": false,
                "info": "Determine how your content is matched: Vector finds semantic similarity, and Hybrid Search (suggested) combines both approaches with a reranker.",
                "name": "search_method",
                "options": [
                  "Hybrid Search",
                  "Vector Search"
                ],
                "options_metadata": [],
                "placeholder": "",
                "real_time_refresh": true,
                "required": false,
                "show": true,
                "title_case": false,
                "tool_mode": false,
                "trace_as_metadata": true,
                "type": "str",
                "value": "Vector Search"
              },
              "search_query": {
                "_input_type": "QueryInput",
                "advanced": false,
                "display_name": "Search Query",
                "dynamic": false,
                "info": "Enter a query to run a similarity search.",
                "input_types": [
                  "Message"
                ],
                "list": false,
                "list_add_label": "Add More",
                "load_from_db": false,
                "name": "search_query",
                "placeholder": "Enter a query...",
                "required": false,
                "show": true,
                "title_case": false,
                "tool_mode": true,
                "trace_as_input": true,
                "trace_as_metadata": true,
                "type": "query",
                "value": ""
              },
              "search_score_threshold": {
                "_input_type": "FloatInput",
                "advanced": true,
                "display_name": "Search Score Threshold",
                "dynamic": false,
                "info": "Minimum similarity score threshold for search results. (when using 'Similarity with score threshold')",
                "list": false,
                "list_add_label": "Add More",
                "name": "search_score_threshold",
                "placeholder": "",
                "required": false,
                "show": true,
                "title_case": false,
                "tool_mode": false,
                "trace_as_metadata": true,
                "type": "float",
                "value": 0
              },
              "search_type": {
                "_input_type": "DropdownInput",
                "advanced": true,
                "combobox": false,
                "dialog_inputs": {},
                "display_name": "Search Type",
                "dynamic": false,
                "info": "Search type to use",
                "name": "search_type",
                "options": [
                  "Similarity",
                  "Similarity with score threshold",
                  "MMR (Max Marginal Relevance)"
                ],
                "options_metadata": [],
                "placeholder": "",
                "required": false,
                "show": true,
                "title_case": false,
                "tool_mode": false,
                "trace_as_metadata": true,
                "type": "str",
                "value": "Similarity"
              },
              "should_cache_vector_store": {
                "_input_type": "BoolInput",
                "advanced": true,
                "display_name": "Cache Vector Store",
                "dynamic": false,
                "info": "If True, the vector store will be cached for the current build of the component. This is useful for components that have multiple output methods and want to share the same vector store.",
                "list": false,
                "list_add_label": "Add More",
                "name": "should_cache_vector_store",
                "placeholder": "",
                "required": false,
                "show": true,
                "title_case": false,
                "tool_mode": false,
                "trace_as_metadata": true,
                "type": "bool",
                "value": true
              },
              "token": {
                "_input_type": "SecretStrInput",
                "advanced": false,
                "display_name": "Astra DB Application Token",
                "dynamic": false,
                "info": "Authentication token for accessing Astra DB.",
                "input_types": [],
                "load_from_db": true,
                "name": "token",
                "password": true,
                "placeholder": "",
                "real_time_refresh": true,
                "required": true,
                "show": true,
                "title_case": false,
                "type": "str",
                "value": "ASTRA_DB_APPLICATION_TOKEN"
              }
            },
            "tool_mode": false
          },
          "selected_output": "dataframe",
          "showNode": true,
          "type": "AstraDB"
        },
        "dragging": false,
        "id": "AstraDB-Wep9C",
        "measured": {
          "height": 501,
          "width": 320
        },
        "position": {
          "x": 1206.2272993725155,
          "y": 491.41485400844977
        },
        "selected": true,
        "type": "genericNode"
      },
      {
        "data": {
          "id": "AstraDB-8AuVs",
          "node": {
            "base_classes": [
              "Data",
              "DataFrame",
              "VectorStore"
            ],
            "beta": false,
            "conditional_paths": [],
            "custom_fields": {},
            "description": "Ingest and search documents in Astra DB",
            "display_name": "Astra DB",
            "documentation": "https://docs.datastax.com/en/langflow/astra-components.html",
            "edited": false,
            "field_order": [
              "token",
              "environment",
              "database_name",
              "api_endpoint",
              "keyspace",
              "collection_name",
              "embedding_model",
              "ingest_data",
              "search_query",
              "should_cache_vector_store",
              "search_method",
              "reranker",
              "lexical_terms",
              "number_of_results",
              "search_type",
              "search_score_threshold",
              "advanced_search_filter",
              "autodetect_collection",
              "content_field",
              "deletion_field",
              "ignore_invalid_documents",
              "astradb_vectorstore_kwargs"
            ],
            "frozen": false,
            "icon": "AstraDB",
            "legacy": false,
            "metadata": {},
            "minimized": false,
            "output_types": [],
            "outputs": [
              {
                "allows_loop": false,
                "cache": true,
                "display_name": "Search Results",
                "group_outputs": false,
                "method": "search_documents",
                "name": "search_results",
                "selected": "Data",
                "tool_mode": true,
                "types": [
                  "Data"
                ],
                "value": "__UNDEFINED__"
              },
              {
                "allows_loop": false,
                "cache": true,
                "display_name": "DataFrame",
                "group_outputs": false,
                "method": "as_dataframe",
                "name": "dataframe",
                "selected": "DataFrame",
                "tool_mode": true,
                "types": [
                  "DataFrame"
                ],
                "value": "__UNDEFINED__"
              },
              {
                "allows_loop": false,
                "cache": true,
                "display_name": "Vector Store Connection",
                "group_outputs": false,
                "hidden": true,
                "method": "as_vector_store",
                "name": "vectorstoreconnection",
                "selected": "VectorStore",
                "tool_mode": true,
                "types": [
                  "VectorStore"
                ],
                "value": "__UNDEFINED__"
              }
            ],
            "pinned": false,
            "template": {
              "_type": "Component",
              "advanced_search_filter": {
                "_input_type": "NestedDictInput",
                "advanced": true,
                "display_name": "Search Metadata Filter",
                "dynamic": false,
                "info": "Optional dictionary of filters to apply to the search query.",
                "list": false,
                "list_add_label": "Add More",
                "name": "advanced_search_filter",
                "placeholder": "",
                "required": false,
                "show": true,
                "title_case": false,
                "tool_mode": false,
                "trace_as_input": true,
                "trace_as_metadata": true,
                "type": "NestedDict",
                "value": {}
              },
              "api_endpoint": {
                "_input_type": "StrInput",
                "advanced": false,
                "display_name": "Astra DB API Endpoint",
                "dynamic": false,
                "info": "The API Endpoint for the Astra DB instance. Supercedes database selection.",
                "list": false,
                "list_add_label": "Add More",
                "load_from_db": false,
                "name": "api_endpoint",
                "placeholder": "",
                "required": false,
                "show": false,
                "title_case": false,
                "tool_mode": false,
                "trace_as_metadata": true,
                "type": "str",
                "value": ""
              },
              "astradb_vectorstore_kwargs": {
                "_input_type": "NestedDictInput",
                "advanced": true,
                "display_name": "AstraDBVectorStore Parameters",
                "dynamic": false,
                "info": "Optional dictionary of additional parameters for the AstraDBVectorStore.",
                "list": false,
                "list_add_label": "Add More",
                "name": "astradb_vectorstore_kwargs",
                "placeholder": "",
                "required": false,
                "show": true,
                "title_case": false,
                "tool_mode": false,
                "trace_as_input": true,
                "trace_as_metadata": true,
                "type": "NestedDict",
                "value": {}
              },
              "autodetect_collection": {
                "_input_type": "BoolInput",
                "advanced": true,
                "display_name": "Autodetect Collection",
                "dynamic": false,
                "info": "Boolean flag to determine whether to autodetect the collection.",
                "list": false,
                "list_add_label": "Add More",
                "name": "autodetect_collection",
                "placeholder": "",
                "required": false,
                "show": true,
                "title_case": false,
                "tool_mode": false,
                "trace_as_metadata": true,
                "type": "bool",
                "value": true
              },
              "code": {
                "advanced": true,
                "dynamic": true,
                "fileTypes": [],
                "file_path": "",
                "info": "",
                "list": false,
                "load_from_db": false,
                "multiline": true,
                "name": "code",
                "password": false,
                "placeholder": "",
                "required": true,
                "show": true,
                "title_case": false,
                "type": "code",
                "value": "import re\nfrom collections import defaultdict\nfrom dataclasses import asdict, dataclass, field\n\nfrom astrapy import DataAPIClient, Database\nfrom astrapy.data.info.reranking import RerankServiceOptions\nfrom astrapy.info import CollectionDescriptor, CollectionLexicalOptions, CollectionRerankOptions\nfrom langchain_astradb import AstraDBVectorStore, VectorServiceOptions\nfrom langchain_astradb.utils.astradb import HybridSearchMode, _AstraDBCollectionEnvironment\n\nfrom langflow.base.vectorstores.model import LCVectorStoreComponent, check_cached_vector_store\nfrom langflow.base.vectorstores.vector_store_connection_decorator import vector_store_connection\nfrom langflow.helpers.data import docs_to_data\nfrom langflow.inputs.inputs import FloatInput, NestedDictInput\nfrom langflow.io import (\n    BoolInput,\n    DropdownInput,\n    HandleInput,\n    IntInput,\n    QueryInput,\n    SecretStrInput,\n    StrInput,\n)\nfrom langflow.schema.data import Data\nfrom langflow.utils.version import get_version_info\n\n\n@vector_store_connection\nclass AstraDBVectorStoreComponent(LCVectorStoreComponent):\n    display_name: str = \"Astra DB\"\n    description: str = \"Ingest and search documents in Astra DB\"\n    documentation: str = \"https://docs.datastax.com/en/langflow/astra-components.html\"\n    name = \"AstraDB\"\n    icon: str = \"AstraDB\"\n\n    _cached_vector_store: AstraDBVectorStore | None = None\n\n    @dataclass\n    class NewDatabaseInput:\n        functionality: str = \"create\"\n        fields: dict[str, dict] = field(\n            default_factory=lambda: {\n                \"data\": {\n                    \"node\": {\n                        \"name\": \"create_database\",\n                        \"description\": \"Please allow several minutes for creation to complete.\",\n                        \"display_name\": \"Create new database\",\n                        \"field_order\": [\"01_new_database_name\", \"02_cloud_provider\", \"03_region\"],\n                        \"template\": {\n                            \"01_new_database_name\": StrInput(\n                                name=\"new_database_name\",\n                                display_name=\"Name\",\n                                info=\"Name of the new database to create in Astra DB.\",\n                                required=True,\n                            ),\n                            \"02_cloud_provider\": DropdownInput(\n                                name=\"cloud_provider\",\n                                display_name=\"Cloud provider\",\n                                info=\"Cloud provider for the new database.\",\n                                options=[],\n                                required=True,\n                                real_time_refresh=True,\n                            ),\n                            \"03_region\": DropdownInput(\n                                name=\"region\",\n                                display_name=\"Region\",\n                                info=\"Region for the new database.\",\n                                options=[],\n                                required=True,\n                            ),\n                        },\n                    },\n                }\n            }\n        )\n\n    @dataclass\n    class NewCollectionInput:\n        functionality: str = \"create\"\n        fields: dict[str, dict] = field(\n            default_factory=lambda: {\n                \"data\": {\n                    \"node\": {\n                        \"name\": \"create_collection\",\n                        \"description\": \"Please allow several seconds for creation to complete.\",\n                        \"display_name\": \"Create new collection\",\n                        \"field_order\": [\n                            \"01_new_collection_name\",\n                            \"02_embedding_generation_provider\",\n                            \"03_embedding_generation_model\",\n                            \"04_dimension\",\n                        ],\n                        \"template\": {\n                            \"01_new_collection_name\": StrInput(\n                                name=\"new_collection_name\",\n                                display_name=\"Name\",\n                                info=\"Name of the new collection to create in Astra DB.\",\n                                required=True,\n                            ),\n                            \"02_embedding_generation_provider\": DropdownInput(\n                                name=\"embedding_generation_provider\",\n                                display_name=\"Embedding generation method\",\n                                info=\"Provider to use for generating embeddings.\",\n                                helper_text=(\n                                    \"To create collections with more embedding provider options, go to \"\n                                    '<a class=\"underline\" href=\"https://astra.datastax.com/\" target=\" _blank\" '\n                                    'rel=\"noopener noreferrer\">your database in Astra DB</a>'\n                                ),\n                                real_time_refresh=True,\n                                required=True,\n                                options=[],\n                            ),\n                            \"03_embedding_generation_model\": DropdownInput(\n                                name=\"embedding_generation_model\",\n                                display_name=\"Embedding model\",\n                                info=\"Model to use for generating embeddings.\",\n                                real_time_refresh=True,\n                                options=[],\n                            ),\n                            \"04_dimension\": IntInput(\n                                name=\"dimension\",\n                                display_name=\"Dimensions\",\n                                info=\"Dimensions of the embeddings to generate.\",\n                                value=None,\n                            ),\n                        },\n                    },\n                }\n            }\n        )\n\n    inputs = [\n        SecretStrInput(\n            name=\"token\",\n            display_name=\"Astra DB Application Token\",\n            info=\"Authentication token for accessing Astra DB.\",\n            value=\"ASTRA_DB_APPLICATION_TOKEN\",\n            required=True,\n            real_time_refresh=True,\n            input_types=[],\n        ),\n        DropdownInput(\n            name=\"environment\",\n            display_name=\"Environment\",\n            info=\"The environment for the Astra DB API Endpoint.\",\n            options=[\"prod\", \"test\", \"dev\"],\n            value=\"prod\",\n            advanced=True,\n            real_time_refresh=True,\n            combobox=True,\n        ),\n        DropdownInput(\n            name=\"database_name\",\n            display_name=\"Database\",\n            info=\"The Database name for the Astra DB instance.\",\n            required=True,\n            refresh_button=True,\n            real_time_refresh=True,\n            dialog_inputs=asdict(NewDatabaseInput()),\n            combobox=True,\n        ),\n        StrInput(\n            name=\"api_endpoint\",\n            display_name=\"Astra DB API Endpoint\",\n            info=\"The API Endpoint for the Astra DB instance. Supercedes database selection.\",\n            show=False,\n        ),\n        DropdownInput(\n            name=\"keyspace\",\n            display_name=\"Keyspace\",\n            info=\"Optional keyspace within Astra DB to use for the collection.\",\n            advanced=True,\n            options=[],\n            real_time_refresh=True,\n        ),\n        DropdownInput(\n            name=\"collection_name\",\n            display_name=\"Collection\",\n            info=\"The name of the collection within Astra DB where the vectors will be stored.\",\n            required=True,\n            refresh_button=True,\n            real_time_refresh=True,\n            dialog_inputs=asdict(NewCollectionInput()),\n            combobox=True,\n            show=False,\n        ),\n        HandleInput(\n            name=\"embedding_model\",\n            display_name=\"Embedding Model\",\n            input_types=[\"Embeddings\"],\n            info=\"Specify the Embedding Model. Not required for Astra Vectorize collections.\",\n            required=False,\n            show=False,\n        ),\n        *LCVectorStoreComponent.inputs,\n        DropdownInput(\n            name=\"search_method\",\n            display_name=\"Search Method\",\n            info=(\n                \"Determine how your content is matched: Vector finds semantic similarity, \"\n                \"and Hybrid Search (suggested) combines both approaches \"\n                \"with a reranker.\"\n            ),\n            options=[\"Hybrid Search\", \"Vector Search\"],  # TODO: Restore Lexical Search?\n            options_metadata=[{\"icon\": \"SearchHybrid\"}, {\"icon\": \"SearchVector\"}],\n            value=\"Vector Search\",\n            advanced=True,\n            real_time_refresh=True,\n        ),\n        DropdownInput(\n            name=\"reranker\",\n            display_name=\"Reranker\",\n            info=\"Post-retrieval model that re-scores results for optimal relevance ranking.\",\n            show=False,\n            toggle=True,\n        ),\n        QueryInput(\n            name=\"lexical_terms\",\n            display_name=\"Lexical Terms\",\n            info=\"Add additional terms/keywords to augment search precision.\",\n            placeholder=\"Enter terms to search...\",\n            separator=\" \",\n            show=False,\n            value=\"\",\n            advanced=True,\n        ),\n        IntInput(\n            name=\"number_of_results\",\n            display_name=\"Number of Search Results\",\n            info=\"Number of search results to return.\",\n            advanced=True,\n            value=4,\n        ),\n        DropdownInput(\n            name=\"search_type\",\n            display_name=\"Search Type\",\n            info=\"Search type to use\",\n            options=[\"Similarity\", \"Similarity with score threshold\", \"MMR (Max Marginal Relevance)\"],\n            value=\"Similarity\",\n            advanced=True,\n        ),\n        FloatInput(\n            name=\"search_score_threshold\",\n            display_name=\"Search Score Threshold\",\n            info=\"Minimum similarity score threshold for search results. \"\n            \"(when using 'Similarity with score threshold')\",\n            value=0,\n            advanced=True,\n        ),\n        NestedDictInput(\n            name=\"advanced_search_filter\",\n            display_name=\"Search Metadata Filter\",\n            info=\"Optional dictionary of filters to apply to the search query.\",\n            advanced=True,\n        ),\n        BoolInput(\n            name=\"autodetect_collection\",\n            display_name=\"Autodetect Collection\",\n            info=\"Boolean flag to determine whether to autodetect the collection.\",\n            advanced=True,\n            value=True,\n        ),\n        StrInput(\n            name=\"content_field\",\n            display_name=\"Content Field\",\n            info=\"Field to use as the text content field for the vector store.\",\n            advanced=True,\n        ),\n        StrInput(\n            name=\"deletion_field\",\n            display_name=\"Deletion Based On Field\",\n            info=\"When this parameter is provided, documents in the target collection with \"\n            \"metadata field values matching the input metadata field value will be deleted \"\n            \"before new data is loaded.\",\n            advanced=True,\n        ),\n        BoolInput(\n            name=\"ignore_invalid_documents\",\n            display_name=\"Ignore Invalid Documents\",\n            info=\"Boolean flag to determine whether to ignore invalid documents at runtime.\",\n            advanced=True,\n        ),\n        NestedDictInput(\n            name=\"astradb_vectorstore_kwargs\",\n            display_name=\"AstraDBVectorStore Parameters\",\n            info=\"Optional dictionary of additional parameters for the AstraDBVectorStore.\",\n            advanced=True,\n        ),\n    ]\n\n    @classmethod\n    def map_cloud_providers(cls):\n        # TODO: Programmatically fetch the regions for each cloud provider\n        return {\n            \"dev\": {\n                \"Amazon Web Services\": {\n                    \"id\": \"aws\",\n                    \"regions\": [\"us-west-2\"],\n                },\n                \"Google Cloud Platform\": {\n                    \"id\": \"gcp\",\n                    \"regions\": [\"us-central1\", \"europe-west4\"],\n                },\n            },\n            \"test\": {\n                \"Google Cloud Platform\": {\n                    \"id\": \"gcp\",\n                    \"regions\": [\"us-central1\"],\n                },\n            },\n            \"prod\": {\n                \"Amazon Web Services\": {\n                    \"id\": \"aws\",\n                    \"regions\": [\"us-east-2\", \"ap-south-1\", \"eu-west-1\"],\n                },\n                \"Google Cloud Platform\": {\n                    \"id\": \"gcp\",\n                    \"regions\": [\"us-east1\"],\n                },\n                \"Microsoft Azure\": {\n                    \"id\": \"azure\",\n                    \"regions\": [\"westus3\"],\n                },\n            },\n        }\n\n    @classmethod\n    def get_vectorize_providers(cls, token: str, environment: str | None = None, api_endpoint: str | None = None):\n        try:\n            # Get the admin object\n            client = DataAPIClient(environment=environment)\n            admin_client = client.get_admin()\n            db_admin = admin_client.get_database_admin(api_endpoint, token=token)\n\n            # Get the list of embedding providers\n            embedding_providers = db_admin.find_embedding_providers()\n\n            vectorize_providers_mapping = {}\n            # Map the provider display name to the provider key and models\n            for provider_key, provider_data in embedding_providers.embedding_providers.items():\n                # Get the provider display name and models\n                display_name = provider_data.display_name\n                models = [model.name for model in provider_data.models]\n\n                # Build our mapping\n                vectorize_providers_mapping[display_name] = [provider_key, models]\n\n            # Sort the resulting dictionary\n            return defaultdict(list, dict(sorted(vectorize_providers_mapping.items())))\n        except Exception as _:  # noqa: BLE001\n            return {}\n\n    @classmethod\n    async def create_database_api(\n        cls,\n        new_database_name: str,\n        cloud_provider: str,\n        region: str,\n        token: str,\n        environment: str | None = None,\n        keyspace: str | None = None,\n    ):\n        client = DataAPIClient(environment=environment)\n\n        # Get the admin object\n        admin_client = client.get_admin(token=token)\n\n        # Get the environment, set to prod if null like\n        my_env = environment or \"prod\"\n\n        # Raise a value error if name isn't provided\n        if not new_database_name:\n            msg = \"Database name is required to create a new database.\"\n            raise ValueError(msg)\n\n        # Call the create database function\n        return await admin_client.async_create_database(\n            name=new_database_name,\n            cloud_provider=cls.map_cloud_providers()[my_env][cloud_provider][\"id\"],\n            region=region,\n            keyspace=keyspace,\n            wait_until_active=False,\n        )\n\n    @classmethod\n    async def create_collection_api(\n        cls,\n        new_collection_name: str,\n        token: str,\n        api_endpoint: str,\n        environment: str | None = None,\n        keyspace: str | None = None,\n        dimension: int | None = None,\n        embedding_generation_provider: str | None = None,\n        embedding_generation_model: str | None = None,\n        reranker: str | None = None,\n    ):\n        # Build vectorize options, if needed\n        vectorize_options = None\n        if not dimension:\n            providers = cls.get_vectorize_providers(token=token, environment=environment, api_endpoint=api_endpoint)\n            vectorize_options = VectorServiceOptions(\n                provider=providers.get(embedding_generation_provider, [None, []])[0],\n                model_name=embedding_generation_model,\n            )\n\n        # Raise a value error if name isn't provided\n        if not new_collection_name:\n            msg = \"Collection name is required to create a new collection.\"\n            raise ValueError(msg)\n\n        # Define the base arguments being passed to the create collection function\n        base_args = {\n            \"collection_name\": new_collection_name,\n            \"token\": token,\n            \"api_endpoint\": api_endpoint,\n            \"keyspace\": keyspace,\n            \"environment\": environment,\n            \"embedding_dimension\": dimension,\n            \"collection_vector_service_options\": vectorize_options,\n        }\n\n        # Add optional arguments if the reranker is set\n        if reranker:\n            # Split the reranker field into a provider a model name\n            provider, _ = reranker.split(\"/\")\n            base_args[\"collection_rerank\"] = CollectionRerankOptions(\n                service=RerankServiceOptions(provider=provider, model_name=reranker),\n            )\n            base_args[\"collection_lexical\"] = CollectionLexicalOptions(analyzer=\"STANDARD\")\n\n        _AstraDBCollectionEnvironment(**base_args)\n\n    @classmethod\n    def get_database_list_static(cls, token: str, environment: str | None = None):\n        client = DataAPIClient(environment=environment)\n\n        # Get the admin object\n        admin_client = client.get_admin(token=token)\n\n        # Get the list of databases\n        db_list = admin_client.list_databases()\n\n        # Generate the api endpoint for each database\n        db_info_dict = {}\n        for db in db_list:\n            try:\n                # Get the API endpoint for the database\n                api_endpoint = db.regions[0].api_endpoint\n\n                # Get the number of collections\n                try:\n                    # Get the number of collections in the database\n                    num_collections = len(\n                        client.get_database(\n                            api_endpoint,\n                            token=token,\n                        ).list_collection_names()\n                    )\n                except Exception:  # noqa: BLE001\n                    if db.status != \"PENDING\":\n                        continue\n                    num_collections = 0\n\n                # Add the database to the dictionary\n                db_info_dict[db.name] = {\n                    \"api_endpoint\": api_endpoint,\n                    \"keyspaces\": db.keyspaces,\n                    \"collections\": num_collections,\n                    \"status\": db.status if db.status != \"ACTIVE\" else None,\n                    \"org_id\": db.org_id if db.org_id else None,\n                }\n            except Exception:  # noqa: BLE001, S110\n                pass\n\n        return db_info_dict\n\n    def get_database_list(self):\n        return self.get_database_list_static(\n            token=self.token,\n            environment=self.environment,\n        )\n\n    @classmethod\n    def get_api_endpoint_static(\n        cls,\n        token: str,\n        environment: str | None = None,\n        api_endpoint: str | None = None,\n        database_name: str | None = None,\n    ):\n        # If the api_endpoint is set, return it\n        if api_endpoint:\n            return api_endpoint\n\n        # Check if the database_name is like a url\n        if database_name and database_name.startswith(\"https://\"):\n            return database_name\n\n        # If the database is not set, nothing we can do.\n        if not database_name:\n            return None\n\n        # Grab the database object\n        db = cls.get_database_list_static(token=token, environment=environment).get(database_name)\n        if not db:\n            return None\n\n        # Otherwise, get the URL from the database list\n        return db.get(\"api_endpoint\")\n\n    def get_api_endpoint(self):\n        return self.get_api_endpoint_static(\n            token=self.token,\n            environment=self.environment,\n            api_endpoint=self.api_endpoint,\n            database_name=self.database_name,\n        )\n\n    @classmethod\n    def get_database_id_static(cls, api_endpoint: str) -> str | None:\n        # Pattern matches standard UUID format: 8-4-4-4-12 hexadecimal characters\n        uuid_pattern = r\"[0-9a-fA-F]{8}-[0-9a-fA-F]{4}-[0-9a-fA-F]{4}-[0-9a-fA-F]{4}-[0-9a-fA-F]{12}\"\n        match = re.search(uuid_pattern, api_endpoint)\n\n        return match.group(0) if match else None\n\n    def get_database_id(self):\n        return self.get_database_id_static(api_endpoint=self.get_api_endpoint())\n\n    def get_keyspace(self):\n        keyspace = self.keyspace\n\n        if keyspace:\n            return keyspace.strip()\n\n        return \"default_keyspace\"\n\n    def get_database_object(self, api_endpoint: str | None = None):\n        try:\n            client = DataAPIClient(environment=self.environment)\n\n            return client.get_database(\n                api_endpoint or self.get_api_endpoint(),\n                token=self.token,\n                keyspace=self.get_keyspace(),\n            )\n        except Exception as e:\n            msg = f\"Error fetching database object: {e}\"\n            raise ValueError(msg) from e\n\n    def collection_data(self, collection_name: str, database: Database | None = None):\n        try:\n            if not database:\n                client = DataAPIClient(environment=self.environment)\n\n                database = client.get_database(\n                    self.get_api_endpoint(),\n                    token=self.token,\n                    keyspace=self.get_keyspace(),\n                )\n\n            collection = database.get_collection(collection_name)\n\n            return collection.estimated_document_count()\n        except Exception as e:  # noqa: BLE001\n            self.log(f\"Error checking collection data: {e}\")\n\n            return None\n\n    def _initialize_database_options(self):\n        try:\n            return [\n                {\n                    \"name\": name,\n                    \"status\": info[\"status\"],\n                    \"collections\": info[\"collections\"],\n                    \"api_endpoint\": info[\"api_endpoint\"],\n                    \"keyspaces\": info[\"keyspaces\"],\n                    \"org_id\": info[\"org_id\"],\n                }\n                for name, info in self.get_database_list().items()\n            ]\n        except Exception as e:\n            msg = f\"Error fetching database options: {e}\"\n            raise ValueError(msg) from e\n\n    @classmethod\n    def get_provider_icon(cls, collection: CollectionDescriptor | None = None, provider_name: str | None = None) -> str:\n        # Get the provider name from the collection\n        provider_name = provider_name or (\n            collection.definition.vector.service.provider\n            if (\n                collection\n                and collection.definition\n                and collection.definition.vector\n                and collection.definition.vector.service\n            )\n            else None\n        )\n\n        # If there is no provider, use the vector store icon\n        if not provider_name or provider_name.lower() == \"bring your own\":\n            return \"vectorstores\"\n\n        # Map provider casings\n        case_map = {\n            \"nvidia\": \"NVIDIA\",\n            \"openai\": \"OpenAI\",\n            \"amazon bedrock\": \"AmazonBedrockEmbeddings\",\n            \"azure openai\": \"AzureOpenAiEmbeddings\",\n            \"cohere\": \"Cohere\",\n            \"jina ai\": \"JinaAI\",\n            \"mistral ai\": \"MistralAI\",\n            \"upstage\": \"Upstage\",\n            \"voyage ai\": \"VoyageAI\",\n        }\n\n        # Adjust the casing on some like nvidia\n        return case_map[provider_name.lower()] if provider_name.lower() in case_map else provider_name.title()\n\n    def _initialize_collection_options(self, api_endpoint: str | None = None):\n        # Nothing to generate if we don't have an API endpoint yet\n        api_endpoint = api_endpoint or self.get_api_endpoint()\n        if not api_endpoint:\n            return []\n\n        # Retrieve the database object\n        database = self.get_database_object(api_endpoint=api_endpoint)\n\n        # Get the list of collections\n        collection_list = database.list_collections(keyspace=self.get_keyspace())\n\n        # Return the list of collections and metadata associated\n        return [\n            {\n                \"name\": col.name,\n                \"records\": self.collection_data(collection_name=col.name, database=database),\n                \"provider\": (\n                    col.definition.vector.service.provider\n                    if col.definition.vector and col.definition.vector.service\n                    else None\n                ),\n                \"icon\": self.get_provider_icon(collection=col),\n                \"model\": (\n                    col.definition.vector.service.model_name\n                    if col.definition.vector and col.definition.vector.service\n                    else None\n                ),\n            }\n            for col in collection_list\n        ]\n\n    def reset_provider_options(self, build_config: dict) -> dict:\n        \"\"\"Reset provider options and related configurations in the build_config dictionary.\"\"\"\n        # Extract template path for cleaner access\n        template = build_config[\"collection_name\"][\"dialog_inputs\"][\"fields\"][\"data\"][\"node\"][\"template\"]\n\n        # Get vectorize providers\n        vectorize_providers_api = self.get_vectorize_providers(\n            token=self.token,\n            environment=self.environment,\n            api_endpoint=build_config[\"api_endpoint\"][\"value\"],\n        )\n\n        # Create a new dictionary with \"Bring your own\" first\n        vectorize_providers: dict[str, list[list[str]]] = {\"Bring your own\": [[], []]}\n\n        # Add the remaining items (only Nvidia) from the original dictionary\n        vectorize_providers.update(\n            {\n                k: v\n                for k, v in vectorize_providers_api.items()\n                if k.lower() in [\"nvidia\"]  # TODO: Eventually support more\n            }\n        )\n\n        # Set provider options\n        provider_field = \"02_embedding_generation_provider\"\n        template[provider_field][\"options\"] = list(vectorize_providers.keys())\n\n        # Add metadata for each provider option\n        template[provider_field][\"options_metadata\"] = [\n            {\"icon\": self.get_provider_icon(provider_name=provider)} for provider in template[provider_field][\"options\"]\n        ]\n\n        # Get selected embedding provider\n        embedding_provider = template[provider_field][\"value\"]\n        is_bring_your_own = embedding_provider and embedding_provider == \"Bring your own\"\n\n        # Configure embedding model field\n        model_field = \"03_embedding_generation_model\"\n        template[model_field].update(\n            {\n                \"options\": vectorize_providers.get(embedding_provider, [[], []])[1],\n                \"placeholder\": \"Bring your own\" if is_bring_your_own else None,\n                \"readonly\": is_bring_your_own,\n                \"required\": not is_bring_your_own,\n                \"value\": None,\n            }\n        )\n\n        # If this is a bring your own, set dimensions to 0\n        return self.reset_dimension_field(build_config)\n\n    def reset_dimension_field(self, build_config: dict) -> dict:\n        \"\"\"Reset dimension field options based on provided configuration.\"\"\"\n        # Extract template path for cleaner access\n        template = build_config[\"collection_name\"][\"dialog_inputs\"][\"fields\"][\"data\"][\"node\"][\"template\"]\n\n        # Get selected embedding model\n        provider_field = \"02_embedding_generation_provider\"\n        embedding_provider = template[provider_field][\"value\"]\n        is_bring_your_own = embedding_provider and embedding_provider == \"Bring your own\"\n\n        # Configure dimension field\n        dimension_field = \"04_dimension\"\n        dimension_value = 1024 if not is_bring_your_own else None  # TODO: Dynamically figure this out\n        template[dimension_field].update(\n            {\n                \"placeholder\": dimension_value,\n                \"value\": dimension_value,\n                \"readonly\": not is_bring_your_own,\n                \"required\": is_bring_your_own,\n            }\n        )\n\n        return build_config\n\n    def reset_collection_list(self, build_config: dict) -> dict:\n        \"\"\"Reset collection list options based on provided configuration.\"\"\"\n        # Get collection options\n        collection_options = self._initialize_collection_options(api_endpoint=build_config[\"api_endpoint\"][\"value\"])\n        # Update collection configuration\n        collection_config = build_config[\"collection_name\"]\n        collection_config.update(\n            {\n                \"options\": [col[\"name\"] for col in collection_options],\n                \"options_metadata\": [{k: v for k, v in col.items() if k != \"name\"} for col in collection_options],\n            }\n        )\n\n        # Reset selected collection if not in options\n        if collection_config[\"value\"] not in collection_config[\"options\"]:\n            collection_config[\"value\"] = \"\"\n\n        # Set advanced status based on database selection\n        collection_config[\"show\"] = bool(build_config[\"database_name\"][\"value\"])\n\n        return build_config\n\n    def reset_database_list(self, build_config: dict) -> dict:\n        \"\"\"Reset database list options and related configurations.\"\"\"\n        # Get database options\n        database_options = self._initialize_database_options()\n\n        # Update cloud provider options\n        env = self.environment\n        template = build_config[\"database_name\"][\"dialog_inputs\"][\"fields\"][\"data\"][\"node\"][\"template\"]\n        template[\"02_cloud_provider\"][\"options\"] = list(self.map_cloud_providers()[env].keys())\n\n        # Update database configuration\n        database_config = build_config[\"database_name\"]\n        database_config.update(\n            {\n                \"options\": [db[\"name\"] for db in database_options],\n                \"options_metadata\": [{k: v for k, v in db.items() if k != \"name\"} for db in database_options],\n            }\n        )\n\n        # Reset selections if value not in options\n        if database_config[\"value\"] not in database_config[\"options\"]:\n            database_config[\"value\"] = \"\"\n            build_config[\"api_endpoint\"][\"value\"] = \"\"\n            build_config[\"collection_name\"][\"show\"] = False\n\n        # Set advanced status based on token presence\n        database_config[\"show\"] = bool(build_config[\"token\"][\"value\"])\n\n        return build_config\n\n    def reset_build_config(self, build_config: dict) -> dict:\n        \"\"\"Reset all build configuration options to default empty state.\"\"\"\n        # Reset database configuration\n        database_config = build_config[\"database_name\"]\n        database_config.update({\"options\": [], \"options_metadata\": [], \"value\": \"\", \"show\": False})\n        build_config[\"api_endpoint\"][\"value\"] = \"\"\n\n        # Reset collection configuration\n        collection_config = build_config[\"collection_name\"]\n        collection_config.update({\"options\": [], \"options_metadata\": [], \"value\": \"\", \"show\": False})\n\n        return build_config\n\n    def _handle_hybrid_search_options(self, build_config: dict) -> dict:\n        \"\"\"Set hybrid search options in the build configuration.\"\"\"\n        # Detect what hybrid options are available\n        # Get the admin object\n        client = DataAPIClient(environment=self.environment)\n        admin_client = client.get_admin()\n        db_admin = admin_client.get_database_admin(self.get_api_endpoint(), token=self.token)\n\n        # We will try to get the reranking providers to see if its hybrid emabled\n        try:\n            providers = db_admin.find_reranking_providers()\n            build_config[\"reranker\"][\"options\"] = [\n                model.name for provider_data in providers.reranking_providers.values() for model in provider_data.models\n            ]\n            build_config[\"reranker\"][\"options_metadata\"] = [\n                {\"icon\": self.get_provider_icon(provider_name=model.name.split(\"/\")[0])}\n                for provider in providers.reranking_providers.values()\n                for model in provider.models\n            ]\n            build_config[\"reranker\"][\"value\"] = build_config[\"reranker\"][\"options\"][0]\n\n            # Set the default search field to hybrid search\n            build_config[\"search_method\"][\"show\"] = True\n            build_config[\"search_method\"][\"options\"] = [\"Hybrid Search\", \"Vector Search\"]\n            build_config[\"search_method\"][\"value\"] = \"Hybrid Search\"\n        except Exception as _:  # noqa: BLE001\n            build_config[\"reranker\"][\"options\"] = []\n            build_config[\"reranker\"][\"options_metadata\"] = []\n\n            # Set the default search field to vector search\n            build_config[\"search_method\"][\"show\"] = False\n            build_config[\"search_method\"][\"options\"] = [\"Vector Search\"]\n            build_config[\"search_method\"][\"value\"] = \"Vector Search\"\n\n        # Set reranker and lexical terms options based on search method\n        build_config[\"reranker\"][\"toggle_value\"] = True\n        build_config[\"reranker\"][\"show\"] = build_config[\"search_method\"][\"value\"] == \"Hybrid Search\"\n        build_config[\"reranker\"][\"toggle_disable\"] = build_config[\"search_method\"][\"value\"] == \"Hybrid Search\"\n        if build_config[\"reranker\"][\"show\"]:\n            build_config[\"search_type\"][\"value\"] = \"Similarity\"\n\n        return build_config\n\n    async def update_build_config(self, build_config: dict, field_value: str, field_name: str | None = None) -> dict:\n        \"\"\"Update build configuration based on field name and value.\"\"\"\n        # Early return if no token provided\n        if not self.token:\n            return self.reset_build_config(build_config)\n\n        # Database creation callback\n        if field_name == \"database_name\" and isinstance(field_value, dict):\n            if \"01_new_database_name\" in field_value:\n                await self._create_new_database(build_config, field_value)\n                return self.reset_collection_list(build_config)\n            return self._update_cloud_regions(build_config, field_value)\n\n        # Collection creation callback\n        if field_name == \"collection_name\" and isinstance(field_value, dict):\n            # Case 1: New collection creation\n            if \"01_new_collection_name\" in field_value:\n                await self._create_new_collection(build_config, field_value)\n                return build_config\n\n            # Case 2: Update embedding provider options\n            if \"02_embedding_generation_provider\" in field_value:\n                return self.reset_provider_options(build_config)\n\n            # Case 3: Update dimension field\n            if \"03_embedding_generation_model\" in field_value:\n                return self.reset_dimension_field(build_config)\n\n        # Initial execution or token/environment change\n        first_run = field_name == \"collection_name\" and not field_value and not build_config[\"database_name\"][\"options\"]\n        if first_run or field_name in {\"token\", \"environment\"}:\n            return self.reset_database_list(build_config)\n\n        # Database selection change\n        if field_name == \"database_name\" and not isinstance(field_value, dict):\n            return self._handle_database_selection(build_config, field_value)\n\n        # Keyspace selection change\n        if field_name == \"keyspace\":\n            return self.reset_collection_list(build_config)\n\n        # Collection selection change\n        if field_name == \"collection_name\" and not isinstance(field_value, dict):\n            return self._handle_collection_selection(build_config, field_value)\n\n        # Search method selection change\n        if field_name == \"search_method\":\n            is_vector_search = field_value == \"Vector Search\"\n            is_autodetect = build_config[\"autodetect_collection\"][\"value\"]\n\n            # Configure lexical terms (same for both cases)\n            build_config[\"lexical_terms\"][\"show\"] = not is_vector_search\n            build_config[\"lexical_terms\"][\"value\"] = \"\" if is_vector_search else build_config[\"lexical_terms\"][\"value\"]\n\n            # Disable reranker disabling if hybrid search is selected\n            build_config[\"reranker\"][\"toggle_disable\"] = not is_vector_search\n            build_config[\"reranker\"][\"toggle_value\"] = True\n            build_config[\"reranker\"][\"value\"] = build_config[\"reranker\"][\"options\"][0]\n\n            # Toggle search type and score threshold based on search method\n            build_config[\"search_type\"][\"show\"] = is_vector_search\n            build_config[\"search_score_threshold\"][\"show\"] = is_vector_search\n\n            # Make sure the search_type is set to \"Similarity\"\n            if not is_vector_search or is_autodetect:\n                build_config[\"search_type\"][\"value\"] = \"Similarity\"\n\n        return build_config\n\n    async def _create_new_database(self, build_config: dict, field_value: dict) -> None:\n        \"\"\"Create a new database and update build config options.\"\"\"\n        try:\n            await self.create_database_api(\n                new_database_name=field_value[\"01_new_database_name\"],\n                token=self.token,\n                keyspace=self.get_keyspace(),\n                environment=self.environment,\n                cloud_provider=field_value[\"02_cloud_provider\"],\n                region=field_value[\"03_region\"],\n            )\n        except Exception as e:\n            msg = f\"Error creating database: {e}\"\n            raise ValueError(msg) from e\n\n        build_config[\"database_name\"][\"options\"].append(field_value[\"01_new_database_name\"])\n        build_config[\"database_name\"][\"options_metadata\"].append(\n            {\n                \"status\": \"PENDING\",\n                \"collections\": 0,\n                \"api_endpoint\": None,\n                \"keyspaces\": [self.get_keyspace()],\n                \"org_id\": None,\n            }\n        )\n\n    def _update_cloud_regions(self, build_config: dict, field_value: dict) -> dict:\n        \"\"\"Update cloud provider regions in build config.\"\"\"\n        env = self.environment\n        cloud_provider = field_value[\"02_cloud_provider\"]\n\n        # Update the region options based on the selected cloud provider\n        template = build_config[\"database_name\"][\"dialog_inputs\"][\"fields\"][\"data\"][\"node\"][\"template\"]\n        template[\"03_region\"][\"options\"] = self.map_cloud_providers()[env][cloud_provider][\"regions\"]\n\n        # Reset the the 03_region value if it's not in the new options\n        if template[\"03_region\"][\"value\"] not in template[\"03_region\"][\"options\"]:\n            template[\"03_region\"][\"value\"] = None\n\n        return build_config\n\n    async def _create_new_collection(self, build_config: dict, field_value: dict) -> None:\n        \"\"\"Create a new collection and update build config options.\"\"\"\n        embedding_provider = field_value.get(\"02_embedding_generation_provider\")\n        try:\n            await self.create_collection_api(\n                new_collection_name=field_value[\"01_new_collection_name\"],\n                token=self.token,\n                api_endpoint=build_config[\"api_endpoint\"][\"value\"],\n                environment=self.environment,\n                keyspace=self.get_keyspace(),\n                dimension=field_value.get(\"04_dimension\") if embedding_provider == \"Bring your own\" else None,\n                embedding_generation_provider=embedding_provider,\n                embedding_generation_model=field_value.get(\"03_embedding_generation_model\"),\n                reranker=self.reranker,\n            )\n        except Exception as e:\n            msg = f\"Error creating collection: {e}\"\n            raise ValueError(msg) from e\n\n        provider = embedding_provider.lower() if embedding_provider and embedding_provider != \"Bring your own\" else None\n        build_config[\"collection_name\"].update(\n            {\n                \"value\": field_value[\"01_new_collection_name\"],\n                \"options\": build_config[\"collection_name\"][\"options\"] + [field_value[\"01_new_collection_name\"]],\n            }\n        )\n        build_config[\"embedding_model\"][\"show\"] = not bool(provider)\n        build_config[\"embedding_model\"][\"required\"] = not bool(provider)\n        build_config[\"collection_name\"][\"options_metadata\"].append(\n            {\n                \"records\": 0,\n                \"provider\": provider,\n                \"icon\": self.get_provider_icon(provider_name=provider),\n                \"model\": field_value.get(\"03_embedding_generation_model\"),\n            }\n        )\n\n        # Make sure we always show the reranker options if the collection is hybrid enabled\n        # And right now they always are\n        build_config[\"lexical_terms\"][\"show\"] = True\n\n    def _handle_database_selection(self, build_config: dict, field_value: str) -> dict:\n        \"\"\"Handle database selection and update related configurations.\"\"\"\n        build_config = self.reset_database_list(build_config)\n\n        # Reset collection list if database selection changes\n        if field_value not in build_config[\"database_name\"][\"options\"]:\n            build_config[\"database_name\"][\"value\"] = \"\"\n            return build_config\n\n        # Get the api endpoint for the selected database\n        index = build_config[\"database_name\"][\"options\"].index(field_value)\n        build_config[\"api_endpoint\"][\"value\"] = build_config[\"database_name\"][\"options_metadata\"][index][\"api_endpoint\"]\n\n        # Get the org_id for the selected database\n        org_id = build_config[\"database_name\"][\"options_metadata\"][index][\"org_id\"]\n        if not org_id:\n            return build_config\n\n        # Update the list of keyspaces based on the db info\n        build_config[\"keyspace\"][\"options\"] = build_config[\"database_name\"][\"options_metadata\"][index][\"keyspaces\"]\n        build_config[\"keyspace\"][\"value\"] = (\n            build_config[\"keyspace\"][\"options\"] and build_config[\"keyspace\"][\"options\"][0]\n            if build_config[\"keyspace\"][\"value\"] not in build_config[\"keyspace\"][\"options\"]\n            else build_config[\"keyspace\"][\"value\"]\n        )\n\n        # Get the database id for the selected database\n        db_id = self.get_database_id_static(api_endpoint=build_config[\"api_endpoint\"][\"value\"])\n        keyspace = self.get_keyspace()\n\n        # Update the helper text for the embedding provider field\n        template = build_config[\"collection_name\"][\"dialog_inputs\"][\"fields\"][\"data\"][\"node\"][\"template\"]\n        template[\"02_embedding_generation_provider\"][\"helper_text\"] = (\n            \"To create collections with more embedding provider options, go to \"\n            f'<a class=\"underline\" target=\"_blank\" rel=\"noopener noreferrer\" '\n            f'href=\"https://astra.datastax.com/org/{org_id}/database/{db_id}/data-explorer?createCollection=1&namespace={keyspace}\">'\n            \"your database in Astra DB</a>.\"\n        )\n\n        # Reset provider options\n        build_config = self.reset_provider_options(build_config)\n\n        # Handle hybrid search options\n        build_config = self._handle_hybrid_search_options(build_config)\n\n        return self.reset_collection_list(build_config)\n\n    def _handle_collection_selection(self, build_config: dict, field_value: str) -> dict:\n        \"\"\"Handle collection selection and update embedding options.\"\"\"\n        build_config[\"autodetect_collection\"][\"value\"] = True\n        build_config = self.reset_collection_list(build_config)\n\n        # Reset embedding model if collection selection changes\n        if field_value and field_value not in build_config[\"collection_name\"][\"options\"]:\n            build_config[\"collection_name\"][\"options\"].append(field_value)\n            build_config[\"collection_name\"][\"options_metadata\"].append(\n                {\n                    \"records\": 0,\n                    \"provider\": None,\n                    \"icon\": \"vectorstores\",\n                    \"model\": None,\n                }\n            )\n            build_config[\"autodetect_collection\"][\"value\"] = False\n\n        if not field_value:\n            return build_config\n\n        # Get the selected collection index\n        index = build_config[\"collection_name\"][\"options\"].index(field_value)\n\n        # Set the provider of the selected collection\n        provider = build_config[\"collection_name\"][\"options_metadata\"][index][\"provider\"]\n        build_config[\"embedding_model\"][\"show\"] = not bool(provider)\n        build_config[\"embedding_model\"][\"required\"] = not bool(provider)\n\n        # Grab the collection object\n        database = self.get_database_object(api_endpoint=build_config[\"api_endpoint\"][\"value\"])\n        collection = database.get_collection(\n            name=field_value,\n            keyspace=build_config[\"keyspace\"][\"value\"],\n        )\n\n        # Check if hybrid and lexical are enabled\n        col_options = collection.options()\n        hyb_enabled = col_options.rerank and col_options.rerank.enabled\n        lex_enabled = col_options.lexical and col_options.lexical.enabled\n        user_hyb_enabled = build_config[\"search_method\"][\"value\"] == \"Hybrid Search\"\n\n        # Show lexical terms if the collection is hybrid enabled\n        build_config[\"lexical_terms\"][\"show\"] = hyb_enabled and lex_enabled and user_hyb_enabled\n\n        return build_config\n\n    @check_cached_vector_store\n    def build_vector_store(self):\n        try:\n            from langchain_astradb import AstraDBVectorStore\n        except ImportError as e:\n            msg = (\n                \"Could not import langchain Astra DB integration package. \"\n                \"Please install it with `pip install langchain-astradb`.\"\n            )\n            raise ImportError(msg) from e\n\n        # Get the embedding model and additional params\n        embedding_params = {\"embedding\": self.embedding_model} if self.embedding_model else {}\n\n        # Get the additional parameters\n        additional_params = self.astradb_vectorstore_kwargs or {}\n\n        # Get Langflow version and platform information\n        __version__ = get_version_info()[\"version\"]\n        langflow_prefix = \"\"\n        # if os.getenv(\"AWS_EXECUTION_ENV\") == \"AWS_ECS_FARGATE\":  # TODO: More precise way of detecting\n        #     langflow_prefix = \"ds-\"\n\n        # Get the database object\n        database = self.get_database_object()\n        autodetect = self.collection_name in database.list_collection_names() and self.autodetect_collection\n\n        # Bundle up the auto-detect parameters\n        autodetect_params = {\n            \"autodetect_collection\": autodetect,\n            \"content_field\": (\n                self.content_field\n                if self.content_field and embedding_params\n                else (\n                    \"page_content\"\n                    if embedding_params\n                    and self.collection_data(collection_name=self.collection_name, database=database) == 0\n                    else None\n                )\n            ),\n            \"ignore_invalid_documents\": self.ignore_invalid_documents,\n        }\n\n        # Choose HybridSearchMode based on the selected param\n        hybrid_search_mode = HybridSearchMode.DEFAULT if self.search_method == \"Hybrid Search\" else HybridSearchMode.OFF\n\n        # Attempt to build the Vector Store object\n        try:\n            vector_store = AstraDBVectorStore(\n                # Astra DB Authentication Parameters\n                token=self.token,\n                api_endpoint=database.api_endpoint,\n                namespace=database.keyspace,\n                collection_name=self.collection_name,\n                environment=self.environment,\n                # Hybrid Search Parameters\n                hybrid_search=hybrid_search_mode,\n                # Astra DB Usage Tracking Parameters\n                ext_callers=[(f\"{langflow_prefix}langflow\", __version__)],\n                # Astra DB Vector Store Parameters\n                **autodetect_params,\n                **embedding_params,\n                **additional_params,\n            )\n        except Exception as e:\n            msg = f\"Error initializing AstraDBVectorStore: {e}\"\n            raise ValueError(msg) from e\n\n        # Add documents to the vector store\n        self._add_documents_to_vector_store(vector_store)\n\n        return vector_store\n\n    def _add_documents_to_vector_store(self, vector_store) -> None:\n        self.ingest_data = self._prepare_ingest_data()\n\n        documents = []\n        for _input in self.ingest_data or []:\n            if isinstance(_input, Data):\n                documents.append(_input.to_lc_document())\n            else:\n                msg = \"Vector Store Inputs must be Data objects.\"\n                raise TypeError(msg)\n\n        if documents and self.deletion_field:\n            self.log(f\"Deleting documents where {self.deletion_field}\")\n            try:\n                database = self.get_database_object()\n                collection = database.get_collection(self.collection_name, keyspace=database.keyspace)\n                delete_values = list({doc.metadata[self.deletion_field] for doc in documents})\n                self.log(f\"Deleting documents where {self.deletion_field} matches {delete_values}.\")\n                collection.delete_many({f\"metadata.{self.deletion_field}\": {\"$in\": delete_values}})\n            except Exception as e:\n                msg = f\"Error deleting documents from AstraDBVectorStore based on '{self.deletion_field}': {e}\"\n                raise ValueError(msg) from e\n\n        if documents:\n            self.log(f\"Adding {len(documents)} documents to the Vector Store.\")\n            try:\n                vector_store.add_documents(documents)\n            except Exception as e:\n                msg = f\"Error adding documents to AstraDBVectorStore: {e}\"\n                raise ValueError(msg) from e\n        else:\n            self.log(\"No documents to add to the Vector Store.\")\n\n    def _map_search_type(self) -> str:\n        search_type_mapping = {\n            \"Similarity with score threshold\": \"similarity_score_threshold\",\n            \"MMR (Max Marginal Relevance)\": \"mmr\",\n        }\n\n        return search_type_mapping.get(self.search_type, \"similarity\")\n\n    def _build_search_args(self):\n        # Clean up the search query\n        query = self.search_query if isinstance(self.search_query, str) and self.search_query.strip() else None\n        lexical_terms = self.lexical_terms or None\n\n        # Check if we have a search query, and if so set the args\n        if query:\n            args = {\n                \"query\": query,\n                \"search_type\": self._map_search_type(),\n                \"k\": self.number_of_results,\n                \"score_threshold\": self.search_score_threshold,\n                \"lexical_query\": lexical_terms,\n            }\n        elif self.advanced_search_filter:\n            args = {\n                \"n\": self.number_of_results,\n            }\n        else:\n            return {}\n\n        filter_arg = self.advanced_search_filter or {}\n        if filter_arg:\n            args[\"filter\"] = filter_arg\n\n        return args\n\n    def search_documents(self, vector_store=None) -> list[Data]:\n        vector_store = vector_store or self.build_vector_store()\n\n        self.log(f\"Search input: {self.search_query}\")\n        self.log(f\"Search type: {self.search_type}\")\n        self.log(f\"Number of results: {self.number_of_results}\")\n        self.log(f\"store.hybrid_search: {vector_store.hybrid_search}\")\n        self.log(f\"Lexical terms: {self.lexical_terms}\")\n        self.log(f\"Reranker: {self.reranker}\")\n\n        try:\n            search_args = self._build_search_args()\n        except Exception as e:\n            msg = f\"Error in AstraDBVectorStore._build_search_args: {e}\"\n            raise ValueError(msg) from e\n\n        if not search_args:\n            self.log(\"No search input or filters provided. Skipping search.\")\n            return []\n\n        docs = []\n        search_method = \"search\" if \"query\" in search_args else \"metadata_search\"\n\n        try:\n            self.log(f\"Calling vector_store.{search_method} with args: {search_args}\")\n            docs = getattr(vector_store, search_method)(**search_args)\n        except Exception as e:\n            msg = f\"Error performing {search_method} in AstraDBVectorStore: {e}\"\n            raise ValueError(msg) from e\n\n        self.log(f\"Retrieved documents: {len(docs)}\")\n\n        data = docs_to_data(docs)\n        self.log(f\"Converted documents to data: {len(data)}\")\n        self.status = data\n\n        return data\n\n    def get_retriever_kwargs(self):\n        search_args = self._build_search_args()\n\n        return {\n            \"search_type\": self._map_search_type(),\n            \"search_kwargs\": search_args,\n        }\n"
              },
              "collection_name": {
                "_input_type": "DropdownInput",
                "advanced": false,
                "combobox": true,
                "dialog_inputs": {
                  "fields": {
                    "data": {
                      "node": {
                        "description": "Please allow several seconds for creation to complete.",
                        "display_name": "Create new collection",
                        "field_order": [
                          "01_new_collection_name",
                          "02_embedding_generation_provider",
                          "03_embedding_generation_model",
                          "04_dimension"
                        ],
                        "name": "create_collection",
                        "template": {
                          "01_new_collection_name": {
                            "_input_type": "StrInput",
                            "advanced": false,
                            "display_name": "Name",
                            "dynamic": false,
                            "info": "Name of the new collection to create in Astra DB.",
                            "list": false,
                            "list_add_label": "Add More",
                            "load_from_db": false,
                            "name": "new_collection_name",
                            "placeholder": "",
                            "required": true,
                            "show": true,
                            "title_case": false,
                            "tool_mode": false,
                            "trace_as_metadata": true,
                            "type": "str",
                            "value": ""
                          },
                          "02_embedding_generation_provider": {
                            "_input_type": "DropdownInput",
                            "advanced": false,
                            "combobox": false,
                            "dialog_inputs": {},
                            "display_name": "Embedding generation method",
                            "dynamic": false,
                            "helper_text": "To create collections with more embedding provider options, go to <a class=\"underline\" href=\"https://astra.datastax.com/\" target=\" _blank\" rel=\"noopener noreferrer\">your database in Astra DB</a>",
                            "info": "Provider to use for generating embeddings.",
                            "name": "embedding_generation_provider",
                            "options": [],
                            "options_metadata": [],
                            "placeholder": "",
                            "real_time_refresh": true,
                            "required": true,
                            "show": true,
                            "title_case": false,
                            "tool_mode": false,
                            "trace_as_metadata": true,
                            "type": "str",
                            "value": ""
                          },
                          "03_embedding_generation_model": {
                            "_input_type": "DropdownInput",
                            "advanced": false,
                            "combobox": false,
                            "dialog_inputs": {},
                            "display_name": "Embedding model",
                            "dynamic": false,
                            "info": "Model to use for generating embeddings.",
                            "name": "embedding_generation_model",
                            "options": [],
                            "options_metadata": [],
                            "placeholder": "",
                            "real_time_refresh": true,
                            "required": false,
                            "show": true,
                            "title_case": false,
                            "tool_mode": false,
                            "trace_as_metadata": true,
                            "type": "str",
                            "value": ""
                          },
                          "04_dimension": {
                            "_input_type": "IntInput",
                            "advanced": false,
                            "display_name": "Dimensions",
                            "dynamic": false,
                            "info": "Dimensions of the embeddings to generate.",
                            "list": false,
                            "list_add_label": "Add More",
                            "name": "dimension",
                            "placeholder": "",
                            "required": false,
                            "show": true,
                            "title_case": false,
                            "tool_mode": false,
                            "trace_as_metadata": true,
                            "type": "int"
                          }
                        }
                      }
                    }
                  },
                  "functionality": "create"
                },
                "display_name": "Collection",
                "dynamic": false,
                "info": "The name of the collection within Astra DB where the vectors will be stored.",
                "name": "collection_name",
                "options": [],
                "options_metadata": [],
                "placeholder": "",
                "real_time_refresh": true,
                "refresh_button": true,
                "required": true,
                "show": false,
                "title_case": false,
                "tool_mode": false,
                "trace_as_metadata": true,
                "type": "str",
                "value": ""
              },
              "content_field": {
                "_input_type": "StrInput",
                "advanced": true,
                "display_name": "Content Field",
                "dynamic": false,
                "info": "Field to use as the text content field for the vector store.",
                "list": false,
                "list_add_label": "Add More",
                "load_from_db": false,
                "name": "content_field",
                "placeholder": "",
                "required": false,
                "show": true,
                "title_case": false,
                "tool_mode": false,
                "trace_as_metadata": true,
                "type": "str",
                "value": ""
              },
              "database_name": {
                "_input_type": "DropdownInput",
                "advanced": false,
                "combobox": true,
                "dialog_inputs": {
                  "fields": {
                    "data": {
                      "node": {
                        "description": "Please allow several minutes for creation to complete.",
                        "display_name": "Create new database",
                        "field_order": [
                          "01_new_database_name",
                          "02_cloud_provider",
                          "03_region"
                        ],
                        "name": "create_database",
                        "template": {
                          "01_new_database_name": {
                            "_input_type": "StrInput",
                            "advanced": false,
                            "display_name": "Name",
                            "dynamic": false,
                            "info": "Name of the new database to create in Astra DB.",
                            "list": false,
                            "list_add_label": "Add More",
                            "load_from_db": false,
                            "name": "new_database_name",
                            "placeholder": "",
                            "required": true,
                            "show": true,
                            "title_case": false,
                            "tool_mode": false,
                            "trace_as_metadata": true,
                            "type": "str",
                            "value": ""
                          },
                          "02_cloud_provider": {
                            "_input_type": "DropdownInput",
                            "advanced": false,
                            "combobox": false,
                            "dialog_inputs": {},
                            "display_name": "Cloud provider",
                            "dynamic": false,
                            "info": "Cloud provider for the new database.",
                            "name": "cloud_provider",
                            "options": [
                              "Amazon Web Services",
                              "Google Cloud Platform",
                              "Microsoft Azure"
                            ],
                            "options_metadata": [],
                            "placeholder": "",
                            "real_time_refresh": true,
                            "required": true,
                            "show": true,
                            "title_case": false,
                            "tool_mode": false,
                            "trace_as_metadata": true,
                            "type": "str",
                            "value": ""
                          },
                          "03_region": {
                            "_input_type": "DropdownInput",
                            "advanced": false,
                            "combobox": false,
                            "dialog_inputs": {},
                            "display_name": "Region",
                            "dynamic": false,
                            "info": "Region for the new database.",
                            "name": "region",
                            "options": [],
                            "options_metadata": [],
                            "placeholder": "",
                            "required": true,
                            "show": true,
                            "title_case": false,
                            "tool_mode": false,
                            "trace_as_metadata": true,
                            "type": "str",
                            "value": ""
                          }
                        }
                      }
                    }
                  },
                  "functionality": "create"
                },
                "display_name": "Database",
                "dynamic": false,
                "info": "The Database name for the Astra DB instance.",
                "name": "database_name",
                "options": [],
                "options_metadata": [],
                "placeholder": "",
                "real_time_refresh": true,
                "refresh_button": true,
                "required": true,
                "show": true,
                "title_case": false,
                "tool_mode": false,
                "trace_as_metadata": true,
                "type": "str",
                "value": ""
              },
              "deletion_field": {
                "_input_type": "StrInput",
                "advanced": true,
                "display_name": "Deletion Based On Field",
                "dynamic": false,
                "info": "When this parameter is provided, documents in the target collection with metadata field values matching the input metadata field value will be deleted before new data is loaded.",
                "list": false,
                "list_add_label": "Add More",
                "load_from_db": false,
                "name": "deletion_field",
                "placeholder": "",
                "required": false,
                "show": true,
                "title_case": false,
                "tool_mode": false,
                "trace_as_metadata": true,
                "type": "str",
                "value": ""
              },
              "embedding_model": {
                "_input_type": "HandleInput",
                "advanced": false,
                "display_name": "Embedding Model",
                "dynamic": false,
                "info": "Specify the Embedding Model. Not required for Astra Vectorize collections.",
                "input_types": [
                  "Embeddings"
                ],
                "list": false,
                "list_add_label": "Add More",
                "name": "embedding_model",
                "placeholder": "",
                "required": false,
                "show": true,
                "title_case": false,
                "trace_as_metadata": true,
                "type": "other",
                "value": ""
              },
              "environment": {
                "_input_type": "DropdownInput",
                "advanced": true,
                "combobox": true,
                "dialog_inputs": {},
                "display_name": "Environment",
                "dynamic": false,
                "info": "The environment for the Astra DB API Endpoint.",
                "name": "environment",
                "options": [
                  "prod",
                  "test",
                  "dev"
                ],
                "options_metadata": [],
                "placeholder": "",
                "real_time_refresh": true,
                "required": false,
                "show": true,
                "title_case": false,
                "tool_mode": false,
                "trace_as_metadata": true,
                "type": "str",
                "value": "prod"
              },
              "ignore_invalid_documents": {
                "_input_type": "BoolInput",
                "advanced": true,
                "display_name": "Ignore Invalid Documents",
                "dynamic": false,
                "info": "Boolean flag to determine whether to ignore invalid documents at runtime.",
                "list": false,
                "list_add_label": "Add More",
                "name": "ignore_invalid_documents",
                "placeholder": "",
                "required": false,
                "show": true,
                "title_case": false,
                "tool_mode": false,
                "trace_as_metadata": true,
                "type": "bool",
                "value": false
              },
              "ingest_data": {
                "_input_type": "HandleInput",
                "advanced": false,
                "display_name": "Ingest Data",
                "dynamic": false,
                "info": "",
                "input_types": [
                  "Data",
                  "DataFrame"
                ],
                "list": true,
                "list_add_label": "Add More",
                "name": "ingest_data",
                "placeholder": "",
                "required": false,
                "show": true,
                "title_case": false,
                "trace_as_metadata": true,
                "type": "other",
                "value": ""
              },
              "keyspace": {
                "_input_type": "DropdownInput",
                "advanced": true,
                "combobox": false,
                "dialog_inputs": {},
                "display_name": "Keyspace",
                "dynamic": false,
                "info": "Optional keyspace within Astra DB to use for the collection.",
                "name": "keyspace",
                "options": [],
                "options_metadata": [],
                "placeholder": "",
                "real_time_refresh": true,
                "required": false,
                "show": true,
                "title_case": false,
                "tool_mode": false,
                "trace_as_metadata": true,
                "type": "str",
                "value": ""
              },
              "lexical_terms": {
                "_input_type": "QueryInput",
                "advanced": true,
                "display_name": "Lexical Terms",
                "dynamic": false,
                "info": "Add additional terms/keywords to augment search precision.",
                "input_types": [
                  "Message"
                ],
                "list": false,
                "list_add_label": "Add More",
                "load_from_db": false,
                "name": "lexical_terms",
                "placeholder": "Enter terms to search...",
                "required": false,
                "separator": " ",
                "show": false,
                "title_case": false,
                "tool_mode": false,
                "trace_as_input": true,
                "trace_as_metadata": true,
                "type": "query",
                "value": ""
              },
              "number_of_results": {
                "_input_type": "IntInput",
                "advanced": true,
                "display_name": "Number of Search Results",
                "dynamic": false,
                "info": "Number of search results to return.",
                "list": false,
                "list_add_label": "Add More",
                "name": "number_of_results",
                "placeholder": "",
                "required": false,
                "show": true,
                "title_case": false,
                "tool_mode": false,
                "trace_as_metadata": true,
                "type": "int",
                "value": 4
              },
              "reranker": {
                "_input_type": "DropdownInput",
                "advanced": false,
                "combobox": false,
                "dialog_inputs": {},
                "display_name": "Reranker",
                "dynamic": false,
                "info": "Post-retrieval model that re-scores results for optimal relevance ranking.",
                "name": "reranker",
                "options": [],
                "options_metadata": [],
                "placeholder": "",
                "required": false,
                "show": false,
                "title_case": false,
                "tool_mode": false,
                "trace_as_metadata": true,
                "type": "str",
                "value": ""
              },
              "search_method": {
                "_input_type": "DropdownInput",
                "advanced": true,
                "combobox": false,
                "dialog_inputs": {},
                "display_name": "Search Method",
                "dynamic": false,
                "info": "Determine how your content is matched: Vector finds semantic similarity, and Hybrid Search (suggested) combines both approaches with a reranker.",
                "name": "search_method",
                "options": [
                  "Hybrid Search",
                  "Vector Search"
                ],
                "options_metadata": [],
                "placeholder": "",
                "real_time_refresh": true,
                "required": false,
                "show": true,
                "title_case": false,
                "tool_mode": false,
                "trace_as_metadata": true,
                "type": "str",
                "value": "Vector Search"
              },
              "search_query": {
                "_input_type": "QueryInput",
                "advanced": false,
                "display_name": "Search Query",
                "dynamic": false,
                "info": "Enter a query to run a similarity search.",
                "input_types": [
                  "Message"
                ],
                "list": false,
                "list_add_label": "Add More",
                "load_from_db": false,
                "name": "search_query",
                "placeholder": "Enter a query...",
                "required": false,
                "show": true,
                "title_case": false,
                "tool_mode": true,
                "trace_as_input": true,
                "trace_as_metadata": true,
                "type": "query",
                "value": ""
              },
              "search_score_threshold": {
                "_input_type": "FloatInput",
                "advanced": true,
                "display_name": "Search Score Threshold",
                "dynamic": false,
                "info": "Minimum similarity score threshold for search results. (when using 'Similarity with score threshold')",
                "list": false,
                "list_add_label": "Add More",
                "name": "search_score_threshold",
                "placeholder": "",
                "required": false,
                "show": true,
                "title_case": false,
                "tool_mode": false,
                "trace_as_metadata": true,
                "type": "float",
                "value": 0
              },
              "search_type": {
                "_input_type": "DropdownInput",
                "advanced": true,
                "combobox": false,
                "dialog_inputs": {},
                "display_name": "Search Type",
                "dynamic": false,
                "info": "Search type to use",
                "name": "search_type",
                "options": [
                  "Similarity",
                  "Similarity with score threshold",
                  "MMR (Max Marginal Relevance)"
                ],
                "options_metadata": [],
                "placeholder": "",
                "required": false,
                "show": true,
                "title_case": false,
                "tool_mode": false,
                "trace_as_metadata": true,
                "type": "str",
                "value": "Similarity"
              },
              "should_cache_vector_store": {
                "_input_type": "BoolInput",
                "advanced": true,
                "display_name": "Cache Vector Store",
                "dynamic": false,
                "info": "If True, the vector store will be cached for the current build of the component. This is useful for components that have multiple output methods and want to share the same vector store.",
                "list": false,
                "list_add_label": "Add More",
                "name": "should_cache_vector_store",
                "placeholder": "",
                "required": false,
                "show": true,
                "title_case": false,
                "tool_mode": false,
                "trace_as_metadata": true,
                "type": "bool",
                "value": true
              },
              "token": {
                "_input_type": "SecretStrInput",
                "advanced": false,
                "display_name": "Astra DB Application Token",
                "dynamic": false,
                "info": "Authentication token for accessing Astra DB.",
                "input_types": [],
                "load_from_db": true,
                "name": "token",
                "password": true,
                "placeholder": "",
                "real_time_refresh": true,
                "required": true,
                "show": true,
                "title_case": false,
                "type": "str",
                "value": "ASTRA_DB_APPLICATION_TOKEN"
              }
            },
            "tool_mode": false
          },
          "showNode": true,
          "type": "AstraDB"
        },
        "dragging": false,
        "id": "AstraDB-8AuVs",
        "measured": {
          "height": 501,
          "width": 320
        },
        "position": {
          "x": 2060.799531746744,
          "y": 1507.872099528214
        },
        "selected": false,
        "type": "genericNode"
      }
    ],
    "viewport": {
      "x": -218.5246908040316,
      "y": -275.7883822982229,
      "zoom": 0.5382133171428375
    }
  },
  "description": "Load your data for chat context with Retrieval Augmented Generation.",
  "endpoint_name": null,
  "id": "20809df7-902f-4ea8-b4e5-c395b171633b",
  "is_component": false,
  "last_tested_version": "1.4.3",
  "name": "Vector Store RAG",
  "tags": [
    "openai",
    "astradb",
    "rag",
    "q-a"
  ]
}<|MERGE_RESOLUTION|>--- conflicted
+++ resolved
@@ -71,11 +71,7 @@
           },
           "targetHandle": {
             "fieldName": "input_value",
-<<<<<<< HEAD
             "id": "OpenAIModel-7W8gE",
-=======
-            "id": "OpenAIModel-GczRI",
->>>>>>> 3a3e205f
             "inputTypes": [
               "Message"
             ],
@@ -84,17 +80,10 @@
         },
         "id": "reactflow__edge-Prompt-I9T0w{œdataTypeœ:œPromptœ,œidœ:œPrompt-I9T0wœ,œnameœ:œpromptœ,œoutput_typesœ:[œMessageœ]}-OpenAIModel-GczRI{œfieldNameœ:œinput_valueœ,œidœ:œOpenAIModel-GczRIœ,œinputTypesœ:[œMessageœ],œtypeœ:œstrœ}",
         "selected": false,
-<<<<<<< HEAD
         "source": "Prompt-zHQI0",
         "sourceHandle": "{œdataTypeœ: œPromptœ, œidœ: œPrompt-zHQI0œ, œnameœ: œpromptœ, œoutput_typesœ: [œMessageœ]}",
         "target": "OpenAIModel-9bWp2",
         "targetHandle": "{œfieldNameœ: œinput_valueœ, œidœ: œOpenAIModel-7W8gEœ, œinputTypesœ: [œMessageœ], œtypeœ: œstrœ}"
-=======
-        "source": "Prompt-I9T0w",
-        "sourceHandle": "{œdataTypeœ: œPromptœ, œidœ: œPrompt-I9T0wœ, œnameœ: œpromptœ, œoutput_typesœ: [œMessageœ]}",
-        "target": "OpenAIModel-GczRI",
-        "targetHandle": "{œfieldNameœ: œinput_valueœ, œidœ: œOpenAIModel-GczRIœ, œinputTypesœ: [œMessageœ], œtypeœ: œstrœ}"
->>>>>>> 3a3e205f
       },
       {
         "animated": false,
@@ -110,11 +99,7 @@
           },
           "targetHandle": {
             "fieldName": "input_value",
-<<<<<<< HEAD
             "id": "ChatOutput-mbLiD",
-=======
-            "id": "ChatOutput-Dlahs",
->>>>>>> 3a3e205f
             "inputTypes": [
               "Data",
               "DataFrame",
@@ -125,17 +110,10 @@
         },
         "id": "reactflow__edge-OpenAIModel-GczRI{œdataTypeœ:œOpenAIModelœ,œidœ:œOpenAIModel-GczRIœ,œnameœ:œtext_outputœ,œoutput_typesœ:[œMessageœ]}-ChatOutput-Dlahs{œfieldNameœ:œinput_valueœ,œidœ:œChatOutput-Dlahsœ,œinputTypesœ:[œDataœ,œDataFrameœ,œMessageœ],œtypeœ:œstrœ}",
         "selected": false,
-<<<<<<< HEAD
         "source": "OpenAIModel-9bWp2",
         "sourceHandle": "{œdataTypeœ: œOpenAIModelœ, œidœ: œOpenAIModel-9bWp2œ, œnameœ: œtext_outputœ, œoutput_typesœ: [œMessageœ]}",
         "target": "ChatOutput-GAFHg",
         "targetHandle": "{œfieldNameœ: œinput_valueœ, œidœ: œChatOutput-mbLiDœ, œinputTypesœ: [œDataœ, œDataFrameœ, œMessageœ], œtypeœ: œstrœ}"
-=======
-        "source": "OpenAIModel-GczRI",
-        "sourceHandle": "{œdataTypeœ: œOpenAIModelœ, œidœ: œOpenAIModel-GczRIœ, œnameœ: œtext_outputœ, œoutput_typesœ: [œMessageœ]}",
-        "target": "ChatOutput-Dlahs",
-        "targetHandle": "{œfieldNameœ: œinput_valueœ, œidœ: œChatOutput-Dlahsœ, œinputTypesœ: [œDataœ, œDataFrameœ, œMessageœ], œtypeœ: œstrœ}"
->>>>>>> 3a3e205f
       },
       {
         "animated": false,
@@ -207,11 +185,7 @@
           },
           "targetHandle": {
             "fieldName": "embedding_model",
-<<<<<<< HEAD
             "id": "AstraDB-xD6ep",
-=======
-            "id": "AstraDB-8AuVs",
->>>>>>> 3a3e205f
             "inputTypes": [
               "Embeddings"
             ],
@@ -220,17 +194,10 @@
         },
         "id": "reactflow__edge-OpenAIEmbeddings-OlQ6R{œdataTypeœ:œOpenAIEmbeddingsœ,œidœ:œOpenAIEmbeddings-OlQ6Rœ,œnameœ:œembeddingsœ,œoutput_typesœ:[œEmbeddingsœ]}-AstraDB-8AuVs{œfieldNameœ:œembedding_modelœ,œidœ:œAstraDB-8AuVsœ,œinputTypesœ:[œEmbeddingsœ],œtypeœ:œotherœ}",
         "selected": false,
-<<<<<<< HEAD
         "source": "OpenAIEmbeddings-D1jSt",
         "sourceHandle": "{œdataTypeœ: œOpenAIEmbeddingsœ, œidœ: œOpenAIEmbeddings-D1jStœ, œnameœ: œembeddingsœ, œoutput_typesœ: [œEmbeddingsœ]}",
         "target": "AstraDB-eQaxM",
         "targetHandle": "{œfieldNameœ: œembedding_modelœ, œidœ: œAstraDB-xD6epœ, œinputTypesœ: [œEmbeddingsœ], œtypeœ: œotherœ}"
-=======
-        "source": "OpenAIEmbeddings-OlQ6R",
-        "sourceHandle": "{œdataTypeœ: œOpenAIEmbeddingsœ, œidœ: œOpenAIEmbeddings-OlQ6Rœ, œnameœ: œembeddingsœ, œoutput_typesœ: [œEmbeddingsœ]}",
-        "target": "AstraDB-8AuVs",
-        "targetHandle": "{œfieldNameœ: œembedding_modelœ, œidœ: œAstraDB-8AuVsœ, œinputTypesœ: [œEmbeddingsœ], œtypeœ: œotherœ}"
->>>>>>> 3a3e205f
       },
       {
         "animated": false,
@@ -246,11 +213,7 @@
           },
           "targetHandle": {
             "fieldName": "embedding_model",
-<<<<<<< HEAD
             "id": "AstraDB-PTTd1",
-=======
-            "id": "AstraDB-Wep9C",
->>>>>>> 3a3e205f
             "inputTypes": [
               "Embeddings"
             ],
@@ -259,17 +222,10 @@
         },
         "id": "reactflow__edge-OpenAIEmbeddings-ulN0y{œdataTypeœ:œOpenAIEmbeddingsœ,œidœ:œOpenAIEmbeddings-ulN0yœ,œnameœ:œembeddingsœ,œoutput_typesœ:[œEmbeddingsœ]}-AstraDB-Wep9C{œfieldNameœ:œembedding_modelœ,œidœ:œAstraDB-Wep9Cœ,œinputTypesœ:[œEmbeddingsœ],œtypeœ:œotherœ}",
         "selected": false,
-<<<<<<< HEAD
         "source": "OpenAIEmbeddings-4Uky4",
         "sourceHandle": "{œdataTypeœ: œOpenAIEmbeddingsœ, œidœ: œOpenAIEmbeddings-4Uky4œ, œnameœ: œembeddingsœ, œoutput_typesœ: [œEmbeddingsœ]}",
         "target": "AstraDB-tVkFw",
         "targetHandle": "{œfieldNameœ: œembedding_modelœ, œidœ: œAstraDB-PTTd1œ, œinputTypesœ: [œEmbeddingsœ], œtypeœ: œotherœ}"
-=======
-        "source": "OpenAIEmbeddings-ulN0y",
-        "sourceHandle": "{œdataTypeœ: œOpenAIEmbeddingsœ, œidœ: œOpenAIEmbeddings-ulN0yœ, œnameœ: œembeddingsœ, œoutput_typesœ: [œEmbeddingsœ]}",
-        "target": "AstraDB-Wep9C",
-        "targetHandle": "{œfieldNameœ: œembedding_modelœ, œidœ: œAstraDB-Wep9Cœ, œinputTypesœ: [œEmbeddingsœ], œtypeœ: œotherœ}"
->>>>>>> 3a3e205f
       },
       {
         "animated": false,
@@ -285,11 +241,7 @@
           },
           "targetHandle": {
             "fieldName": "search_query",
-<<<<<<< HEAD
             "id": "AstraDB-PTTd1",
-=======
-            "id": "AstraDB-Wep9C",
->>>>>>> 3a3e205f
             "inputTypes": [
               "Message"
             ],
@@ -298,17 +250,10 @@
         },
         "id": "reactflow__edge-ChatInput-1w4cJ{œdataTypeœ:œChatInputœ,œidœ:œChatInput-1w4cJœ,œnameœ:œmessageœ,œoutput_typesœ:[œMessageœ]}-AstraDB-Wep9C{œfieldNameœ:œsearch_queryœ,œidœ:œAstraDB-Wep9Cœ,œinputTypesœ:[œMessageœ],œtypeœ:œqueryœ}",
         "selected": false,
-<<<<<<< HEAD
         "source": "ChatInput-kNQkx",
         "sourceHandle": "{œdataTypeœ: œChatInputœ, œidœ: œChatInput-kNQkxœ, œnameœ: œmessageœ, œoutput_typesœ: [œMessageœ]}",
         "target": "AstraDB-tVkFw",
         "targetHandle": "{œfieldNameœ: œsearch_queryœ, œidœ: œAstraDB-PTTd1œ, œinputTypesœ: [œMessageœ], œtypeœ: œqueryœ}"
-=======
-        "source": "ChatInput-1w4cJ",
-        "sourceHandle": "{œdataTypeœ: œChatInputœ, œidœ: œChatInput-1w4cJœ, œnameœ: œmessageœ, œoutput_typesœ: [œMessageœ]}",
-        "target": "AstraDB-Wep9C",
-        "targetHandle": "{œfieldNameœ: œsearch_queryœ, œidœ: œAstraDB-Wep9Cœ, œinputTypesœ: [œMessageœ], œtypeœ: œqueryœ}"
->>>>>>> 3a3e205f
       },
       {
         "animated": false,
@@ -381,13 +326,8 @@
             ]
           },
           "targetHandle": {
-<<<<<<< HEAD
             "fieldName": "input_data",
             "id": "parser-l9sAS",
-=======
-            "fieldName": "ingest_data",
-            "id": "AstraDB-8AuVs",
->>>>>>> 3a3e205f
             "inputTypes": [
               "DataFrame",
               "Data"
@@ -395,20 +335,11 @@
             "type": "other"
           }
         },
-<<<<<<< HEAD
         "id": "xy-edge__SplitText-sDxql{œdataTypeœ:œSplitTextœ,œidœ:œSplitText-sDxqlœ,œnameœ:œdataframeœ,œoutput_typesœ:[œDataFrameœ]}-AstraDB-eQaxM{œfieldNameœ:œingest_dataœ,œidœ:œAstraDB-eQaxMœ,œinputTypesœ:[œDataœ,œDataFrameœ],œtypeœ:œotherœ}",
         "source": "SplitText-sDxql",
         "sourceHandle": "{œdataTypeœ: œSplitTextœ, œidœ: œSplitText-sDxqlœ, œnameœ: œdataframeœ, œoutput_typesœ: [œDataFrameœ]}",
         "target": "AstraDB-eQaxM",
         "targetHandle": "{œfieldNameœ: œinput_dataœ, œidœ: œparser-l9sASœ, œinputTypesœ: [œDataFrameœ, œDataœ], œtypeœ: œotherœ}"
-=======
-        "id": "reactflow__edge-SplitText-5RcUo{œdataTypeœ:œSplitTextœ,œidœ:œSplitText-5RcUoœ,œnameœ:œdataframeœ,œoutput_typesœ:[œDataFrameœ]}-AstraDB-8AuVs{œfieldNameœ:œingest_dataœ,œidœ:œAstraDB-8AuVsœ,œinputTypesœ:[œDataœ,œDataFrameœ],œtypeœ:œotherœ}",
-        "selected": false,
-        "source": "SplitText-5RcUo",
-        "sourceHandle": "{œdataTypeœ: œSplitTextœ, œidœ: œSplitText-5RcUoœ, œnameœ: œdataframeœ, œoutput_typesœ: [œDataFrameœ]}",
-        "target": "AstraDB-8AuVs",
-        "targetHandle": "{œfieldNameœ: œingest_dataœ, œidœ: œAstraDB-8AuVsœ, œinputTypesœ: [œDataœ, œDataFrameœ], œtypeœ: œotherœ}"
->>>>>>> 3a3e205f
       }
     ],
     "nodes": [
