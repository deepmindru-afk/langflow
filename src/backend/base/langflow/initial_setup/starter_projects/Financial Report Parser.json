--- conflicted
+++ resolved
@@ -516,178 +516,7 @@
       },
       {
         "data": {
-<<<<<<< HEAD
           "id": "ChatOutput-xBwkk",
-=======
-          "id": "ParseData-hLbU0",
-          "node": {
-            "base_classes": [
-              "Data",
-              "Message"
-            ],
-            "beta": false,
-            "category": "processing",
-            "conditional_paths": [],
-            "custom_fields": {},
-            "description": "Convert Data objects into Messages using any {field_name} from input data.",
-            "display_name": "Data to Message",
-            "documentation": "",
-            "edited": false,
-            "field_order": [
-              "data",
-              "template",
-              "sep"
-            ],
-            "frozen": false,
-            "icon": "message-square",
-            "key": "ParseData",
-            "legacy": true,
-            "lf_version": "1.1.5",
-            "metadata": {
-              "legacy_name": "Parse Data"
-            },
-            "minimized": false,
-            "output_types": [],
-            "outputs": [
-              {
-                "allows_loop": false,
-                "cache": true,
-                "display_name": "Message",
-                "group_outputs": false,
-                "method": "parse_data",
-                "name": "text",
-                "selected": "Message",
-                "tool_mode": true,
-                "types": [
-                  "Message"
-                ],
-                "value": "__UNDEFINED__"
-              },
-              {
-                "allows_loop": false,
-                "cache": true,
-                "display_name": "Data List",
-                "group_outputs": false,
-                "method": "parse_data_as_list",
-                "name": "data_list",
-                "selected": "Data",
-                "tool_mode": true,
-                "types": [
-                  "Data"
-                ],
-                "value": "__UNDEFINED__"
-              }
-            ],
-            "pinned": false,
-            "score": 0.23285358167685585,
-            "template": {
-              "_type": "Component",
-              "code": {
-                "advanced": true,
-                "dynamic": true,
-                "fileTypes": [],
-                "file_path": "",
-                "info": "",
-                "list": false,
-                "load_from_db": false,
-                "multiline": true,
-                "name": "code",
-                "password": false,
-                "placeholder": "",
-                "required": true,
-                "show": true,
-                "title_case": false,
-                "type": "code",
-                "value": "from langflow.custom.custom_component.component import Component\nfrom langflow.helpers.data import data_to_text, data_to_text_list\nfrom langflow.io import DataInput, MultilineInput, Output, StrInput\nfrom langflow.schema.data import Data\nfrom langflow.schema.message import Message\n\n\nclass ParseDataComponent(Component):\n    display_name = \"Data to Message\"\n    description = \"Convert Data objects into Messages using any {field_name} from input data.\"\n    icon = \"message-square\"\n    name = \"ParseData\"\n    legacy = True\n    metadata = {\n        \"legacy_name\": \"Parse Data\",\n    }\n\n    inputs = [\n        DataInput(\n            name=\"data\",\n            display_name=\"Data\",\n            info=\"The data to convert to text.\",\n            is_list=True,\n            required=True,\n        ),\n        MultilineInput(\n            name=\"template\",\n            display_name=\"Template\",\n            info=\"The template to use for formatting the data. \"\n            \"It can contain the keys {text}, {data} or any other key in the Data.\",\n            value=\"{text}\",\n            required=True,\n        ),\n        StrInput(name=\"sep\", display_name=\"Separator\", advanced=True, value=\"\\n\"),\n    ]\n\n    outputs = [\n        Output(\n            display_name=\"Message\",\n            name=\"text\",\n            info=\"Data as a single Message, with each input Data separated by Separator\",\n            method=\"parse_data\",\n        ),\n        Output(\n            display_name=\"Data List\",\n            name=\"data_list\",\n            info=\"Data as a list of new Data, each having `text` formatted by Template\",\n            method=\"parse_data_as_list\",\n        ),\n    ]\n\n    def _clean_args(self) -> tuple[list[Data], str, str]:\n        data = self.data if isinstance(self.data, list) else [self.data]\n        template = self.template\n        sep = self.sep\n        return data, template, sep\n\n    def parse_data(self) -> Message:\n        data, template, sep = self._clean_args()\n        result_string = data_to_text(template, data, sep)\n        self.status = result_string\n        return Message(text=result_string)\n\n    def parse_data_as_list(self) -> list[Data]:\n        data, template, _ = self._clean_args()\n        text_list, data_list = data_to_text_list(template, data)\n        for item, text in zip(data_list, text_list, strict=True):\n            item.set_text(text)\n        self.status = data_list\n        return data_list\n"
-              },
-              "data": {
-                "_input_type": "DataInput",
-                "advanced": false,
-                "display_name": "Data",
-                "dynamic": false,
-                "info": "The data to convert to text.",
-                "input_types": [
-                  "Data"
-                ],
-                "list": true,
-                "list_add_label": "Add More",
-                "name": "data",
-                "placeholder": "",
-                "required": true,
-                "show": true,
-                "title_case": false,
-                "tool_mode": false,
-                "trace_as_input": true,
-                "trace_as_metadata": true,
-                "type": "other",
-                "value": ""
-              },
-              "sep": {
-                "_input_type": "StrInput",
-                "advanced": true,
-                "display_name": "Separator",
-                "dynamic": false,
-                "info": "",
-                "list": false,
-                "list_add_label": "Add More",
-                "load_from_db": false,
-                "name": "sep",
-                "placeholder": "",
-                "required": false,
-                "show": true,
-                "title_case": false,
-                "tool_mode": false,
-                "trace_as_metadata": true,
-                "type": "str",
-                "value": "\n"
-              },
-              "template": {
-                "_input_type": "MultilineInput",
-                "advanced": false,
-                "display_name": "Template",
-                "dynamic": false,
-                "info": "The template to use for formatting the data. It can contain the keys {text}, {data} or any other key in the Data.",
-                "input_types": [
-                  "Message"
-                ],
-                "list": false,
-                "list_add_label": "Add More",
-                "load_from_db": false,
-                "multiline": true,
-                "name": "template",
-                "placeholder": "",
-                "required": true,
-                "show": true,
-                "title_case": false,
-                "tool_mode": false,
-                "trace_as_input": true,
-                "trace_as_metadata": true,
-                "type": "str",
-                "value": "EBITIDA: {EBITIDA}  , \nNet Income: {NET_INCOME} ,\nGROSS_PROFIT: {GROSS_PROFIT}"
-              }
-            },
-            "tool_mode": false
-          },
-          "showNode": true,
-          "type": "ParseData"
-        },
-        "dragging": false,
-        "id": "ParseData-hLbU0",
-        "measured": {
-          "height": 342,
-          "width": 320
-        },
-        "position": {
-          "x": 1788.8753184818502,
-          "y": 247.15776278878775
-        },
-        "selected": false,
-        "type": "genericNode"
-      },
-      {
-        "data": {
-          "id": "ChatOutput-ZtLkt",
->>>>>>> 40b48ee5
           "node": {
             "base_classes": [
               "Message"
@@ -1427,11 +1256,7 @@
                 "show": true,
                 "title_case": false,
                 "type": "code",
-<<<<<<< HEAD
-                "value": "from pydantic import BaseModel, Field, create_model\nfrom trustcall import create_extractor\n\nfrom langflow.base.models.chat_result import get_chat_result\nfrom langflow.custom import Component\nfrom langflow.helpers.base_model import build_model_from_schema\nfrom langflow.io import (\n    HandleInput,\n    MessageTextInput,\n    MultilineInput,\n    Output,\n    TableInput,\n)\nfrom langflow.schema.data import Data\nfrom langflow.schema.table import EditMode\n\n\nclass StructuredOutputComponent(Component):\n    display_name = \"Structured Output\"\n    description = \"Uses an LLM to generate structured data. Ideal for extraction and consistency.\"\n    name = \"StructuredOutput\"\n    icon = \"braces\"\n\n    inputs = [\n        HandleInput(\n            name=\"llm\",\n            display_name=\"Language Model\",\n            info=\"The language model to use to generate the structured output.\",\n            input_types=[\"LanguageModel\"],\n            required=True,\n        ),\n        MessageTextInput(\n            name=\"input_value\",\n            display_name=\"Input Message\",\n            info=\"The input message to the language model.\",\n            tool_mode=True,\n            required=True,\n        ),\n        MultilineInput(\n            name=\"system_prompt\",\n            display_name=\"Format Instructions\",\n            info=\"The instructions to the language model for formatting the output.\",\n            value=(\n                \"You are an AI system designed to extract structured information from unstructured text.\"\n                \"Given the input_text, return a JSON object with predefined keys based on the expected structure.\"\n                \"Extract values accurately and format them according to the specified type \"\n                \"(e.g., string, integer, float, date).\"\n                \"If a value is missing or cannot be determined, return a default \"\n                \"(e.g., null, 0, or 'N/A').\"\n                \"If multiple instances of the expected structure exist within the input_text, \"\n                \"stream each as a separate JSON object.\"\n            ),\n            required=True,\n            advanced=True,\n        ),\n        MessageTextInput(\n            name=\"schema_name\",\n            display_name=\"Schema Name\",\n            info=\"Provide a name for the output data schema.\",\n            advanced=True,\n        ),\n        TableInput(\n            name=\"output_schema\",\n            display_name=\"Output Schema\",\n            info=\"Define the structure and data types for the model's output.\",\n            required=True,\n            # TODO: remove deault value\n            table_schema=[\n                {\n                    \"name\": \"name\",\n                    \"display_name\": \"Name\",\n                    \"type\": \"str\",\n                    \"description\": \"Specify the name of the output field.\",\n                    \"default\": \"field\",\n                    \"edit_mode\": EditMode.INLINE,\n                },\n                {\n                    \"name\": \"description\",\n                    \"display_name\": \"Description\",\n                    \"type\": \"str\",\n                    \"description\": \"Describe the purpose of the output field.\",\n                    \"default\": \"description of field\",\n                    \"edit_mode\": EditMode.POPOVER,\n                },\n                {\n                    \"name\": \"type\",\n                    \"display_name\": \"Type\",\n                    \"type\": \"str\",\n                    \"edit_mode\": EditMode.INLINE,\n                    \"description\": (\"Indicate the data type of the output field (e.g., str, int, float, bool, dict).\"),\n                    \"options\": [\"str\", \"int\", \"float\", \"bool\", \"dict\"],\n                    \"default\": \"str\",\n                },\n                {\n                    \"name\": \"multiple\",\n                    \"display_name\": \"As List\",\n                    \"type\": \"boolean\",\n                    \"description\": \"Set to True if this output field should be a list of the specified type.\",\n                    \"default\": \"False\",\n                    \"edit_mode\": EditMode.INLINE,\n                },\n            ],\n            value=[\n                {\n                    \"name\": \"field\",\n                    \"description\": \"description of field\",\n                    \"type\": \"str\",\n                    \"multiple\": \"False\",\n                }\n            ],\n        ),\n    ]\n\n    outputs = [\n        Output(\n            name=\"structured_output\",\n            display_name=\"Structured Output\",\n            method=\"build_structured_output\",\n        ),\n    ]\n\n    def build_structured_output_base(self) -> Data:\n        schema_name = self.schema_name or \"OutputModel\"\n\n        if not hasattr(self.llm, \"with_structured_output\"):\n            msg = \"Language model does not support structured output.\"\n            raise TypeError(msg)\n        if not self.output_schema:\n            msg = \"Output schema cannot be empty\"\n            raise ValueError(msg)\n\n        output_model_ = build_model_from_schema(self.output_schema)\n\n        output_model = create_model(\n            schema_name,\n            __doc__=f\"A list of {schema_name}.\",\n            objects=(list[output_model_], Field(description=f\"A list of {schema_name}.\")),  # type: ignore[valid-type]\n        )\n\n        try:\n            llm_with_structured_output = create_extractor(self.llm, tools=[output_model])\n        except NotImplementedError as exc:\n            msg = f\"{self.llm.__class__.__name__} does not support structured output.\"\n            raise TypeError(msg) from exc\n        config_dict = {\n            \"run_name\": self.display_name,\n            \"project_name\": self.get_project_name(),\n            \"callbacks\": self.get_langchain_callbacks(),\n        }\n        result = get_chat_result(\n            runnable=llm_with_structured_output,\n            system_message=self.system_prompt,\n            input_value=self.input_value,\n            config=config_dict,\n        )\n        if isinstance(result, BaseModel):\n            result = result.model_dump()\n        if responses := result.get(\"responses\"):\n            result = responses[0].model_dump()\n        if result and \"objects\" in result:\n            return result[\"objects\"]\n\n        return result\n\n    def build_structured_output(self) -> Data:\n        output = self.build_structured_output_base()\n\n        return Data(text_key=\"results\", data={\"results\": output})\n"
-=======
                 "value": "from pydantic import BaseModel, Field, create_model\nfrom trustcall import create_extractor\n\nfrom langflow.base.models.chat_result import get_chat_result\nfrom langflow.custom.custom_component.component import Component\nfrom langflow.helpers.base_model import build_model_from_schema\nfrom langflow.io import (\n    BoolInput,\n    HandleInput,\n    MessageTextInput,\n    MultilineInput,\n    Output,\n    TableInput,\n)\nfrom langflow.schema.data import Data\nfrom langflow.schema.dataframe import DataFrame\nfrom langflow.schema.table import EditMode\n\n\nclass StructuredOutputComponent(Component):\n    display_name = \"Structured Output\"\n    description = (\n        \"Transforms LLM responses into **structured data formats**. Ideal for extracting specific information \"\n        \"or creating consistent outputs.\"\n    )\n    name = \"StructuredOutput\"\n    icon = \"braces\"\n\n    inputs = [\n        HandleInput(\n            name=\"llm\",\n            display_name=\"Language Model\",\n            info=\"The language model to use to generate the structured output.\",\n            input_types=[\"LanguageModel\"],\n            required=True,\n        ),\n        MessageTextInput(\n            name=\"input_value\",\n            display_name=\"Input Message\",\n            info=\"The input message to the language model.\",\n            tool_mode=True,\n            required=True,\n        ),\n        MultilineInput(\n            name=\"system_prompt\",\n            display_name=\"Format Instructions\",\n            info=\"The instructions to the language model for formatting the output.\",\n            value=(\n                \"You are an AI system designed to extract structured information from unstructured text.\"\n                \"Given the input_text, return a JSON object with predefined keys based on the expected structure.\"\n                \"Extract values accurately and format them according to the specified type \"\n                \"(e.g., string, integer, float, date).\"\n                \"If a value is missing or cannot be determined, return a default \"\n                \"(e.g., null, 0, or 'N/A').\"\n                \"If multiple instances of the expected structure exist within the input_text, \"\n                \"stream each as a separate JSON object.\"\n            ),\n            required=True,\n            advanced=True,\n        ),\n        MessageTextInput(\n            name=\"schema_name\",\n            display_name=\"Schema Name\",\n            info=\"Provide a name for the output data schema.\",\n            advanced=True,\n        ),\n        TableInput(\n            name=\"output_schema\",\n            display_name=\"Output Schema\",\n            info=\"Define the structure and data types for the model's output.\",\n            required=True,\n            # TODO: remove deault value\n            table_schema=[\n                {\n                    \"name\": \"name\",\n                    \"display_name\": \"Name\",\n                    \"type\": \"str\",\n                    \"description\": \"Specify the name of the output field.\",\n                    \"default\": \"field\",\n                    \"edit_mode\": EditMode.INLINE,\n                },\n                {\n                    \"name\": \"description\",\n                    \"display_name\": \"Description\",\n                    \"type\": \"str\",\n                    \"description\": \"Describe the purpose of the output field.\",\n                    \"default\": \"description of field\",\n                    \"edit_mode\": EditMode.POPOVER,\n                },\n                {\n                    \"name\": \"type\",\n                    \"display_name\": \"Type\",\n                    \"type\": \"str\",\n                    \"edit_mode\": EditMode.INLINE,\n                    \"description\": (\"Indicate the data type of the output field (e.g., str, int, float, bool, dict).\"),\n                    \"options\": [\"str\", \"int\", \"float\", \"bool\", \"dict\"],\n                    \"default\": \"str\",\n                },\n            ],\n            value=[\n                {\n                    \"name\": \"field\",\n                    \"description\": \"description of field\",\n                    \"type\": \"str\",\n                    \"multiple\": \"False\",\n                }\n            ],\n        ),\n        BoolInput(\n            name=\"multiple\",\n            advanced=True,\n            display_name=\"Generate Multiple\",\n            info=\"[Deprecated] Always set to True\",\n            value=True,\n        ),\n    ]\n\n    outputs = [\n        Output(\n            name=\"structured_output\",\n            display_name=\"Structured Output\",\n            method=\"build_structured_output\",\n        ),\n        Output(\n            name=\"structured_output_dataframe\",\n            display_name=\"DataFrame\",\n            method=\"as_dataframe\",\n        ),\n    ]\n\n    def build_structured_output_base(self) -> Data:\n        schema_name = self.schema_name or \"OutputModel\"\n\n        if not hasattr(self.llm, \"with_structured_output\"):\n            msg = \"Language model does not support structured output.\"\n            raise TypeError(msg)\n        if not self.output_schema:\n            msg = \"Output schema cannot be empty\"\n            raise ValueError(msg)\n\n        output_model_ = build_model_from_schema(self.output_schema)\n\n        output_model = create_model(\n            schema_name,\n            __doc__=f\"A list of {schema_name}.\",\n            objects=(list[output_model_], Field(description=f\"A list of {schema_name}.\")),  # type: ignore[valid-type]\n        )\n\n        try:\n            llm_with_structured_output = create_extractor(self.llm, tools=[output_model])\n        except NotImplementedError as exc:\n            msg = f\"{self.llm.__class__.__name__} does not support structured output.\"\n            raise TypeError(msg) from exc\n        config_dict = {\n            \"run_name\": self.display_name,\n            \"project_name\": self.get_project_name(),\n            \"callbacks\": self.get_langchain_callbacks(),\n        }\n        result = get_chat_result(\n            runnable=llm_with_structured_output,\n            system_message=self.system_prompt,\n            input_value=self.input_value,\n            config=config_dict,\n        )\n        if isinstance(result, BaseModel):\n            result = result.model_dump()\n        if responses := result.get(\"responses\"):\n            result = responses[0].model_dump()\n        if result and \"objects\" in result:\n            return result[\"objects\"]\n\n        return result\n\n    def build_structured_output(self) -> Data:\n        output = self.build_structured_output_base()\n\n        return Data(text_key=\"results\", data={\"results\": output})\n\n    def as_dataframe(self) -> DataFrame:\n        output = self.build_structured_output_base()\n        if isinstance(output, list):\n            return DataFrame(data=output)\n        return DataFrame(data=[output])\n"
->>>>>>> 40b48ee5
               },
               "input_value": {
                 "_input_type": "MessageTextInput",
