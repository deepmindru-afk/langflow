# Router for base api
from fastapi import APIRouter

from langflow.api.v1 import (
    api_key_router,
    chat_router,
    credentials_router,
    endpoints_router,
    flows_router,
    login_router,
<<<<<<< HEAD
    monitor_router,
=======
    store_router,
    users_router,
    validate_router,
>>>>>>> b8698523
)

router = APIRouter(
    prefix="/api/v1",
)
router.include_router(chat_router)
router.include_router(endpoints_router)
router.include_router(validate_router)
router.include_router(store_router)
router.include_router(flows_router)
router.include_router(users_router)
router.include_router(api_key_router)
router.include_router(login_router)
<<<<<<< HEAD
router.include_router(monitor_router)
=======
router.include_router(credentials_router)
>>>>>>> b8698523
<|MERGE_RESOLUTION|>--- conflicted
+++ resolved
@@ -8,13 +8,10 @@
     endpoints_router,
     flows_router,
     login_router,
-<<<<<<< HEAD
     monitor_router,
-=======
     store_router,
     users_router,
     validate_router,
->>>>>>> b8698523
 )
 
 router = APIRouter(
@@ -28,8 +25,5 @@
 router.include_router(users_router)
 router.include_router(api_key_router)
 router.include_router(login_router)
-<<<<<<< HEAD
 router.include_router(monitor_router)
-=======
-router.include_router(credentials_router)
->>>>>>> b8698523
+router.include_router(credentials_router)