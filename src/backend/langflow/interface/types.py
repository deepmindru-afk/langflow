import ast
import contextlib
import re
import traceback
import warnings
from typing import Any, Dict, List, Optional, Union
from uuid import UUID

from cachetools import LRUCache, cached
from fastapi import HTTPException
from loguru import logger

from langflow.field_typing.range_spec import RangeSpec
from langflow.interface.agents.base import agent_creator
from langflow.interface.chains.base import chain_creator
<<<<<<< HEAD
from langflow.interface.custom.constants import CUSTOM_COMPONENT_SUPPORTED_TYPES
=======
from langflow.interface.custom.custom_component import CustomComponent
from langflow.interface.custom.directory_reader import DirectoryReader
>>>>>>> bcc58cfe
from langflow.interface.custom.utils import extract_inner_type
from langflow.interface.document_loaders.base import documentloader_creator
from langflow.interface.embeddings.base import embedding_creator
from langflow.interface.importing.utils import eval_custom_component_code
from langflow.interface.llms.base import llm_creator
from langflow.interface.memories.base import memory_creator
from langflow.interface.output_parsers.base import output_parser_creator
from langflow.interface.prompts.base import prompt_creator
from langflow.interface.retrievers.base import retriever_creator
from langflow.interface.text_splitters.base import textsplitter_creator
from langflow.interface.toolkits.base import toolkits_creator
from langflow.interface.tools.base import tool_creator
from langflow.interface.utilities.base import utility_creator
from langflow.interface.vector_store.base import vectorstore_creator
from langflow.interface.wrappers.base import wrapper_creator
from langflow.template.field.base import TemplateField
from langflow.template.frontend_node.custom_components import CustomComponentFrontendNode
from langflow.utils.util import get_base_classes


# Used to get the base_classes list
def get_type_list():
    """Get a list of all langchain types"""
    all_types = build_langchain_types_dict()

    # all_types.pop("tools")

    for key, value in all_types.items():
        all_types[key] = [item["template"]["_type"] for item in value.values()]

    return all_types


@cached(LRUCache(maxsize=1))
def build_langchain_types_dict():  # sourcery skip: dict-assign-update-to-union
    """Build a dictionary of all langchain types"""
    all_types = {}

    creators = [
        chain_creator,
        agent_creator,
        prompt_creator,
        llm_creator,
        memory_creator,
        tool_creator,
        toolkits_creator,
        wrapper_creator,
        embedding_creator,
        vectorstore_creator,
        documentloader_creator,
        textsplitter_creator,
        utility_creator,
        output_parser_creator,
        retriever_creator,
    ]

    all_types = {}
    for creator in creators:
        created_types = creator.to_dict()
        if created_types[creator.type_name].values():
            all_types.update(created_types)

    return all_types


def process_type(field_type: str):
    if field_type.startswith("list") or field_type.startswith("List"):
        return extract_inner_type(field_type)
    return "prompt" if field_type == "Prompt" else field_type


# TODO: Move to correct place
def add_new_custom_field(
    frontend_node: CustomComponentFrontendNode,
    field_name: str,
    field_type: str,
    field_value: Any,
    field_required: bool,
    field_config: dict,
):
    # Check field_config if any of the keys are in it
    # if it is, update the value
    display_name = field_config.pop("display_name", field_name)
    field_type = field_config.pop("field_type", field_type)
    field_contains_list = "list" in field_type.lower()
    field_type = process_type(field_type)
    field_value = field_config.pop("value", field_value)
    field_advanced = field_config.pop("advanced", False)

    if field_type == "bool" and field_value is None:
        field_value = False

    # If options is a list, then it's a dropdown
    # If options is None, then it's a list of strings
    is_list = isinstance(field_config.get("options"), list)
    field_config["is_list"] = is_list or field_config.get("is_list", False) or field_contains_list

    if "name" in field_config:
        warnings.warn("The 'name' key in field_config is used to build the object and can't be changed.")
    required = field_config.pop("required", field_required)
    placeholder = field_config.pop("placeholder", "")

    new_field = TemplateField(
        name=field_name,
        field_type=field_type,
        value=field_value,
        show=True,
        required=required,
        advanced=field_advanced,
        placeholder=placeholder,
        display_name=display_name,
        **sanitize_field_config(field_config),
    )
    frontend_node.template.upsert_field(field_name, new_field)
    if isinstance(frontend_node.custom_fields, dict):
        frontend_node.custom_fields[field_name] = None

    return frontend_node


def sanitize_field_config(field_config: Dict):
    # If any of the already existing keys are in field_config, remove them
    for key in ["name", "field_type", "value", "required", "placeholder", "display_name", "advanced", "show"]:
        field_config.pop(key, None)
    return field_config


# TODO: Move to correct place
def add_code_field(frontend_node: CustomComponentFrontendNode, raw_code, field_config):
    code_field = TemplateField(
        dynamic=True,
        required=True,
        placeholder="",
        multiline=True,
        value=raw_code,
        password=False,
        name="code",
        advanced=field_config.pop("advanced", False),
        field_type="code",
        is_list=False,
    )
    frontend_node.template.add_field(code_field)

    return frontend_node


def extract_type_from_optional(field_type):
    """
    Extract the type from a string formatted as "Optional[<type>]".

    Parameters:
    field_type (str): The string from which to extract the type.

    Returns:
    str: The extracted type, or an empty string if no type was found.
    """
    match = re.search(r"\[(.*?)\]$", field_type)
    return match[1] if match else None


def build_frontend_node(template_config):
    """Build a frontend node for a custom component"""
    try:
        sanitized_template_config = sanitize_template_config(template_config)
        return CustomComponentFrontendNode(**sanitized_template_config)
    except Exception as exc:
        logger.error(f"Error while building base frontend node: {exc}")
        raise exc


def sanitize_template_config(template_config):
    """Sanitize the template config"""
    attributes = {
        "display_name",
        "description",
        "beta",
        "documentation",
        "output_types",
    }
    for key in template_config.copy():
        if key not in attributes:
            template_config.pop(key, None)

    return template_config


def build_field_config(
    custom_component: CustomComponent, user_id: Optional[Union[str, UUID]] = None, update_field=None
):
    """Build the field configuration for a custom component"""

    try:
        if custom_component.code is None:
            return {}
        elif isinstance(custom_component.code, str):
            custom_class = eval_custom_component_code(custom_component.code)
        else:
            raise ValueError("Invalid code type")
    except Exception as exc:
        logger.error(f"Error while evaluating custom component code: {str(exc)}")
        raise HTTPException(
            status_code=400,
            detail={
                "error": ("Invalid type convertion. Please check your code and try again."),
                "traceback": traceback.format_exc(),
            },
        ) from exc

    try:
        build_config: Dict = custom_class(user_id=user_id).build_config()

        for field_name, field in build_config.items():
            # Allow user to build TemplateField as well
            # as a dict with the same keys as TemplateField
            field_dict = get_field_dict(field)
            if update_field is not None and field_name != update_field:
                continue
            try:
                update_field_dict(field_dict)
                build_config[field_name] = field_dict
            except Exception as exc:
                logger.error(f"Error while getting build_config: {str(exc)}")

        return build_config

    except Exception as exc:
        logger.error(f"Error while building field config: {str(exc)}")
        raise HTTPException(
            status_code=400,
            detail={
                "error": ("Invalid type convertion. Please check your code and try again."),
                "traceback": traceback.format_exc(),
            },
        ) from exc


def get_field_dict(field):
    """Get the field dictionary from a TemplateField or a dict"""
    if isinstance(field, TemplateField):
        return field.model_dump(by_alias=True, exclude_none=True)
    return field


def update_field_dict(field_dict):
    """Update the field dictionary by calling options() or value() if they are callable"""
    if "options" in field_dict and callable(field_dict["options"]):
        field_dict["options"] = field_dict["options"]()
        # Also update the "refresh" key
        field_dict["refresh"] = True

    if "value" in field_dict and callable(field_dict["value"]):
        field_dict["value"] = field_dict["value"](field_dict.get("options", []))
        field_dict["refresh"] = True

    # Let's check if "range_spec" is a RangeSpec object
    if "rangeSpec" in field_dict and isinstance(field_dict["rangeSpec"], RangeSpec):
        field_dict["rangeSpec"] = field_dict["rangeSpec"].model_dump()


def add_extra_fields(frontend_node, field_config, function_args):
    """Add extra fields to the frontend node"""
    if not function_args:
        return

    # sort function_args which is a list of dicts
    function_args.sort(key=lambda x: x["name"])

    for extra_field in function_args:
        if "name" not in extra_field or extra_field["name"] == "self":
            continue

        field_name, field_type, field_value, field_required = get_field_properties(extra_field)
        config = field_config.get(field_name, {})
        frontend_node = add_new_custom_field(
            frontend_node,
            field_name,
            field_type,
            field_value,
            field_required,
            config,
        )


def get_field_properties(extra_field):
    """Get the properties of an extra field"""
    field_name = extra_field["name"]
    field_type = extra_field.get("type", "str")
    field_value = extra_field.get("default", "")
    field_required = "optional" not in field_type.lower()

    if not field_required:
        field_type = extract_type_from_optional(field_type)
    if field_value is not None:
        with contextlib.suppress(Exception):
            field_value = ast.literal_eval(field_value)
    return field_name, field_type, field_value, field_required


def add_base_classes(frontend_node: CustomComponentFrontendNode, return_types: List[str]):
    """Add base classes to the frontend node"""
    for return_type_instance in return_types:
        if return_type_instance is None:
            raise HTTPException(
                status_code=400,
                detail={
                    "error": ("Invalid return type. Please check your code and try again."),
                    "traceback": traceback.format_exc(),
                },
            )

        base_classes = get_base_classes(return_type_instance)

        for base_class in base_classes:
            frontend_node.add_base_class(base_class)


<<<<<<< HEAD
def build_langchain_template_custom_component(custom_component: CustomComponent):
=======
def add_output_types(frontend_node: CustomComponentFrontendNode, return_types: List[str]):
    """Add output types to the frontend node"""
    for return_type in return_types:
        if return_type is None:
            raise HTTPException(
                status_code=400,
                detail={
                    "error": ("Invalid return type. Please check your code and try again."),
                    "traceback": traceback.format_exc(),
                },
            )
        if hasattr(return_type, "__name__"):
            return_type = return_type.__name__
        elif hasattr(return_type, "__class__"):
            return_type = return_type.__class__.__name__
        else:
            return_type = str(return_type)

        frontend_node.add_output_type(return_type)


def build_custom_component_template(
    custom_component: CustomComponent,
    user_id: Optional[Union[str, UUID]] = None,
    update_field: Optional[str] = None,
) -> Optional[Dict[str, Any]]:
>>>>>>> bcc58cfe
    """Build a custom component template for the langchain"""
    try:
        logger.debug("Building custom component template")
        frontend_node = build_frontend_node(custom_component.template_config)

        logger.debug("Built base frontend node")

        logger.debug("Updated attributes")
        field_config = build_field_config(custom_component, user_id=user_id, update_field=update_field)
        logger.debug("Built field config")
        entrypoint_args = custom_component.get_function_entrypoint_args

        add_extra_fields(frontend_node, field_config, entrypoint_args)
        logger.debug("Added extra fields")
        frontend_node = add_code_field(frontend_node, custom_component.code, field_config.get("code", {}))
        logger.debug("Added code field")
<<<<<<< HEAD
        add_base_classes(
            frontend_node, custom_component.get_function_entrypoint_return_type
        )
=======
        add_base_classes(frontend_node, custom_component.get_function_entrypoint_return_type)
        add_output_types(frontend_node, custom_component.get_function_entrypoint_return_type)
>>>>>>> bcc58cfe
        logger.debug("Added base classes")
        return frontend_node.to_dict(add_name=False)
    except Exception as exc:
        if isinstance(exc, HTTPException):
            raise exc
        raise HTTPException(
            status_code=400,
            detail={
                "error": ("Invalid type convertion. Please check your code and try again."),
                "traceback": traceback.format_exc(),
            },
        ) from exc


def load_files_from_path(path: str):
    """Load all files from a given path"""
    reader = DirectoryReader(path, False)

    return reader.get_files()


def build_and_validate_all_files(reader: DirectoryReader, file_list):
    """Build and validate all files"""
    data = reader.build_component_menu_list(file_list)

    valid_components = reader.filter_loaded_components(data=data, with_errors=False)
    invalid_components = reader.filter_loaded_components(data=data, with_errors=True)

    return valid_components, invalid_components


def build_valid_menu(valid_components):
    """Build the valid menu."""
    valid_menu = {}
    logger.debug("------------------- VALID COMPONENTS -------------------")
    for menu_item in valid_components["menu"]:
        menu_name = menu_item["name"]
        valid_menu[menu_name] = build_menu_items(menu_item)
    return valid_menu


def build_menu_items(menu_item):
    """Build menu items for a given menu."""
    menu_items = {}
    for component in menu_item["components"]:
        try:
            component_name, component_template = build_component(component)
            menu_items[component_name] = component_template
            logger.debug(f"Added {component_name} to valid menu.")
        except Exception as exc:
            logger.error(f"Error loading Component: {component['output_types']}")
            logger.exception(f"Error while building custom component {component['output_types']}: {exc}")
    return menu_items


def build_component(component):
    """Build a single component."""
    logger.debug(f"Building component: {component.get('name'), component.get('output_types')}")
    component_name = determine_component_name(component)
    component_template = create_component_template(component)
    return component_name, component_template


def determine_component_name(component):
    """Determine the name of the component."""
    component_output_types = component["output_types"]
    if len(component_output_types) == 1:
        return component_output_types[0]
    else:
        file_name = component.get("file").split(".")[0]
        return "".join(word.capitalize() for word in file_name.split("_")) if "_" in file_name else file_name


def create_component_template(component):
    """Create a template for a component."""
    component_code = component["code"]
    component_output_types = component["output_types"]

    component_extractor = CustomComponent(code=component_code)
    component_extractor.validate()

    component_template = build_custom_component_template(component_extractor)
    component_template["output_types"] = component_output_types
    return component_template


def build_invalid_menu(invalid_components):
    """Build the invalid menu."""
    if not invalid_components.get("menu"):
        return {}

    logger.debug("------------------- INVALID COMPONENTS -------------------")
    invalid_menu = {}
    for menu_item in invalid_components["menu"]:
        menu_name = menu_item["name"]
        invalid_menu[menu_name] = build_invalid_menu_items(menu_item)
    return invalid_menu


def build_invalid_menu_items(menu_item):
    """Build invalid menu items for a given menu."""
    menu_items = {}
    for component in menu_item["components"]:
        try:
            component_name, component_template = build_invalid_component(component)
            menu_items[component_name] = component_template
            logger.debug(f"Added {component_name} to invalid menu.")
        except Exception as exc:
            logger.exception(f"Error while creating custom component [{component_name}]: {str(exc)}")
    return menu_items


def build_invalid_component(component):
    """Build a single invalid component."""
    component_name = component["name"]
    component_template = create_invalid_component_template(component, component_name)
    log_invalid_component_details(component)
    return component_name, component_template


def create_invalid_component_template(component, component_name):
    """Create a template for an invalid component."""
    component_code = component["code"]
    component_template = (
        CustomComponentFrontendNode(
            description="ERROR - Check your Python Code",
            display_name=f"ERROR - {component_name}",
        )
        .to_dict()
        .get(type(CustomComponent()).__name__)
    )

    component_template["error"] = component.get("error", None)
    component_template.get("template").get("code")["value"] = component_code
    return component_template


def log_invalid_component_details(component):
    """Log details of an invalid component."""
    logger.debug(component)
    logger.debug(f"Component Path: {component.get('path', None)}")
    logger.debug(f"Component Error: {component.get('error', None)}")


def get_new_key(dictionary, original_key):
    counter = 1
    new_key = original_key + " (" + str(counter) + ")"
    while new_key in dictionary:
        counter += 1
        new_key = original_key + " (" + str(counter) + ")"
    return new_key


def merge_nested_dicts_with_renaming(dict1, dict2):
    for key, value in dict2.items():
        if key in dict1 and isinstance(value, dict) and isinstance(dict1.get(key), dict):
            for sub_key, sub_value in value.items():
                # if sub_key in dict1[key]:
                #     new_key = get_new_key(dict1[key], sub_key)
                #     dict1[key][new_key] = sub_value
                # else:
                dict1[key][sub_key] = sub_value
        else:
            dict1[key] = value
    return dict1


def build_custom_component_list_from_path(path: str):
    """Build a list of custom components for the langchain from a given path"""
    file_list = load_files_from_path(path)
    reader = DirectoryReader(path, False)

    valid_components, invalid_components = build_and_validate_all_files(reader, file_list)

    valid_menu = build_valid_menu(valid_components)
    invalid_menu = build_invalid_menu(invalid_components)

    return merge_nested_dicts_with_renaming(valid_menu, invalid_menu)


def get_all_types_dict(settings_service):
    """Get all types dictionary combining native and custom components."""
    native_components = build_langchain_types_dict()
    custom_components_from_file = build_custom_components(settings_service)
    return merge_nested_dicts_with_renaming(native_components, custom_components_from_file)


def build_custom_components(settings_service):
    """Build custom components from the specified paths."""
    if not settings_service.settings.COMPONENTS_PATH:
        return {}

    logger.info(f"Building custom components from {settings_service.settings.COMPONENTS_PATH}")
    custom_components_from_file = {}
    processed_paths = set()
    for path in settings_service.settings.COMPONENTS_PATH:
        path_str = str(path)
        if path_str in processed_paths:
            continue

        custom_component_dict = build_custom_component_list_from_path(path_str)
        if custom_component_dict:
            category = next(iter(custom_component_dict))
            logger.info(f"Loading {len(custom_component_dict[category])} component(s) from category {category}")
            custom_components_from_file = merge_nested_dicts_with_renaming(
                custom_components_from_file, custom_component_dict
            )
        processed_paths.add(path_str)

    return custom_components_from_file


def merge_nested_dicts(dict1, dict2):
    for key, value in dict2.items():
        if isinstance(value, dict) and isinstance(dict1.get(key), dict):
            dict1[key] = merge_nested_dicts(dict1[key], value)
        else:
            dict1[key] = value
    return dict1


def create_and_validate_component(code: str) -> CustomComponent:
    component = CustomComponent(code=code)
    component.validate()
    return component<|MERGE_RESOLUTION|>--- conflicted
+++ resolved
@@ -13,12 +13,8 @@
 from langflow.field_typing.range_spec import RangeSpec
 from langflow.interface.agents.base import agent_creator
 from langflow.interface.chains.base import chain_creator
-<<<<<<< HEAD
-from langflow.interface.custom.constants import CUSTOM_COMPONENT_SUPPORTED_TYPES
-=======
 from langflow.interface.custom.custom_component import CustomComponent
 from langflow.interface.custom.directory_reader import DirectoryReader
->>>>>>> bcc58cfe
 from langflow.interface.custom.utils import extract_inner_type
 from langflow.interface.document_loaders.base import documentloader_creator
 from langflow.interface.embeddings.base import embedding_creator
@@ -35,7 +31,8 @@
 from langflow.interface.vector_store.base import vectorstore_creator
 from langflow.interface.wrappers.base import wrapper_creator
 from langflow.template.field.base import TemplateField
-from langflow.template.frontend_node.custom_components import CustomComponentFrontendNode
+from langflow.template.frontend_node.custom_components import \
+    CustomComponentFrontendNode
 from langflow.utils.util import get_base_classes
 
 
@@ -335,9 +332,6 @@
             frontend_node.add_base_class(base_class)
 
 
-<<<<<<< HEAD
-def build_langchain_template_custom_component(custom_component: CustomComponent):
-=======
 def add_output_types(frontend_node: CustomComponentFrontendNode, return_types: List[str]):
     """Add output types to the frontend node"""
     for return_type in return_types:
@@ -364,7 +358,6 @@
     user_id: Optional[Union[str, UUID]] = None,
     update_field: Optional[str] = None,
 ) -> Optional[Dict[str, Any]]:
->>>>>>> bcc58cfe
     """Build a custom component template for the langchain"""
     try:
         logger.debug("Building custom component template")
@@ -381,14 +374,8 @@
         logger.debug("Added extra fields")
         frontend_node = add_code_field(frontend_node, custom_component.code, field_config.get("code", {}))
         logger.debug("Added code field")
-<<<<<<< HEAD
-        add_base_classes(
-            frontend_node, custom_component.get_function_entrypoint_return_type
-        )
-=======
         add_base_classes(frontend_node, custom_component.get_function_entrypoint_return_type)
         add_output_types(frontend_node, custom_component.get_function_entrypoint_return_type)
->>>>>>> bcc58cfe
         logger.debug("Added base classes")
         return frontend_node.to_dict(add_name=False)
     except Exception as exc:
