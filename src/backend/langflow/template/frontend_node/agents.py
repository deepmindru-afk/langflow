--- conflicted
+++ resolved
@@ -159,13 +159,8 @@
         return super().to_dict()
 
 
-<<<<<<< HEAD
-class InitializeAgentNode(AgentFrontendNode):
-    name: str = "initialize_agent"
-=======
 class InitializeAgentNode(FrontendNode):
     name: str = "AgentInitializer"
->>>>>>> 5857253e
     template: Template = Template(
         type_name="initialize_agent",
         fields=[
