from typing import Any

from .constants import (
    AgentExecutor,
    BaseChatMemory,
    BaseLanguageModel,
    BaseLLM,
    BaseLoader,
    BaseMemory,
    BaseOutputParser,
    BasePromptTemplate,
    BaseRetriever,
<<<<<<< HEAD
    Chain,
=======
    Callable,
    Chain,
    ChatPromptTemplate,
>>>>>>> b8698523
    Data,
    Document,
    Embeddings,
    NestedDict,
    Object,
<<<<<<< HEAD
    PromptTemplate,
    Text,
=======
    Prompt,
    PromptTemplate,
>>>>>>> b8698523
    TextSplitter,
    Tool,
    VectorStore,
)
from .range_spec import RangeSpec


def _import_template_field():
    from langflow.template.field.base import TemplateField

    return TemplateField


def __getattr__(name: str) -> Any:
    # This is to avoid circular imports
    if name == "TemplateField":
        return _import_template_field()
    elif name == "RangeSpec":
        return RangeSpec
    # The other names should work as if they were imported from constants
    # Import the constants module langflow.field_typing.constants
    from . import constants

    return getattr(constants, name)


__all__ = [
    "NestedDict",
    "Data",
    "Tool",
    "PromptTemplate",
    "BasePromptTemplate",
    "Chain",
    "BaseChatMemory",
    "BaseLLM",
    "BaseLanguageModel",
    "BaseLoader",
    "BaseMemory",
    "BaseOutputParser",
    "BaseRetriever",
    "VectorStore",
    "Embeddings",
    "TextSplitter",
    "Document",
    "AgentExecutor",
<<<<<<< HEAD
    "Text",
    "Object",
=======
    "Object",
    "Callable",
    "BasePromptTemplate",
    "ChatPromptTemplate",
    "Prompt",
    "RangeSpec",
    "TemplateField",
>>>>>>> b8698523
]<|MERGE_RESOLUTION|>--- conflicted
+++ resolved
@@ -10,25 +10,19 @@
     BaseOutputParser,
     BasePromptTemplate,
     BaseRetriever,
-<<<<<<< HEAD
     Chain,
-=======
     Callable,
     Chain,
     ChatPromptTemplate,
->>>>>>> b8698523
     Data,
     Document,
     Embeddings,
     NestedDict,
     Object,
-<<<<<<< HEAD
     PromptTemplate,
     Text,
-=======
     Prompt,
     PromptTemplate,
->>>>>>> b8698523
     TextSplitter,
     Tool,
     VectorStore,
@@ -74,10 +68,7 @@
     "TextSplitter",
     "Document",
     "AgentExecutor",
-<<<<<<< HEAD
     "Text",
-    "Object",
-=======
     "Object",
     "Callable",
     "BasePromptTemplate",
@@ -85,5 +76,4 @@
     "Prompt",
     "RangeSpec",
     "TemplateField",
->>>>>>> b8698523
 ]