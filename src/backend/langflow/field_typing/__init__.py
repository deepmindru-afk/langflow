--- conflicted
+++ resolved
@@ -1,8 +1,3 @@
-<<<<<<< HEAD
-from .base import NestedDict, Text, Prompt
-
-__all__ = ["NestedDict", "Text", "Prompt"]
-=======
 # LANGCHAIN_BASE_TYPES = {
 #     "Chain": Chain,
 #     "AgentExecutor": AgentExecutor,
@@ -55,5 +50,4 @@
     "TextSplitter",
     "Document",
     "AgentExecutor",
-]
->>>>>>> efe0197b
+]