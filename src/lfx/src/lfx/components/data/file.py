"""Enhanced file component with Docling support and process isolation.

Notes:
-----
- ALL Docling parsing/export runs in a separate OS process to prevent memory
  growth and native library state from impacting the main Langflow process.
- Standard text/structured parsing continues to use existing BaseFileComponent
  utilities (and optional threading via `parallel_load_data`).
"""

from __future__ import annotations

import json
import subprocess
import sys
import textwrap
from copy import deepcopy
from typing import Any

from lfx.base.data.base_file import BaseFileComponent
from lfx.base.data.utils import TEXT_FILE_TYPES, parallel_load_data, parse_text_file_to_data
from lfx.inputs.inputs import DropdownInput, MessageTextInput, StrInput
from lfx.io import BoolInput, FileInput, IntInput, Output
from lfx.schema import DataFrame  # noqa: TC001
from lfx.schema.data import Data
from lfx.schema.message import Message


class FileComponent(BaseFileComponent):
    """File component with optional Docling processing (isolated in a subprocess)."""

<<<<<<< HEAD
    display_name = "Read File"
    description = "Loads content from files with optional advanced document processing and export using Docling."
=======
    display_name = "File"
    description = "Loads content from one or more files."
>>>>>>> bb098a50
    documentation: str = "https://docs.langflow.org/components-data#file"
    icon = "file-text"
    name = "File"

    # Docling-supported/compatible extensions; TEXT_FILE_TYPES are supported by the base loader.
    VALID_EXTENSIONS = [
        *TEXT_FILE_TYPES,
        "adoc",
        "asciidoc",
        "asc",
        "bmp",
        "dotx",
        "dotm",
        "docm",
        "jpeg",
        "png",
        "potx",
        "ppsx",
        "pptm",
        "potm",
        "ppsm",
        "pptx",
        "tiff",
        "xls",
        "xlsx",
        "xhtml",
        "webp",
    ]

    # Fixed export settings used when markdown export is requested.
    EXPORT_FORMAT = "Markdown"
    IMAGE_MODE = "placeholder"

    _base_inputs = deepcopy(BaseFileComponent.get_base_inputs())

    for input_item in _base_inputs:
        if isinstance(input_item, FileInput) and input_item.name == "path":
            input_item.real_time_refresh = True
            break

    inputs = [
        *_base_inputs,
        BoolInput(
            name="advanced_mode",
            display_name="Advanced Parser",
            value=False,
            real_time_refresh=True,
            info=(
                "Enable advanced document processing and export with Docling for PDFs, images, and office documents. "
                "Available only for single file processing."
                "Note that advanced document processing can consume significant resources."
            ),
            show=False,
        ),
        DropdownInput(
            name="pipeline",
            display_name="Pipeline",
            info="Docling pipeline to use",
            options=["standard", "vlm"],
            value="standard",
            advanced=True,
            real_time_refresh=True,
        ),
        DropdownInput(
            name="ocr_engine",
            display_name="OCR Engine",
            info="OCR engine to use. Only available when pipeline is set to 'standard'.",
            options=["None", "easyocr"],
            value="easyocr",
            show=False,
            advanced=True,
        ),
        StrInput(
            name="md_image_placeholder",
            display_name="Image placeholder",
            info="Specify the image placeholder for markdown exports.",
            value="<!-- image -->",
            advanced=True,
            show=False,
        ),
        StrInput(
            name="md_page_break_placeholder",
            display_name="Page break placeholder",
            info="Add this placeholder between pages in the markdown output.",
            value="",
            advanced=True,
            show=False,
        ),
        MessageTextInput(
            name="doc_key",
            display_name="Doc Key",
            info="The key to use for the DoclingDocument column.",
            value="doc",
            advanced=True,
            show=False,
        ),
        # Deprecated input retained for backward-compatibility.
        BoolInput(
            name="use_multithreading",
            display_name="[Deprecated] Use Multithreading",
            advanced=True,
            value=True,
            info="Set 'Processing Concurrency' greater than 1 to enable multithreading.",
        ),
        IntInput(
            name="concurrency_multithreading",
            display_name="Processing Concurrency",
            advanced=True,
            info="When multiple files are being processed, the number of files to process concurrently.",
            value=1,
        ),
        BoolInput(
            name="markdown",
            display_name="Markdown Export",
            info="Export processed documents to Markdown format. Only available when advanced mode is enabled.",
            value=False,
            show=False,
        ),
    ]

    outputs = [
        Output(display_name="Raw Content", name="message", method="load_files_message"),
    ]

    # ------------------------------ UI helpers --------------------------------------

    def _path_value(self, template: dict) -> list[str]:
        """Return the list of currently selected file paths from the template."""
        return template.get("path", {}).get("file_path", [])

    def update_build_config(
        self,
        build_config: dict[str, Any],
        field_value: Any,
        field_name: str | None = None,
    ) -> dict[str, Any]:
        """Show/hide Advanced Parser and related fields based on selection context."""
        if field_name == "path":
            paths = self._path_value(build_config)
            file_path = paths[0] if paths else ""
            file_count = len(field_value) if field_value else 0

            # Advanced mode only for single (non-tabular) file
            allow_advanced = file_count == 1 and not file_path.endswith((".csv", ".xlsx", ".parquet"))
            build_config["advanced_mode"]["show"] = allow_advanced
            if not allow_advanced:
                build_config["advanced_mode"]["value"] = False
                for f in ("pipeline", "ocr_engine", "doc_key", "md_image_placeholder", "md_page_break_placeholder"):
                    if f in build_config:
                        build_config[f]["show"] = False

        # Docling Processing
        elif field_name == "advanced_mode":
            for f in ("pipeline", "ocr_engine", "doc_key", "md_image_placeholder", "md_page_break_placeholder"):
                if f in build_config:
                    build_config[f]["show"] = bool(field_value)

        elif field_name == "pipeline":
            if field_value == "standard":
                build_config["ocr_engine"]["show"] = True
                build_config["ocr_engine"]["value"] = "easyocr"
            else:
                build_config["ocr_engine"]["show"] = False
                build_config["ocr_engine"]["value"] = "None"

        return build_config

    def update_outputs(self, frontend_node: dict[str, Any], field_name: str, field_value: Any) -> dict[str, Any]:  # noqa: ARG002
        """Dynamically show outputs based on file count/type and advanced mode."""
        if field_name not in ["path", "advanced_mode", "pipeline"]:
            return frontend_node

        template = frontend_node.get("template", {})
        paths = self._path_value(template)
        if not paths:
            return frontend_node

        frontend_node["outputs"] = []
        if len(paths) == 1:
            file_path = paths[0] if field_name == "path" else frontend_node["template"]["path"]["file_path"][0]
            if file_path.endswith((".csv", ".xlsx", ".parquet")):
                frontend_node["outputs"].append(
                    Output(display_name="Structured Content", name="dataframe", method="load_files_structured"),
                )
            elif file_path.endswith(".json"):
                frontend_node["outputs"].append(
                    Output(display_name="Structured Content", name="json", method="load_files_json"),
                )

            advanced_mode = frontend_node.get("template", {}).get("advanced_mode", {}).get("value", False)
            if advanced_mode:
                frontend_node["outputs"].append(
                    Output(display_name="Structured Output", name="advanced_dataframe", method="load_files_dataframe"),
                )
                frontend_node["outputs"].append(
                    Output(display_name="Markdown", name="advanced_markdown", method="load_files_markdown"),
                )
                frontend_node["outputs"].append(
                    Output(display_name="File Path", name="path", method="load_files_path"),
                )
            else:
                frontend_node["outputs"].append(
                    Output(display_name="Raw Content", name="message", method="load_files_message"),
                )
                frontend_node["outputs"].append(
                    Output(display_name="File Path", name="path", method="load_files_path"),
                )
        else:
            # Multiple files => DataFrame output; advanced parser disabled
            frontend_node["outputs"].append(Output(display_name="Files", name="dataframe", method="load_files"))

        return frontend_node

    # ------------------------------ Core processing ----------------------------------

    def _is_docling_compatible(self, file_path: str) -> bool:
        """Lightweight extension gate for Docling-compatible types."""
        docling_exts = (
            ".adoc",
            ".asciidoc",
            ".asc",
            ".bmp",
            ".csv",
            ".dotx",
            ".dotm",
            ".docm",
            ".docx",
            ".htm",
            ".html",
            ".jpeg",
            ".json",
            ".md",
            ".pdf",
            ".png",
            ".potx",
            ".ppsx",
            ".pptm",
            ".potm",
            ".ppsm",
            ".pptx",
            ".tiff",
            ".txt",
            ".xls",
            ".xlsx",
            ".xhtml",
            ".xml",
            ".webp",
        )
        return file_path.lower().endswith(docling_exts)

    def _process_docling_in_subprocess(self, file_path: str) -> Data | None:
        """Run Docling in a separate OS process and map the result to a Data object.

        We avoid multiprocessing pickling by launching `python -c "<script>"` and
        passing JSON config via stdin. The child prints a JSON result to stdout.
        """
        if not file_path:
            return None

        args: dict[str, Any] = {
            "file_path": file_path,
            "markdown": bool(self.markdown),
            "image_mode": str(self.IMAGE_MODE),
            "md_image_placeholder": str(self.md_image_placeholder),
            "md_page_break_placeholder": str(self.md_page_break_placeholder),
            "pipeline": str(self.pipeline),
            "ocr_engine": (
                self.ocr_engine if self.ocr_engine and self.ocr_engine != "None" and self.pipeline != "vlm" else None
            ),
        }

        self.log(f"Starting Docling subprocess for file: {file_path}")
        self.log(args)

        # Child script for isolating the docling processing
        child_script = textwrap.dedent(
            r"""
            import json, sys

            def try_imports():
                # Strategy 1: latest layout
                try:
                    from docling.datamodel.base_models import ConversionStatus, InputFormat  # type: ignore
                    from docling.document_converter import DocumentConverter  # type: ignore
                    from docling_core.types.doc import ImageRefMode  # type: ignore
                    return ConversionStatus, InputFormat, DocumentConverter, ImageRefMode, "latest"
                except Exception:
                    pass
                # Strategy 2: alternative layout
                try:
                    from docling.document_converter import DocumentConverter  # type: ignore
                    try:
                        from docling_core.types import ConversionStatus, InputFormat  # type: ignore
                    except Exception:
                        try:
                            from docling.datamodel import ConversionStatus, InputFormat  # type: ignore
                        except Exception:
                            class ConversionStatus: SUCCESS = "success"
                            class InputFormat:
                                PDF="pdf"; IMAGE="image"
                    try:
                        from docling_core.types.doc import ImageRefMode  # type: ignore
                    except Exception:
                        class ImageRefMode:
                            PLACEHOLDER="placeholder"; EMBEDDED="embedded"
                    return ConversionStatus, InputFormat, DocumentConverter, ImageRefMode, "alternative"
                except Exception:
                    pass
                # Strategy 3: basic converter only
                try:
                    from docling.document_converter import DocumentConverter  # type: ignore
                    class ConversionStatus: SUCCESS = "success"
                    class InputFormat:
                        PDF="pdf"; IMAGE="image"
                    class ImageRefMode:
                        PLACEHOLDER="placeholder"; EMBEDDED="embedded"
                    return ConversionStatus, InputFormat, DocumentConverter, ImageRefMode, "basic"
                except Exception as e:
                    raise ImportError(f"Docling imports failed: {e}") from e

            def create_converter(strategy, input_format, DocumentConverter, pipeline, ocr_engine):
                # --- Standard PDF/IMAGE pipeline (your existing behavior), with optional OCR ---
                if pipeline == "standard":
                    try:
                        from docling.datamodel.pipeline_options import PdfPipelineOptions  # type: ignore
                        from docling.document_converter import PdfFormatOption  # type: ignore

                        pipe = PdfPipelineOptions()
                        pipe.do_ocr = False

                        if ocr_engine:
                            try:
                                from docling.models.factories import get_ocr_factory  # type: ignore
                                pipe.do_ocr = True
                                fac = get_ocr_factory(allow_external_plugins=False)
                                pipe.ocr_options = fac.create_options(kind=ocr_engine)
                            except Exception:
                                # If OCR setup fails, disable it
                                pipe.do_ocr = False

                        fmt = {}
                        if hasattr(input_format, "PDF"):
                            fmt[getattr(input_format, "PDF")] = PdfFormatOption(pipeline_options=pipe)
                        if hasattr(input_format, "IMAGE"):
                            fmt[getattr(input_format, "IMAGE")] = PdfFormatOption(pipeline_options=pipe)

                        return DocumentConverter(format_options=fmt)
                    except Exception:
                        return DocumentConverter()

                # --- Vision-Language Model (VLM) pipeline ---
                if pipeline == "vlm":
                    try:
                        from docling.pipeline.vlm_pipeline import VlmPipeline
                        from docling.document_converter import PdfFormatOption  # type: ignore

                        vl_pipe = VlmPipelineOptions()

                        # VLM paths generally don't need OCR; keep OCR off by default here.
                        fmt = {}
                        if hasattr(input_format, "PDF"):
                            fmt[getattr(input_format, "PDF")] = PdfFormatOption(pipeline_cls=VlmPipeline)
                        if hasattr(input_format, "IMAGE"):
                            fmt[getattr(input_format, "IMAGE")] = PdfFormatOption(pipeline_cls=VlmPipeline)

                        return DocumentConverter(format_options=fmt)
                    except Exception:
                        return DocumentConverter()

                # --- Fallback: default converter with no special options ---
                return DocumentConverter()

            def export_markdown(document, ImageRefMode, image_mode, img_ph, pg_ph):
                try:
                    mode = getattr(ImageRefMode, image_mode.upper(), image_mode)
                    return document.export_to_markdown(
                        image_mode=mode,
                        image_placeholder=img_ph,
                        page_break_placeholder=pg_ph,
                    )
                except Exception:
                    try:
                        return document.export_to_text()
                    except Exception:
                        return str(document)

            def to_rows(doc_dict):
                rows = []
                for t in doc_dict.get("texts", []):
                    prov = t.get("prov") or []
                    page_no = None
                    if prov and isinstance(prov, list) and isinstance(prov[0], dict):
                        page_no = prov[0].get("page_no")
                    rows.append({
                        "page_no": page_no,
                        "label": t.get("label"),
                        "text": t.get("text"),
                        "level": t.get("level"),
                    })
                return rows

            def main():
                cfg = json.loads(sys.stdin.read())
                file_path = cfg["file_path"]
                markdown = cfg["markdown"]
                image_mode = cfg["image_mode"]
                img_ph = cfg["md_image_placeholder"]
                pg_ph = cfg["md_page_break_placeholder"]
                pipeline = cfg["pipeline"]
                ocr_engine = cfg.get("ocr_engine")
                meta = {"file_path": file_path}

                try:
                    ConversionStatus, InputFormat, DocumentConverter, ImageRefMode, strategy = try_imports()
                    converter = create_converter(strategy, InputFormat, DocumentConverter, pipeline, ocr_engine)
                    try:
                        res = converter.convert(file_path)
                    except Exception as e:
                        print(json.dumps({"ok": False, "error": f"Docling conversion error: {e}", "meta": meta}))
                        return

                    ok = False
                    if hasattr(res, "status"):
                        try:
                            ok = (res.status == ConversionStatus.SUCCESS) or (str(res.status).lower() == "success")
                        except Exception:
                            ok = (str(res.status).lower() == "success")
                    if not ok and hasattr(res, "document"):
                        ok = getattr(res, "document", None) is not None
                    if not ok:
                        print(json.dumps({"ok": False, "error": "Docling conversion failed", "meta": meta}))
                        return

                    doc = getattr(res, "document", None)
                    if doc is None:
                        print(json.dumps({"ok": False, "error": "Docling produced no document", "meta": meta}))
                        return

                    if markdown:
                        text = export_markdown(doc, ImageRefMode, image_mode, img_ph, pg_ph)
                        print(json.dumps({"ok": True, "mode": "markdown", "text": text, "meta": meta}))
                        return

                    # structured
                    try:
                        doc_dict = doc.export_to_dict()
                    except Exception as e:
                        print(json.dumps({"ok": False, "error": f"Docling export_to_dict failed: {e}", "meta": meta}))
                        return

                    rows = to_rows(doc_dict)
                    print(json.dumps({"ok": True, "mode": "structured", "doc": rows, "meta": meta}))
                except Exception as e:
                    print(
                        json.dumps({
                            "ok": False,
                            "error": f"Docling processing error: {e}",
                            "meta": {"file_path": file_path},
                        })
                    )

            if __name__ == "__main__":
                main()
            """
        )

        # Validate file_path to avoid command injection or unsafe input
        if not isinstance(args["file_path"], str) or any(c in args["file_path"] for c in [";", "|", "&", "$", "`"]):
            return Data(data={"error": "Unsafe file path detected.", "file_path": args["file_path"]})

        proc = subprocess.run(  # noqa: S603
            [sys.executable, "-u", "-c", child_script],
            input=json.dumps(args).encode("utf-8"),
            capture_output=True,
            check=False,
        )

        if not proc.stdout:
            err_msg = proc.stderr.decode("utf-8", errors="replace") or "no output from child process"
            return Data(data={"error": f"Docling subprocess error: {err_msg}", "file_path": file_path})

        try:
            result = json.loads(proc.stdout.decode("utf-8"))
        except Exception as e:  # noqa: BLE001
            err_msg = proc.stderr.decode("utf-8", errors="replace")
            return Data(
                data={"error": f"Invalid JSON from Docling subprocess: {e}. stderr={err_msg}", "file_path": file_path},
            )

        if not result.get("ok"):
            return Data(data={"error": result.get("error", "Unknown Docling error"), **result.get("meta", {})})

        meta = result.get("meta", {})
        if result.get("mode") == "markdown":
            exported_content = str(result.get("text", ""))
            return Data(
                text=exported_content,
                data={"exported_content": exported_content, "export_format": self.EXPORT_FORMAT, **meta},
            )

        rows = list(result.get("doc", []))
        return Data(data={"doc": rows, "export_format": self.EXPORT_FORMAT, **meta})

    def process_files(
        self,
        file_list: list[BaseFileComponent.BaseFile],
    ) -> list[BaseFileComponent.BaseFile]:
        """Process input files.

        - Single file + advanced_mode => Docling in a separate process.
        - Otherwise => standard parsing in current process (optionally threaded).
        """
        if not file_list:
            msg = "No files to process."
            raise ValueError(msg)

        def process_file_standard(file_path: str, *, silent_errors: bool = False) -> Data | None:
            try:
                return parse_text_file_to_data(file_path, silent_errors=silent_errors)
            except FileNotFoundError as e:
                self.log(f"File not found: {file_path}. Error: {e}")
                if not silent_errors:
                    raise
                return None
            except Exception as e:
                self.log(f"Unexpected error processing {file_path}: {e}")
                if not silent_errors:
                    raise
                return None

        # Advanced path: only for a single Docling-compatible file
        if len(file_list) == 1:
            file_path = str(file_list[0].path)
            if self.advanced_mode and self._is_docling_compatible(file_path):
                advanced_data: Data | None = self._process_docling_in_subprocess(file_path)

                # --- UNNEST: expand each element in `doc` to its own Data row
                payload = getattr(advanced_data, "data", {}) or {}
                doc_rows = payload.get("doc")
                if isinstance(doc_rows, list):
                    rows: list[Data | None] = [
                        Data(
                            data={
                                "file_path": file_path,
                                **(item if isinstance(item, dict) else {"value": item}),
                            },
                        )
                        for item in doc_rows
                    ]
                    return self.rollup_data(file_list, rows)

                # If not structured, keep as-is (e.g., markdown export or error dict)
                return self.rollup_data(file_list, [advanced_data])

        # Standard multi-file (or single non-advanced) path
        concurrency = 1 if not self.use_multithreading else max(1, self.concurrency_multithreading)
        file_paths = [str(f.path) for f in file_list]
        self.log(f"Starting parallel processing of {len(file_paths)} files with concurrency: {concurrency}.")
        my_data = parallel_load_data(
            file_paths,
            silent_errors=self.silent_errors,
            load_function=process_file_standard,
            max_concurrency=concurrency,
        )
        return self.rollup_data(file_list, my_data)

    # ------------------------------ Output helpers -----------------------------------

    def load_files_helper(self) -> DataFrame:
        result = self.load_files()

        # Error condition - raise error if no text and an error is present
        if not hasattr(result, "text"):
            if hasattr(result, "error"):
                raise ValueError(result.error[0])
            msg = "No content generated."
            raise ValueError(msg)

        return result

    def load_files_dataframe(self) -> DataFrame:
        """Load files using advanced Docling processing and export to DataFrame format."""
        self.markdown = False
        return self.load_files_helper()

    def load_files_markdown(self) -> Message:
        """Load files using advanced Docling processing and export to Markdown format."""
        self.markdown = True
        result = self.load_files_helper()
        return Message(text=str(result.text[0]))<|MERGE_RESOLUTION|>--- conflicted
+++ resolved
@@ -29,13 +29,8 @@
 class FileComponent(BaseFileComponent):
     """File component with optional Docling processing (isolated in a subprocess)."""
 
-<<<<<<< HEAD
     display_name = "Read File"
-    description = "Loads content from files with optional advanced document processing and export using Docling."
-=======
-    display_name = "File"
     description = "Loads content from one or more files."
->>>>>>> bb098a50
     documentation: str = "https://docs.langflow.org/components-data#file"
     icon = "file-text"
     name = "File"
