--- conflicted
+++ resolved
@@ -15,9 +15,9 @@
   ScissorsIcon,
   CircleStackIcon,
   Squares2X2Icon,
-<<<<<<< HEAD
   PencilSquareIcon,
   Square3Stack3DIcon,
+  Bars3CenterLeftIcon,
 } from "@heroicons/react/24/outline";
 import {
   Connection,
@@ -29,11 +29,6 @@
   XYPosition,
   addEdge,
 } from "reactflow";
-=======
-  Bars3CenterLeftIcon,
-} from "@heroicons/react/24/outline";
-import { Connection, Edge, Node, ReactFlowInstance } from "reactflow";
->>>>>>> 98f3c708
 import { FlowType, NodeType } from "./types/flow";
 import { APITemplateType } from "./types/api";
 import _ from "lodash";
@@ -1248,39 +1243,6 @@
   return groupedObj;
 }
 
-<<<<<<< HEAD
-export function connectedInputNodesOnHandle(nodeId:string,handleId:string,{nodes,edges}:{nodes:NodeType[],edges:Edge[]}){
-  const connectedNodes:Array<{name:string,id:string,isGroup:boolean}>=[]
-  // return the nodes connected to the input handle of the node
-  const TargetEdges = edges.filter((e) => e.target === nodeId);
-  TargetEdges.forEach((edge) => {
-    if(edge.targetHandle===handleId){
-      const sourceNode = nodes.find((n) => n.id === edge.source);
-      if(sourceNode){
-        if(sourceNode.type==="groupNode"){
-          let lastNode = findLastNode(sourceNode.data.node.flow.data)
-            while(lastNode && lastNode.type==="groupNode")
-            {
-              lastNode = findLastNode(lastNode.data.node.flow.data)
-            }
-            if(lastNode){
-              connectedNodes.push({name:sourceNode.data.node.flow.name,id:lastNode.id,isGroup:true})
-            }
-        }
-        else{
-          connectedNodes.push({name:sourceNode.data.type,id:sourceNode.id,isGroup:false})
-        }
-      }
-    }
-  })
-  return connectedNodes
-}
-
-function checkDuplicatedNames(connectedNodes:Array<{name:string,id:string,isGroup:boolean}>){
-  const names = connectedNodes.map((n)=>n.name)
-  const duplicatedNames = names.filter((n,i)=>names.indexOf(n)!==i)
-  return duplicatedNames
-=======
 export function buildTweaks(flow) {
   return flow.data.nodes.reduce((acc, node) => {
     acc[node.data.id] = {};
@@ -1378,5 +1340,37 @@
   let final_name = noSpace ? `${lv}_${rv}` : `${lv} ${rv}`;
   // Return title case final name
   return toTitleCase(final_name);
->>>>>>> 98f3c708
+}
+
+export function connectedInputNodesOnHandle(nodeId:string,handleId:string,{nodes,edges}:{nodes:NodeType[],edges:Edge[]}){
+  const connectedNodes:Array<{name:string,id:string,isGroup:boolean}>=[]
+  // return the nodes connected to the input handle of the node
+  const TargetEdges = edges.filter((e) => e.target === nodeId);
+  TargetEdges.forEach((edge) => {
+    if(edge.targetHandle===handleId){
+      const sourceNode = nodes.find((n) => n.id === edge.source);
+      if(sourceNode){
+        if(sourceNode.type==="groupNode"){
+          let lastNode = findLastNode(sourceNode.data.node.flow.data)
+            while(lastNode && lastNode.type==="groupNode")
+            {
+              lastNode = findLastNode(lastNode.data.node.flow.data)
+            }
+            if(lastNode){
+              connectedNodes.push({name:sourceNode.data.node.flow.name,id:lastNode.id,isGroup:true})
+            }
+        }
+        else{
+          connectedNodes.push({name:sourceNode.data.type,id:sourceNode.id,isGroup:false})
+        }
+      }
+    }
+  })
+  return connectedNodes
+}
+
+function checkDuplicatedNames(connectedNodes:Array<{name:string,id:string,isGroup:boolean}>){
+  const names = connectedNodes.map((n)=>n.name)
+  const duplicatedNames = names.filter((n,i)=>names.indexOf(n)!==i)
+  return duplicatedNames
 }