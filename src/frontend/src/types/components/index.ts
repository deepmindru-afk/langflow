<<<<<<< HEAD
import {
  FocusEventHandler,
  ForwardRefExoticComponent,
  ReactElement,
  ReactNode,
} from "react";
import { FlowType, NodeDataType } from "../flow/index";
=======
import { ReactElement, ReactNode } from "react";
import { APIClassType } from "../api";
import { NodeDataType } from "../flow/index";
>>>>>>> 5d3a7f06
import { typesContextType } from "../typesContext";
export type InputComponentType = {
  value: string;
  disabled?: boolean;
  onChange: (value: string) => void;
  password: boolean;
  disableCopyPaste?: boolean;
  onFocus?: FocusEventHandler<HTMLInputElement>;
  onBlur?: FocusEventHandler<HTMLInputElement>;
  autoFocus?: boolean;
  editNode?: boolean;
  onChangePass?: (value: boolean | boolean) => void;
  showPass?: boolean;
};
export type ToggleComponentType = {
  enabled: boolean;
  setEnabled: (state: boolean) => void;
  disabled: boolean;
  size: "small" | "medium" | "large";
};
export type DropDownComponentType = {
  value: string;
  options: string[];
  onSelect: (value: string) => void;
  editNode?: boolean;
  apiModal?: boolean;
  numberOfOptions?: number;
};
export type ParameterComponentType = {
  data: NodeDataType;
  title: string;
  id: string;
  color: string;
  left: boolean;
  type: string;
  required?: boolean;
  handleDisabled?: boolean;
  name?: string;
  tooltipTitle: string;
  dataContext?: typesContextType;
  optionalHandle?: Array<String>;
  info?: string;
};
export type InputParameterComponentType = {
  data: NodeDataType;
  title: string;
  id: string;
  color: string;
  left: boolean;
  type: string;
  required?: boolean;
  handleDisabled?: boolean;
  name?: string;
  tooltipTitle: string;
};
export type HandleComponentType = {
  data?: NodeDataType;
  title: string;
  id: string;
  color: string;
  left: boolean;
  type: string;
  required?: boolean;
  handleDisabled?: boolean;
  name?: string;
  tooltipTitle: string;
  position: number;
  fill?: boolean;
};
export type InputListComponentType = {
  value: string[];
  onChange: (value: string[]) => void;
  disabled: boolean;
  editNode?: boolean;
  onAddInput?: (value?: string[]) => void;
};

export type TextAreaComponentType = {
  field_name?: string;
  nodeClass?: APIClassType;
  setNodeClass?: (value: APIClassType) => void;
  disabled: boolean;
  onChange: (value: string[] | string) => void;
  value: string;
  editNode?: boolean;
};

export type CodeAreaComponentType = {
  disabled: boolean;
  onChange: (value: string[] | string) => void;
  value: string;
  editNode?: boolean;
  nodeClass: APIClassType;
  setNodeClass: (value: APIClassType) => void;
};

export type FileComponentType = {
  disabled: boolean;
  onChange: (value: string[] | string) => void;
  value: string;
  suffixes: Array<string>;
  fileTypes: Array<string>;
  onFileChange: (value: string) => void;
  editNode?: boolean;
};

export type DisclosureComponentType = {
  children: ReactNode;
  openDisc: boolean;
  button: {
    title: string;
    Icon: any;
    buttons?: {
      Icon: ReactElement;
      title: string;
      onClick: (event?: React.MouseEvent) => void;
    }[];
  };
};
export type FloatComponentType = {
  value: string;
  disabled?: boolean;
  disableCopyPaste?: boolean;
  onChange: (value: string) => void;
  editNode?: boolean;
};

export type TooltipComponentType = {
  children: ReactElement;
  title: string | ReactElement;
  placement?:
    | "bottom-end"
    | "bottom-start"
    | "bottom"
    | "left-end"
    | "left-start"
    | "left"
    | "right-end"
    | "right-start"
    | "right"
    | "top-end"
    | "top-start"
    | "top";
};

<<<<<<< HEAD
export type FlowHandleType = {
  data: FlowType;
  title: string;
  id: string;
  color: string;
  left: boolean;
  required?: boolean;
  tooltipTitle: string;
};
=======
export type ProgressBarType = {
  children?: ReactElement;
  value?: number;
  max?: number;
};

export type RadialProgressType = {
  value?: number;
  color?: string;
};

export type AccordionComponentType = {
  children?: ReactElement;
  open?: string[];
  trigger?: string;
};
export type Side = "top" | "right" | "bottom" | "left";

export type ShadTooltipProps = {
  delayDuration?: number;
  side?: Side;
  content: ReactNode;
  children: ReactNode;
  style?: string;
};
export type ShadToolTipType = {
  content?: ReactNode;
  side?: "top" | "right" | "bottom" | "left";
  asChild?: boolean;
  children?: ReactElement;
  delayDuration?: number;
  styleClasses?: string;
};

export type TextHighlightType = {
  value?: string;
  side?: "top" | "right" | "bottom" | "left";
  asChild?: boolean;
  children?: ReactElement;
  delayDuration?: number;
};

export interface IVarHighlightType {
  name: string;
}
>>>>>>> 5d3a7f06
<|MERGE_RESOLUTION|>--- conflicted
+++ resolved
@@ -1,16 +1,9 @@
-<<<<<<< HEAD
 import {
-  FocusEventHandler,
-  ForwardRefExoticComponent,
-  ReactElement,
-  ReactNode,
+  FocusEventHandler, ReactElement,
+  ReactNode
 } from "react";
 import { FlowType, NodeDataType } from "../flow/index";
-=======
-import { ReactElement, ReactNode } from "react";
 import { APIClassType } from "../api";
-import { NodeDataType } from "../flow/index";
->>>>>>> 5d3a7f06
 import { typesContextType } from "../typesContext";
 export type InputComponentType = {
   value: string;
@@ -156,7 +149,6 @@
     | "top";
 };
 
-<<<<<<< HEAD
 export type FlowHandleType = {
   data: FlowType;
   title: string;
@@ -166,7 +158,6 @@
   required?: boolean;
   tooltipTitle: string;
 };
-=======
 export type ProgressBarType = {
   children?: ReactElement;
   value?: number;
@@ -211,5 +202,4 @@
 
 export interface IVarHighlightType {
   name: string;
-}
->>>>>>> 5d3a7f06
+}