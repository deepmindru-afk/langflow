--- conflicted
+++ resolved
@@ -1,5 +1,5 @@
 import {
-<<<<<<< HEAD
+
   DocumentDuplicateIcon,
   ComputerDesktopIcon,
   ArrowUpTrayIcon,
@@ -14,15 +14,8 @@
 import LoadingComponent from "../../components/loadingComponent";
 import { FlowType } from "../../types/flow";
 import { classNames } from "../../utils";
-=======
-  ArrowLeftIcon,
-  ArrowUpTrayIcon,
-  ComputerDesktopIcon,
-  DocumentDuplicateIcon,
-} from "@heroicons/react/24/outline";
-import { useContext, useRef, useState } from "react";
-import LoadingComponent from "../../components/loadingComponent";
->>>>>>> 5d3a7f06
+
+
 import {
   Dialog,
   DialogContent,
@@ -33,13 +26,6 @@
   DialogTrigger,
 } from "../../components/ui/dialog";
 import { IMPORT_DIALOG_SUBTITLE } from "../../constants";
-import { alertContext } from "../../contexts/alertContext";
-import { PopUpContext } from "../../contexts/popUpContext";
-import { TabsContext } from "../../contexts/tabsContext";
-import { getExamples } from "../../controllers/API";
-import { FlowType } from "../../types/flow";
-import { classNames } from "../../utils";
-import ButtonBox from "./buttonBox";
 
 export default function ImportModal() {
   const [open, setOpen] = useState(true);
