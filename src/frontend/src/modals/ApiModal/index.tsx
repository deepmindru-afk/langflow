import { useContext, useEffect, useRef, useState } from "react";
import { PopUpContext } from "../../contexts/popUpContext";
import "ace-builds/src-noconflict/mode-python";
import "ace-builds/src-noconflict/theme-github";
import "ace-builds/src-noconflict/theme-twilight";
import "ace-builds/src-noconflict/ext-language_tools";
// import "ace-builds/webpack-resolver";
import { darkContext } from "../../contexts/darkContext";
import { Prism as SyntaxHighlighter } from "react-syntax-highlighter";
import { oneDark } from "react-syntax-highlighter/dist/cjs/styles/prism";
import {
  Dialog,
  DialogContent,
  DialogDescription,
  DialogHeader,
  DialogTitle,
  DialogTrigger,
} from "../../components/ui/dialog";
import { FlowType } from "../../types/flow/index";
import { getCurlCode, getPythonApiCode, getPythonCode } from "../../constants";
import { EXPORT_CODE_DIALOG } from "../../constants";
import {
  Tabs,
  TabsContent,
  TabsList,
  TabsTrigger,
} from "../../components/ui/tabs";
import { Check, Clipboard, Code2 } from "lucide-react";
import {
  Table,
  TableBody,
  TableCaption,
  TableCell,
  TableHead,
  TableHeader,
  TableRow,
} from "../../components/ui/table";
import { buildTweaks, classNames, limitScrollFieldsModal } from "../../utils";
import AccordionComponent from "../../components/AccordionComponent";
import CodeAreaComponent from "../../components/codeAreaComponent";
import Dropdown from "../../components/dropdownComponent";
import FloatComponent from "../../components/floatComponent";
import InputComponent from "../../components/inputComponent";
import InputFileComponent from "../../components/inputFileComponent";
import InputListComponent from "../../components/inputListComponent";
import IntComponent from "../../components/intComponent";
import PromptAreaComponent from "../../components/promptComponent";
import TextAreaComponent from "../../components/textAreaComponent";
import ToggleShadComponent from "../../components/toggleShadComponent";
import ShadTooltip from "../../components/ShadTooltipComponent";
import { cloneDeep, filter } from "lodash";
import { TabsContext } from "../../contexts/tabsContext";

export default function ApiModal({ flow }: { flow: FlowType }) {
  const [open, setOpen] = useState(true);
  const { dark } = useContext(darkContext);
  const { closePopUp, closeEdit, setCloseEdit } = useContext(PopUpContext);
  const [activeTab, setActiveTab] = useState("0");
  const [isCopied, setIsCopied] = useState<Boolean>(false);
  const [enabled, setEnabled] = useState(null);
  const [openAccordion, setOpenAccordion] = useState([]);
  const tweak = useRef([]);
  const tweaksList = useRef([]);
  const { setTweak, getTweak } = useContext(TabsContext);
  const copyToClipboard = () => {
    if (!navigator.clipboard || !navigator.clipboard.writeText) {
      return;
    }

    navigator.clipboard.writeText(tabs[activeTab].code).then(() => {
      setIsCopied(true);

      setTimeout(() => {
        setIsCopied(false);
      }, 2000);
    });
  };
  const pythonApiCode = getPythonApiCode(flow, tweak.current);
  const curl_code = getCurlCode(flow, tweak.current);
  const pythonCode = getPythonCode(flow, tweak.current);
  const tweaksCode = buildTweaks(flow);
  const tabs = [
    {
      name: "cURL",
      mode: "bash",
      image: "https://curl.se/logo/curl-symbol-transparent.png",
      code: curl_code,
    },
    {
      name: "Python API",
      mode: "python",
      image:
        "https://images.squarespace-cdn.com/content/v1/5df3d8c5d2be5962e4f87890/1628015119369-OY4TV3XJJ53ECO0W2OLQ/Python+API+Training+Logo.png?format=1000w",
      code: pythonApiCode,
    },
    {
      name: "Python Code",
      mode: "python",
      image: "https://cdn-icons-png.flaticon.com/512/5968/5968350.png",
      code: pythonCode,
    },
  ];

  useEffect(() => {
    if (closeEdit !== "") {
      tweak.current = getTweak;
      if (tweak.current.length > 0) {
        setActiveTab("3");
        openAccordions();
      } else {
        startTweaks();
      }
    } else {
      if(tweak?.current){
        startTweaks();
      }
    }
  }, [closeEdit]);

  useEffect(() => {
    filterNodes();
  }, []);

  if (Object.keys(tweaksCode).length > 0) {
    tabs.push({
      name: "Tweaks",
      mode: "python",
      image: "https://cdn-icons-png.flaticon.com/512/5968/5968350.png",
      code: pythonCode,
    });
  }

  function setModalOpen(x: boolean) {
    setOpen(x);
    if (x === false) {
      setCloseEdit("");
      setTweak([]);
      closePopUp();
    }
  }

  function startTweaks() {
    tweak?.current?.push(buildTweaks(flow));
  }

  function filterNodes() {
    let arrNodesWithValues = [];

    flow["data"]["nodes"].forEach((t) => {
      Object.keys(t["data"]["node"]["template"])
        .filter(
          (n) =>
            n.charAt(0) !== "_" &&
            t.data.node.template[n].show &&
            (t.data.node.template[n].type === "str" ||
              t.data.node.template[n].type === "bool" ||
              t.data.node.template[n].type === "float" ||
              t.data.node.template[n].type === "code" ||
              t.data.node.template[n].type === "prompt" ||
              t.data.node.template[n].type === "file" ||
              t.data.node.template[n].type === "int"),
        )
        .map((n, i) => {
          arrNodesWithValues.push(t["id"]);
        });
    });

    tweaksList.current = arrNodesWithValues.filter((value, index, self) => {
      return self.indexOf(value) === index;
    });
  }

  function buildTweakObject(tw, changes, template) {
    if (template.type === "float") {
      changes = parseFloat(changes);
    }
    if (template.type === "int") {
      changes = parseInt(changes);
    }
    if (template.list === true && Array.isArray(changes)) {
      changes = changes?.filter((x) => x !== "");
    }

    const existingTweak = tweak.current.find((element) =>
      element.hasOwnProperty(tw),
    );

    if (existingTweak) {
      existingTweak[tw][template["name"]] = changes;

      if (existingTweak[tw][template["name"]] == template.value) {
        tweak.current.forEach((element) => {
          if (element[tw] && Object.keys(element[tw])?.length === 0) {
            tweak.current = tweak.current.filter((obj) => {
              const prop = obj[Object.keys(obj)[0]].prop;
              return prop !== undefined && prop !== null && prop !== "";
            });
          }
        });
      }
    } else {
      const newTweak = {
        [tw]: {
          [template["name"]]: changes,
        },
      };
      tweak.current.push(newTweak);
    }

    const pythonApiCode = getPythonApiCode(flow, tweak.current);
    const curl_code = getCurlCode(flow, tweak.current);
    const pythonCode = getPythonCode(flow, tweak.current);

    tabs[0].code = curl_code;
    tabs[1].code = pythonApiCode;
    tabs[2].code = pythonCode;

    setTweak(tweak.current);
  }

  function buildContent(value) {
    const htmlContent = (
      <div className="w-[200px]">
        <span>{value != null && value != "" ? value : "None"}</span>
      </div>
    );
    return htmlContent;
  }

  function getValue(value, node, template) {
    let returnValue = value ?? "";

    if (getTweak.length > 0) {
      for (const obj of getTweak) {
        Object.keys(obj).forEach((key) => {
          const value = obj[key];
          if (key == node["id"]) {
            Object.keys(value).forEach((key) => {
              if (key == template["name"]) {
                returnValue = value[key];
              }
            });
          }
        });
      }
    } else {
      return value ?? "";
    }
    return returnValue;
  }

  function openAccordions() {
    let accordionsToOpen = [];
    tweak.current.forEach((el) => {
      Object.keys(el).forEach((key) => {
        if (Object.keys(el[key]).length > 0) {
          accordionsToOpen.push(key);
          setOpenAccordion(accordionsToOpen);
        }
      });
    });
  }

  return (
    <Dialog open={true} onOpenChange={setModalOpen}>
      <DialogTrigger></DialogTrigger>
      <DialogContent className="h-[80vh] lg:max-w-[80vw]">
        <DialogHeader>
          <DialogTitle className="flex items-center">
            <span className="pr-2">Code</span>
            <Code2
              className="h-6 w-6 pl-1 text-gray-800 dark:text-white"
              aria-hidden="true"
            />
          </DialogTitle>
          <DialogDescription>{EXPORT_CODE_DIALOG}</DialogDescription>
        </DialogHeader>

        <Tabs
          value={activeTab}
<<<<<<< HEAD
          className="h-full w-full overflow-hidden rounded-md border bg-muted text-center"
=======
          className="api-modal-tabs"
>>>>>>> 0b727f8b
          onValueChange={(value) => {
            setActiveTab(value);
            if (value === "3") {
              openAccordions();
            }
          }}
        >
          <div className="api-modal-tablist-div">
            <TabsList>
              {tabs.map((tab, index) => (
                <TabsTrigger key={index} value={index.toString()}>
                  {tab.name}
                </TabsTrigger>
              ))}
            </TabsList>
            {Number(activeTab) < 3 && (
              <div className="float-right">
                <button
                  className="flex items-center gap-1.5 rounded bg-none p-1 text-xs text-gray-500 dark:text-gray-300"
                  onClick={copyToClipboard}
                >
                  {isCopied ? <Check size={18} /> : <Clipboard size={15} />}
                  {isCopied ? "Copied!" : "Copy code"}
                </button>
              </div>
            )}
          </div>

          {tabs.map((tab, index) => (
            <TabsContent
              value={index.toString()}
<<<<<<< HEAD
              className="-mt-1 h-full w-full overflow-hidden px-4 pb-4"
=======
              className="api-modal-tabs-content"
>>>>>>> 0b727f8b
              key={index} // Remember to add a unique key prop
            >
              {index < 3 ? (
                <SyntaxHighlighter
<<<<<<< HEAD
                  className="h-[60vh] w-full overflow-auto custom-scroll"
=======
                  className="h-[60vh] w-full overflow-auto"
>>>>>>> 0b727f8b
                  language={tab.mode}
                  style={oneDark}
                >
                  {tab.code}
                </SyntaxHighlighter>
              ) : index === 3 ? (
                <>
<<<<<<< HEAD
                  <div className="mt-2 flex h-full w-full">
=======
                  <div className="api-modal-according-display">
>>>>>>> 0b727f8b
                    <div
                      className={classNames(
                        "h-[60vh] w-full rounded-lg bg-muted",
                        1 == 1
                          ? "overflow-scroll overflow-x-hidden custom-scroll"
                          : "overflow-hidden",
                      )}
                    >
                      {flow["data"]["nodes"].map((t: any, index) => (
                        <div className="px-3" key={index}>
                          {tweaksList.current.includes(t["data"]["id"]) && (
                            <AccordionComponent
                              trigger={t["data"]["id"]}
                              open={openAccordion}
                            >
<<<<<<< HEAD
                              <div className="flex h-fit flex-col gap-5">
=======
                              <div className="api-modal-table-arrangement">
>>>>>>> 0b727f8b
                                <Table className="table-fixed bg-muted outline-1">
                                  <TableHeader className="h-10 border-input text-xs font-medium text-ring">
                                    <TableRow className="dark:border-b-muted">
                                      <TableHead className="h-7 text-center">
                                        PARAM
                                      </TableHead>
                                      <TableHead className="h-7 p-0 text-center">
                                        VALUE
                                      </TableHead>
                                    </TableRow>
                                  </TableHeader>
                                  <TableBody className="p-0">
                                    {Object.keys(t["data"]["node"]["template"])
                                      .filter(
                                        (n) =>
                                          n.charAt(0) !== "_" &&
                                          t.data.node.template[n].show &&
                                          (t.data.node.template[n].type ===
                                            "str" ||
                                            t.data.node.template[n].type ===
                                              "bool" ||
                                            t.data.node.template[n].type ===
                                              "float" ||
                                            t.data.node.template[n].type ===
                                              "code" ||
                                            t.data.node.template[n].type ===
                                              "prompt" ||
                                            t.data.node.template[n].type ===
                                              "file" ||
                                            t.data.node.template[n].type ===
                                              "int"),
                                      )
                                      .map((n, i) => {
                                        //console.log(t.data.node.template[n]);

                                        return (
                                          <TableRow
                                            key={i}
                                            className="h-10 dark:border-b-muted"
                                          >
                                            <TableCell className="p-0 text-center text-sm text-gray-900">
                                              {n}
                                            </TableCell>
                                            <TableCell className="p-0 text-center text-xs text-gray-900 dark:text-gray-300">
                                              <div className="m-auto w-[250px]">
                                                {t.data.node.template[n]
                                                  .type === "str" &&
                                                !t.data.node.template[n]
                                                  .options ? (
                                                  <div className="mx-auto">
                                                    {t.data.node.template[n]
                                                      .list ? (
                                                      <InputListComponent
                                                        editNode={true}
                                                        disabled={false}
                                                        value={
                                                          !t.data.node.template[
                                                            n
                                                          ].value ||
                                                          t.data.node.template[
                                                            n
                                                          ].value === ""
                                                            ? [""]
                                                            : t.data.node
                                                                .template[n]
                                                                .value
                                                        }
                                                        onChange={(k) => {}}
                                                        onAddInput={(k) => {
                                                          buildTweakObject(
                                                            t["data"]["id"],
                                                            k,
                                                            t.data.node
                                                              .template[n],
                                                          );
                                                        }}
                                                      />
                                                    ) : t.data.node.template[n]
                                                        .multiline ? (
                                                      <ShadTooltip
                                                        delayDuration={1000}
                                                        content={buildContent(
                                                          t.data.node.template[
                                                            n
                                                          ].value,
                                                        )}
                                                      >
                                                        <div>
                                                          <TextAreaComponent
                                                            disabled={false}
                                                            editNode={true}
                                                            value={getValue(
                                                              t.data.node
                                                                .template[n]
                                                                .value,
                                                              t.data,
                                                              t.data.node
                                                                .template[n],
                                                            )}
                                                            onChange={(k) => {
                                                              buildTweakObject(
                                                                t["data"]["id"],
                                                                k,
                                                                t.data.node
                                                                  .template[n],
                                                              );
                                                            }}
                                                          />
                                                        </div>
                                                      </ShadTooltip>
                                                    ) : (
                                                      <InputComponent
                                                        editNode={true}
                                                        disabled={false}
                                                        password={
                                                          t.data.node.template[
                                                            n
                                                          ].password ?? false
                                                        }
                                                        value={getValue(
                                                          t.data.node.template[
                                                            n
                                                          ].value,
                                                          t.data,
                                                          t.data.node.template[
                                                            n
                                                          ],
                                                        )}
                                                        onChange={(k) => {
                                                          buildTweakObject(
                                                            t["data"]["id"],
                                                            k,
                                                            t.data.node
                                                              .template[n],
                                                          );
                                                        }}
                                                      />
                                                    )}
                                                  </div>
                                                ) : t.data.node.template[n]
                                                    .type === "bool" ? (
                                                  <div className="ml-auto">
                                                    {" "}
                                                    <ToggleShadComponent
                                                      enabled={
                                                        t.data.node.template[n]
                                                          .value
                                                      }
                                                      setEnabled={(e) => {
                                                        t.data.node.template[
                                                          n
                                                        ].value = e;
                                                        setEnabled(e);
                                                        buildTweakObject(
                                                          t["data"]["id"],
                                                          e,
                                                          t.data.node.template[
                                                            n
                                                          ],
                                                        );
                                                      }}
                                                      size="small"
                                                      disabled={false}
                                                    />
                                                  </div>
                                                ) : t.data.node.template[n]
                                                    .type === "file" ? (
                                                  <ShadTooltip
                                                    delayDuration={1000}
                                                    content={buildContent(
                                                      getValue(
                                                        t.data.node.template[n]
                                                          .value,
                                                        t.data,
                                                        t.data.node.template[n],
                                                      ),
                                                    )}
                                                  >
                                                    <div className="mx-auto">
                                                      <InputFileComponent
                                                        editNode={true}
                                                        disabled={false}
                                                        value={
                                                          t.data.node.template[
                                                            n
                                                          ].value ?? ""
                                                        }
                                                        onChange={(
                                                          k: any,
                                                        ) => {}}
                                                        fileTypes={
                                                          t.data.node.template[
                                                            n
                                                          ].fileTypes
                                                        }
                                                        suffixes={
                                                          t.data.node.template[
                                                            n
                                                          ].suffixes
                                                        }
                                                        onFileChange={(
                                                          k: any,
                                                        ) => {}}
                                                      ></InputFileComponent>
                                                    </div>
                                                  </ShadTooltip>
                                                ) : t.data.node.template[n]
                                                    .type === "float" ? (
                                                  <div className="mx-auto">
                                                    <FloatComponent
                                                      disabled={false}
                                                      editNode={true}
                                                      value={getValue(
                                                        t.data.node.template[n]
                                                          .value,
                                                        t.data,
                                                        t.data.node.template[n],
                                                      )}
                                                      onChange={(k) => {
                                                        buildTweakObject(
                                                          t["data"]["id"],
                                                          k,
                                                          t.data.node.template[
                                                            n
                                                          ],
                                                        );
                                                      }}
                                                    />
                                                  </div>
                                                ) : t.data.node.template[n]
                                                    .type === "str" &&
                                                  t.data.node.template[n]
                                                    .options ? (
                                                  <div className="mx-auto">
                                                    <Dropdown
                                                      editNode={true}
                                                      apiModal={true}
                                                      options={
                                                        t.data.node.template[n]
                                                          .options
                                                      }
                                                      onSelect={(k) => {
                                                        buildTweakObject(
                                                          t["data"]["id"],
                                                          k,
                                                          t.data.node.template[
                                                            n
                                                          ],
                                                        );
                                                      }}
                                                      value={getValue(
                                                        t.data.node.template[n]
                                                          .value,
                                                        t.data,
                                                        t.data.node.template[n],
                                                      )}
                                                    ></Dropdown>
                                                  </div>
                                                ) : t.data.node.template[n]
                                                    .type === "int" ? (
                                                  <div className="mx-auto">
                                                    <IntComponent
                                                      disabled={false}
                                                      editNode={true}
                                                      value={getValue(
                                                        t.data.node.template[n]
                                                          .value,
                                                        t.data,
                                                        t.data.node.template[n],
                                                      )}
                                                      onChange={(k) => {
                                                        buildTweakObject(
                                                          t["data"]["id"],
                                                          k,
                                                          t.data.node.template[
                                                            n
                                                          ],
                                                        );
                                                      }}
                                                    />
                                                  </div>
                                                ) : t.data.node.template[n]
                                                    .type === "prompt" ? (
                                                  <ShadTooltip
                                                    delayDuration={1000}
                                                    content={buildContent(
                                                      getValue(
                                                        t.data.node.template[n]
                                                          .value,
                                                        t.data,
                                                        t.data.node.template[n],
                                                      ),
                                                    )}
                                                  >
                                                    <div className="mx-auto">
                                                      <PromptAreaComponent
                                                        editNode={true}
                                                        disabled={false}
                                                        value={getValue(
                                                          t.data.node.template[
                                                            n
                                                          ].value,
                                                          t.data,
                                                          t.data.node.template[
                                                            n
                                                          ],
                                                        )}
                                                        onChange={(k) => {
                                                          buildTweakObject(
                                                            t["data"]["id"],
                                                            k,
                                                            t.data.node
                                                              .template[n],
                                                          );
                                                        }}
                                                      />
                                                    </div>
                                                  </ShadTooltip>
                                                ) : t.data.node.template[n]
                                                    .type === "code" ? (
                                                  <ShadTooltip
                                                    delayDuration={1000}
                                                    content={buildContent(
                                                      getValue(
                                                        t.data.node.template[n]
                                                          .value,
                                                        t.data,
                                                        t.data.node.template[n],
                                                      ),
                                                    )}
                                                  >
                                                    <div className="mx-auto">
                                                      <CodeAreaComponent
                                                        disabled={false}
                                                        editNode={true}
                                                        value={getValue(
                                                          t.data.node.template[
                                                            n
                                                          ].value,
                                                          t.data,
                                                          t.data.node.template[
                                                            n
                                                          ],
                                                        )}
                                                        onChange={(k) => {
                                                          buildTweakObject(
                                                            t["data"]["id"],
                                                            k,
                                                            t.data.node
                                                              .template[n],
                                                          );
                                                        }}
                                                      />
                                                    </div>
                                                  </ShadTooltip>
                                                ) : t.data.node.template[n]
                                                    .type === "Any" ? (
                                                  "-"
                                                ) : (
                                                  <div className="hidden"></div>
                                                )}
                                              </div>
                                            </TableCell>
                                          </TableRow>
                                        );
                                      })}
                                  </TableBody>
                                </Table>
                              </div>
                            </AccordionComponent>
                          )}

                          {tweaksList.current.length === 0 && (
                            <>
                              <div className="pt-3">
                                No tweaks are available for this flow.
                              </div>
                            </>
                          )}
                        </div>
                      ))}

                      {/* 
                      <div className="flex flex-col gap-5 bg-muted">
                        <Table className="table-fixed bg-muted outline-1">
                          <TableHeader className="border-gray-200 text-gray-500 text-xs font-medium h-10">
                            <TableRow className="dark:border-b-muted">
                              <TableHead className="h-5 text-center">
                                TWEAK
                              </TableHead>
                              <TableHead className="p-0 h-5 text-center">
                                VALUE
                              </TableHead>
                            </TableRow>
                          </TableHeader>
                          <TableBody>
                            {invoices.map((invoice) => (
                              <TableRow className="p-0 text-center text-gray-900 text-sm">
                                <TableCell className="p-2 text-center text-gray-900 text-sm truncate">
                                  {invoice.paymentStatus}
                                </TableCell>
                                <TableCell className="p-2 text-center text-gray-900 text-sm truncate">
                                  {invoice.paymentMethod}
                                </TableCell>
                              </TableRow>
                            ))}
                          </TableBody>
                        </Table>
                      </div> */}
                    </div>
                  </div>
                </>
              ) : null}
            </TabsContent>
          ))}
        </Tabs>
      </DialogContent>
    </Dialog>
  );
}<|MERGE_RESOLUTION|>--- conflicted
+++ resolved
@@ -278,11 +278,7 @@
 
         <Tabs
           value={activeTab}
-<<<<<<< HEAD
-          className="h-full w-full overflow-hidden rounded-md border bg-muted text-center"
-=======
           className="api-modal-tabs"
->>>>>>> 0b727f8b
           onValueChange={(value) => {
             setActiveTab(value);
             if (value === "3") {
@@ -314,20 +310,12 @@
           {tabs.map((tab, index) => (
             <TabsContent
               value={index.toString()}
-<<<<<<< HEAD
-              className="-mt-1 h-full w-full overflow-hidden px-4 pb-4"
-=======
               className="api-modal-tabs-content"
->>>>>>> 0b727f8b
               key={index} // Remember to add a unique key prop
             >
               {index < 3 ? (
                 <SyntaxHighlighter
-<<<<<<< HEAD
                   className="h-[60vh] w-full overflow-auto custom-scroll"
-=======
-                  className="h-[60vh] w-full overflow-auto"
->>>>>>> 0b727f8b
                   language={tab.mode}
                   style={oneDark}
                 >
@@ -335,11 +323,7 @@
                 </SyntaxHighlighter>
               ) : index === 3 ? (
                 <>
-<<<<<<< HEAD
-                  <div className="mt-2 flex h-full w-full">
-=======
                   <div className="api-modal-according-display">
->>>>>>> 0b727f8b
                     <div
                       className={classNames(
                         "h-[60vh] w-full rounded-lg bg-muted",
@@ -355,11 +339,7 @@
                               trigger={t["data"]["id"]}
                               open={openAccordion}
                             >
-<<<<<<< HEAD
-                              <div className="flex h-fit flex-col gap-5">
-=======
                               <div className="api-modal-table-arrangement">
->>>>>>> 0b727f8b
                                 <Table className="table-fixed bg-muted outline-1">
                                   <TableHeader className="h-10 border-input text-xs font-medium text-ring">
                                     <TableRow className="dark:border-b-muted">
