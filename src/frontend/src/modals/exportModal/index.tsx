import { ReactNode, forwardRef, useContext, useEffect, useState } from "react";
import EditFlowSettings from "../../components/EditFlowSettingsComponent";
import IconComponent from "../../components/genericIconComponent";
import { Button } from "../../components/ui/button";
import { Checkbox } from "../../components/ui/checkbox";
import { EXPORT_DIALOG_SUBTITLE } from "../../constants/constants";
import { alertContext } from "../../contexts/alertContext";
import { flowManagerContext } from "../../contexts/flowManagerContext";
import { FlowsContext } from "../../contexts/flowsContext";
import { removeApiKeys } from "../../utils/reactflowUtils";
import BaseModal from "../baseModal";

const ExportModal = forwardRef(
  (props: { children: ReactNode }, ref): JSX.Element => {
<<<<<<< HEAD
    const { flows, selectedFlowId } = useContext(FlowsContext);
    const { reactFlowInstance, downloadFlow } = useContext(flowManagerContext);
=======
    const { flows, tabId, downloadFlow, version } = useContext(FlowsContext);
    const { reactFlowInstance } = useContext(typesContext);
>>>>>>> b8698523
    const { setNoticeData } = useContext(alertContext);
    const [checked, setChecked] = useState(true);
    const flow = flows.find((f) => f.id === selectedFlowId);
    useEffect(() => {
      setName(flow!.name);
      setDescription(flow!.description);
    }, [flow!.name, flow!.description]);
    const [name, setName] = useState(flow!.name);
    const [description, setDescription] = useState(flow!.description);
    const [open, setOpen] = useState(false);

    return (
      <BaseModal size="smaller-h-full" open={open} setOpen={setOpen}>
        <BaseModal.Trigger>{props.children}</BaseModal.Trigger>
        <BaseModal.Header description={EXPORT_DIALOG_SUBTITLE}>
          <span className="pr-2">Export</span>
          <IconComponent
            name="Download"
            className="h-6 w-6 pl-1 text-foreground"
            aria-hidden="true"
          />
        </BaseModal.Header>
        <BaseModal.Content>
          <EditFlowSettings
            name={name}
            description={description}
            setName={setName}
            setDescription={setDescription}
          />
          <div className="mt-3 flex items-center space-x-2">
            <Checkbox
              id="terms"
              checked={checked}
              onCheckedChange={(event: boolean) => {
                setChecked(event);
              }}
            />
            <label htmlFor="terms" className="export-modal-save-api text-sm ">
              Save with my API keys
            </label>
          </div>
          <span className=" text-xs text-destructive ">
            Caution: Uncheck this box only removes API keys from fields
            specifically designated for API keys.
          </span>
        </BaseModal.Content>

        <BaseModal.Footer>
          <Button
            onClick={() => {
              if (checked) {
                downloadFlow(
                  {
<<<<<<< HEAD
                    id: selectedFlowId,
                    data: reactFlowInstance?.toObject()!,
=======
                    id: tabId,
                    data: flow!.data!,
>>>>>>> b8698523
                    description,
                    name,
                    last_tested_version: version,
                    is_component: false,
                  },
                  name!,
                  description
                );
                setNoticeData({
                  title:
                    "Warning: Critical data, JSON file may include API keys.",
                });
              } else
                downloadFlow(
                  removeApiKeys({
<<<<<<< HEAD
                    id: selectedFlowId,
                    data: reactFlowInstance?.toObject()!,
=======
                    id: tabId,
                    data: flow!.data!,
>>>>>>> b8698523
                    description,
                    name,
                    last_tested_version: version,
                    is_component: false,
                  }),
                  name!,
                  description
                );
              setOpen(false);
            }}
            type="submit"
          >
            Download Flow
          </Button>
        </BaseModal.Footer>
      </BaseModal>
    );
  }
);
export default ExportModal;<|MERGE_RESOLUTION|>--- conflicted
+++ resolved
@@ -12,13 +12,8 @@
 
 const ExportModal = forwardRef(
   (props: { children: ReactNode }, ref): JSX.Element => {
-<<<<<<< HEAD
-    const { flows, selectedFlowId } = useContext(FlowsContext);
+    const { flows, selectedFlowId, version } = useContext(FlowsContext);
     const { reactFlowInstance, downloadFlow } = useContext(flowManagerContext);
-=======
-    const { flows, tabId, downloadFlow, version } = useContext(FlowsContext);
-    const { reactFlowInstance } = useContext(typesContext);
->>>>>>> b8698523
     const { setNoticeData } = useContext(alertContext);
     const [checked, setChecked] = useState(true);
     const flow = flows.find((f) => f.id === selectedFlowId);
@@ -72,13 +67,8 @@
               if (checked) {
                 downloadFlow(
                   {
-<<<<<<< HEAD
                     id: selectedFlowId,
-                    data: reactFlowInstance?.toObject()!,
-=======
-                    id: tabId,
                     data: flow!.data!,
->>>>>>> b8698523
                     description,
                     name,
                     last_tested_version: version,
@@ -94,13 +84,8 @@
               } else
                 downloadFlow(
                   removeApiKeys({
-<<<<<<< HEAD
                     id: selectedFlowId,
-                    data: reactFlowInstance?.toObject()!,
-=======
-                    id: tabId,
                     data: flow!.data!,
->>>>>>> b8698523
                     description,
                     name,
                     last_tested_version: version,
