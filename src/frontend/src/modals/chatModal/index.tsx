import { Dialog, Transition } from "@headlessui/react";
import { ChatBubbleOvalLeftEllipsisIcon } from "@heroicons/react/24/outline";
import { Fragment, useContext, useEffect, useRef, useState } from "react";
<<<<<<< HEAD
import { FlowType, NodeDataType, NodeType } from "../../types/flow";
import { alertContext } from "../../contexts/alertContext";
import { processFLow, toNormalCase } from "../../utils";
=======
import { FlowType } from "../../types/flow";
import { alertContext } from "../../contexts/alertContext";
import { validateNodes } from "../../utils";
>>>>>>> f511ddc2
import { typesContext } from "../../contexts/typesContext";
import ChatMessage from "./chatMessage";
import { Eraser } from "lucide-react";
import { X } from "lucide-react";
import { sendAllProps } from "../../types/api";
import { ChatMessageType } from "../../types/chat";
import ChatInput from "./chatInput";

import _ from "lodash";

export default function ChatModal({
  flow,
  open,
  setOpen,
}: {
  open: boolean;
  setOpen: Function;
  flow: FlowType;
}) {
  const [chatValue, setChatValue] = useState("");
  const [chatHistory, setChatHistory] = useState<ChatMessageType[]>([]);
  const { reactFlowInstance } = useContext(typesContext);
  const { setErrorData, setNoticeData } = useContext(alertContext);
  const ws = useRef<WebSocket | null>(null);
  const [lockChat, setLockChat] = useState(false);
  const isOpen = useRef(open);
  const messagesRef = useRef(null);
  const id = useRef(flow.id);

  useEffect(() => {
    if (messagesRef.current) {
      messagesRef.current.scrollTop = messagesRef.current.scrollHeight;
    }
  }, [chatHistory]);

  useEffect(() => {
    isOpen.current = open;
  }, [open]);
  useEffect(() => {
    id.current = flow.id;
  }, [flow.id]);

  var isStream = false;

  const addChatHistory = (
    message: string,
    isSend: boolean,
    thought?: string,
    files?: Array<any>
  ) => {
    setChatHistory((old) => {
      let newChat = _.cloneDeep(old);
      if (files) {
        newChat.push({ message, isSend, files, thought });
      } else if (thought) {
        newChat.push({ message, isSend, thought });
      } else {
        newChat.push({ message, isSend });
      }
      return newChat;
    });
  };

  //add proper type signature for function

  function updateLastMessage({
    str,
    thought,
    end = false,
    files,
  }: {
    str?: string;
    thought?: string;
    // end param default is false
    end?: boolean;
    files?: Array<any>;
  }) {
    setChatHistory((old) => {
      let newChat = [...old];
      if (str) {
        if (end) {
          newChat[newChat.length - 1].message = str;
        } else {
          newChat[newChat.length - 1].message =
            newChat[newChat.length - 1].message + str;
        }
      }
      if (thought) {
        newChat[newChat.length - 1].thought = thought;
      }
      if (files) {
        newChat[newChat.length - 1].files = files;
      }
      return newChat;
    });
  }

  function handleOnClose(event: CloseEvent) {
    if (isOpen.current) {
      setErrorData({ title: event.reason });
      setTimeout(() => {
        connectWS();
        setLockChat(false);
      }, 1000);
    }
  }

  function getWebSocketUrl(chatId, isDevelopment = false) {
    const isSecureProtocol = window.location.protocol === "https:";
    const webSocketProtocol = isSecureProtocol ? "wss" : "ws";
    const host = isDevelopment ? "localhost:7860" : window.location.host;
    const chatEndpoint = `/api/v1/chat/${chatId}`;

    return `${
      isDevelopment ? "ws" : webSocketProtocol
    }://${host}${chatEndpoint}`;
  }

  function handleWsMessage(data: any) {
    if (Array.isArray(data)) {
      //set chat history
      setChatHistory((_) => {
        let newChatHistory: ChatMessageType[] = [];
        data.forEach(
          (chatItem: {
            intermediate_steps?: "string";
            is_bot: boolean;
            message: string;
            type: string;
            files?: Array<any>;
          }) => {
            if (chatItem.message) {
              newChatHistory.push(
                chatItem.files
                  ? {
                      isSend: !chatItem.is_bot,
                      message: chatItem.message,
                      thought: chatItem.intermediate_steps,
                      files: chatItem.files,
                    }
                  : {
                      isSend: !chatItem.is_bot,
                      message: chatItem.message,
                      thought: chatItem.intermediate_steps,
                    }
              );
            }
          }
        );
        return newChatHistory;
      });
    }
    if (data.type === "start") {
      addChatHistory("", false);
      isStream = true;
    }
    if (data.type === "end") {
      if (data.message) {
        updateLastMessage({ str: data.message, end: true });
      }
      if (data.intermediate_steps) {
        updateLastMessage({
          str: data.message,
          thought: data.intermediate_steps,
          end: true,
        });
      }
      if (data.files) {
        updateLastMessage({
          end: true,
          files: data.files,
        });
      }

      setLockChat(false);
      isStream = false;
    }
    if (data.type === "stream" && isStream) {
      updateLastMessage({ str: data.message });
    }
  }

  function connectWS() {
    try {
      const urlWs = getWebSocketUrl(
        id.current,
        process.env.NODE_ENV === "development"
      );
      const newWs = new WebSocket(urlWs);
      newWs.onopen = () => {
        console.log("WebSocket connection established!");
      };
      newWs.onmessage = (event) => {
        const data = JSON.parse(event.data);
        console.log("Received data:", data);
        handleWsMessage(data);
        //get chat history
      };
      newWs.onclose = (event) => {
        handleOnClose(event);
      };
      newWs.onerror = (ev) => {
        console.log(ev, "error");
        if (flow.id === "") {
          connectWS();
        } else {
          setErrorData({
            title: "There was an error on web connection, please: ",
            list: [
              "Refresh the page",
              "Use a new flow tab",
              "Check if the backend is up",
            ],
          });
        }
      };
      ws.current = newWs;
    } catch (error) {
      if (flow.id === "") {
        connectWS();
      }
      console.log(error);
    }
  }

  useEffect(() => {
    connectWS();
    return () => {
      console.log("unmount");
      console.log(ws);
      if (ws.current) {
        ws.current.close();
      }
    };
  }, []);

  useEffect(() => {
    if (
      ws.current &&
      (ws.current.readyState === ws.current.CLOSED ||
        ws.current.readyState === ws.current.CLOSING)
    ) {
      connectWS();
      setLockChat(false);
    }
  }, [lockChat]);

  async function sendAll(data: sendAllProps) {
    try {
      if (ws) {
        ws.current.send(JSON.stringify(data));
      }
    } catch (error) {
      setErrorData({
        title: "There was an error sending the message",
        list: [error.message],
      });
      setChatValue(data.message);
      connectWS();
    }
  }

  useEffect(() => {
    if (ref.current) ref.current.scrollIntoView({ behavior: "smooth" });
  }, [chatHistory]);

<<<<<<< HEAD
  function validateNode(n: NodeType): Array<string> {
    if (
      !(n.data as NodeDataType)?.node?.template ||
      !Object.keys((n.data as NodeDataType).node.template)
    ) {
      setNoticeData({
        title:
          "We've noticed a potential issue with a node in the flow. Please review it and, if necessary, submit a bug report with your exported flow file. Thank you for your help!",
      });
      return [];
    }

    const {
      type,
      node: { template },
    } = n.data as NodeDataType;

    return Object.keys(template).reduce(
      (errors: Array<string>, t) =>
        errors.concat(
          template[t].required &&
            template[t].show &&
            (template[t].value === undefined ||
              template[t].value === null ||
              template[t].value === "") &&
            !reactFlowInstance
              .getEdges()
              .some(
                (e) =>
                  e.targetHandle.split("|")[1] === t &&
                  e.targetHandle.split("|")[2] === n.id
              )
            ? [
                `${type} is missing ${
                  template.display_name
                    ? template.display_name
                    : toNormalCase(template[t].name)
                }.`,
              ]
            : []
        ),
      [] as string[]
    );
  }

  function validateNodes() {
    return reactFlowInstance
      .getNodes()
      .flatMap((n: NodeType) => validateNode(n));
  }

=======
>>>>>>> f511ddc2
  const ref = useRef(null);

  useEffect(() => {
    if (open && ref.current) {
      ref.current.focus();
    }
  }, [open]);

  function sendMessage() {
    if (chatValue !== "") {
      let nodeValidationErrors = validateNodes(reactFlowInstance);
      if (nodeValidationErrors.length === 0) {
        setLockChat(true);
        let message = chatValue;
        setChatValue("");
        addChatHistory(message, true);

        sendAll({
          ...processFLow(reactFlowInstance.toObject()),
          message,
          chatHistory,
          name: flow.name,
          description: flow.description,
        });
      } else {
        setErrorData({
          title: "Oops! Looks like you missed some required information:",
          list: nodeValidationErrors,
        });
      }
    } else {
      setErrorData({
        title: "Error sending message",
        list: ["The message cannot be empty."],
      });
    }
  }
  function clearChat() {
    setChatHistory([]);
    ws.current.send(JSON.stringify({ clear_history: true }));
    if (lockChat) setLockChat(false);
  }

  function setModalOpen(x: boolean) {
    setOpen(x);
  }
  return (
    <Transition.Root show={open} appear={open} as={Fragment}>
      <Dialog
        as="div"
        className="relative z-10"
        onClose={setModalOpen}
        initialFocus={ref}
      >
        <Transition.Child
          as={Fragment}
          enter="ease-out duration-300"
          enterFrom="opacity-0"
          enterTo="opacity-100"
          leave="ease-in duration-200"
          leaveFrom="opacity-100"
          leaveTo="opacity-0"
        >
          <div className="fixed inset-0 bg-black bg-opacity-80 backdrop-blur-sm transition-opacity dark:bg-gray-600 dark:bg-opacity-80" />
        </Transition.Child>

        <div className="fixed inset-0 z-10 overflow-y-auto">
          <div className="flex h-full items-end justify-center p-4 text-center sm:items-center sm:p-0">
            <Transition.Child
              as={Fragment}
              enter="ease-out duration-300"
              enterFrom="opacity-0 translate-y-4 sm:translate-y-0 sm:scale-95"
              enterTo="opacity-100 translate-y-0 sm:scale-100"
              leave="ease-in duration-200"
              leaveFrom="opacity-100 translate-y-0 sm:scale-100"
              leaveTo="opacity-0 translate-y-4 sm:translate-y-0 sm:scale-95"
            >
              <Dialog.Panel className=" relative flex h-[95%] w-[690px] transform flex-col justify-between overflow-hidden rounded-lg bg-white text-left shadow-xl drop-shadow-2xl transition-all dark:bg-gray-800">
                <div className="relative w-full p-4">
                  <button
                    onClick={() => clearChat()}
                    className="absolute right-10 top-2 z-30 text-gray-600 hover:text-red-500 dark:text-gray-300 dark:hover:text-red-500"
                  >
<<<<<<< HEAD
                    <FaEraser className="h-4 w-4" />
=======
                    <Eraser className="w-4 h-4" />
>>>>>>> f511ddc2
                  </button>
                  <button
                    onClick={() => setModalOpen(false)}
                    className="absolute right-2 top-1.5 z-30 text-gray-600 hover:text-red-500 dark:text-gray-300 dark:hover:text-red-500"
                  >
<<<<<<< HEAD
                    <HiX className="h-5 w-5" />
=======
                    <X className="w-5 h-5" />
>>>>>>> f511ddc2
                  </button>
                </div>
                <div
                  ref={messagesRef}
                  className="w-full h-full bg-white dark:bg-gray-800 border-t dark:border-t-gray-600 flex-col flex items-center overflow-scroll scrollbar-hide"
                >
                  {chatHistory.length > 0 ? (
                    chatHistory.map((c, i) => (
                      <ChatMessage
                        lockChat={lockChat}
                        chat={c}
                        lastMessage={chatHistory.length - 1 == i ? true : false}
                        key={i}
                      />
                    ))
                  ) : (
                    <div className="flex h-full w-full flex-col items-center justify-center text-center align-middle">
                      <span>
                        👋{" "}
                        <span className="text-lg text-gray-600 dark:text-gray-300">
                          LangFlow Chat
                        </span>
                      </span>
                      <br />
<<<<<<< HEAD
                      <div className="w-2/4 rounded-md border border-gray-200 bg-gray-100 px-6 py-8 dark:border-gray-700 dark:bg-gray-900">
=======
                      <div className="bg-muted dark:bg-gray-900 rounded-md w-2/4 px-6 py-8 border border-gray-200 dark:border-gray-700">
>>>>>>> f511ddc2
                        <span className="text-base text-gray-500">
                          Start a conversation and click the agent’s thoughts{" "}
                          <span>
                            <ChatBubbleOvalLeftEllipsisIcon className="inline h-6 w-6 animate-bounce " />
                          </span>{" "}
                          to inspect the chaining process.
                        </span>
                      </div>
                    </div>
                  )}
                  <div ref={ref}></div>
                </div>
                <div className="flex w-full flex-col items-center justify-between border-t bg-white p-3 dark:border-t-gray-600 dark:bg-gray-800">
                  <div className="relative mt-1  w-full rounded-md shadow-sm">
                    <ChatInput
                      chatValue={chatValue}
                      lockChat={lockChat}
                      sendMessage={sendMessage}
                      setChatValue={setChatValue}
                      inputRef={ref}
                    />
                  </div>
                </div>
              </Dialog.Panel>
            </Transition.Child>
          </div>
        </div>
      </Dialog>
    </Transition.Root>
  );
}<|MERGE_RESOLUTION|>--- conflicted
+++ resolved
@@ -1,19 +1,11 @@
 import { Dialog, Transition } from "@headlessui/react";
 import { ChatBubbleOvalLeftEllipsisIcon } from "@heroicons/react/24/outline";
 import { Fragment, useContext, useEffect, useRef, useState } from "react";
-<<<<<<< HEAD
 import { FlowType, NodeDataType, NodeType } from "../../types/flow";
 import { alertContext } from "../../contexts/alertContext";
 import { processFLow, toNormalCase } from "../../utils";
-=======
-import { FlowType } from "../../types/flow";
-import { alertContext } from "../../contexts/alertContext";
-import { validateNodes } from "../../utils";
->>>>>>> f511ddc2
 import { typesContext } from "../../contexts/typesContext";
 import ChatMessage from "./chatMessage";
-import { Eraser } from "lucide-react";
-import { X } from "lucide-react";
 import { sendAllProps } from "../../types/api";
 import { ChatMessageType } from "../../types/chat";
 import ChatInput from "./chatInput";
@@ -276,7 +268,6 @@
     if (ref.current) ref.current.scrollIntoView({ behavior: "smooth" });
   }, [chatHistory]);
 
-<<<<<<< HEAD
   function validateNode(n: NodeType): Array<string> {
     if (
       !(n.data as NodeDataType)?.node?.template ||
@@ -328,8 +319,6 @@
       .flatMap((n: NodeType) => validateNode(n));
   }
 
-=======
->>>>>>> f511ddc2
   const ref = useRef(null);
 
   useEffect(() => {
@@ -413,21 +402,13 @@
                     onClick={() => clearChat()}
                     className="absolute right-10 top-2 z-30 text-gray-600 hover:text-red-500 dark:text-gray-300 dark:hover:text-red-500"
                   >
-<<<<<<< HEAD
                     <FaEraser className="h-4 w-4" />
-=======
-                    <Eraser className="w-4 h-4" />
->>>>>>> f511ddc2
                   </button>
                   <button
                     onClick={() => setModalOpen(false)}
                     className="absolute right-2 top-1.5 z-30 text-gray-600 hover:text-red-500 dark:text-gray-300 dark:hover:text-red-500"
                   >
-<<<<<<< HEAD
                     <HiX className="h-5 w-5" />
-=======
-                    <X className="w-5 h-5" />
->>>>>>> f511ddc2
                   </button>
                 </div>
                 <div
@@ -452,11 +433,7 @@
                         </span>
                       </span>
                       <br />
-<<<<<<< HEAD
                       <div className="w-2/4 rounded-md border border-gray-200 bg-gray-100 px-6 py-8 dark:border-gray-700 dark:bg-gray-900">
-=======
-                      <div className="bg-muted dark:bg-gray-900 rounded-md w-2/4 px-6 py-8 border border-gray-200 dark:border-gray-700">
->>>>>>> f511ddc2
                         <span className="text-base text-gray-500">
                           Start a conversation and click the agent’s thoughts{" "}
                           <span>
