import { LockClosedIcon, PaperAirplaneIcon } from "@heroicons/react/24/outline";
import { classNames } from "../../../utils";
import { useEffect, useRef, useState } from "react";

export default function ChatInput({
  lockChat,
  chatValue,
  sendMessage,
  setChatValue,
<<<<<<< HEAD
}: {
  lockChat: boolean;
  chatValue: string;
  sendMessage: Function;
  setChatValue: Function;
}) {
  const inputRef = useRef(null);
  return (
    <>
=======
  inputRef,
}) {
  useEffect(() => {
    if (inputRef.current) {
      inputRef.current.style.height = "inherit"; // Reset the height
      inputRef.current.style.height = `${inputRef.current.scrollHeight}px`; // Set it to the scrollHeight
    }
  }, [chatValue]);

  return (
    <div className="relative">
>>>>>>> 2d6d781e
      <textarea
        onKeyDown={(event) => {
          if (event.key === "Enter" && !lockChat && !event.shiftKey) {
            sendMessage();
          }
        }}
<<<<<<< HEAD
        ref={inputRef}
        disabled={lockChat}
        style={{ resize: "none" }}
=======
        rows={1}
        ref={inputRef}
        disabled={lockChat}
        style={{
          resize: "none",
          bottom: `${inputRef?.current?.scrollHeight}px`,
          maxHeight: "150px",
          overflow: `${
            inputRef.current && inputRef.current.scrollHeight > 150
              ? "auto"
              : "hidden"
          }`,
        }}
>>>>>>> 2d6d781e
        value={lockChat ? "Thinking..." : chatValue}
        onChange={(e) => {
          setChatValue(e.target.value);
        }}
        className={classNames(
          lockChat
<<<<<<< HEAD
            ? "bg-gray-300 text-black dark:bg-gray-700 dark:text-gray-300"
            : "bg-gray-200 text-black dark:bg-gray-900 dark:text-gray-300",
          "form-input block h-10  w-full rounded-md border-gray-300 pr-10 custom-scroll  dark:border-gray-600 sm:text-sm"
        )}
        placeholder={"Send a message..."}
      />
      <div className="absolute inset-y-0 right-0 flex items-center pr-3">
        <button disabled={lockChat} onClick={() => sendMessage()}>
          {lockChat ? (
            <LockClosedIcon
              className="h-5 w-5 animate-pulse  text-gray-500 dark:hover:text-gray-300"
=======
            ? " bg-gray-300 text-black dark:bg-gray-700 dark:text-gray-300"
            : "  bg-white-200 text-black dark:bg-gray-900 dark:text-gray-300",
          "form-input block w-full custom-scroll rounded-md border-gray-300 dark:border-gray-600 pr-10 sm:text-sm"
        )}
        placeholder={"Send a message..."}
      />
      <div className="absolute bottom-1 right-3">
        <button disabled={lockChat} onClick={() => sendMessage()}>
          {lockChat ? (
            <LockClosedIcon
              className="h-5 w-5 text-gray-500  dark:hover:text-gray-300 animate-pulse"
>>>>>>> 2d6d781e
              aria-hidden="true"
            />
          ) : (
            <PaperAirplaneIcon
              className="h-5 w-5 text-gray-500 hover:text-gray-600 dark:hover:text-gray-300"
              aria-hidden="true"
            />
          )}
        </button>
      </div>
<<<<<<< HEAD
    </>
=======
    </div>
>>>>>>> 2d6d781e
  );
}<|MERGE_RESOLUTION|>--- conflicted
+++ resolved
@@ -7,17 +7,6 @@
   chatValue,
   sendMessage,
   setChatValue,
-<<<<<<< HEAD
-}: {
-  lockChat: boolean;
-  chatValue: string;
-  sendMessage: Function;
-  setChatValue: Function;
-}) {
-  const inputRef = useRef(null);
-  return (
-    <>
-=======
   inputRef,
 }) {
   useEffect(() => {
@@ -29,18 +18,12 @@
 
   return (
     <div className="relative">
->>>>>>> 2d6d781e
       <textarea
         onKeyDown={(event) => {
           if (event.key === "Enter" && !lockChat && !event.shiftKey) {
             sendMessage();
           }
         }}
-<<<<<<< HEAD
-        ref={inputRef}
-        disabled={lockChat}
-        style={{ resize: "none" }}
-=======
         rows={1}
         ref={inputRef}
         disabled={lockChat}
@@ -54,29 +37,15 @@
               : "hidden"
           }`,
         }}
->>>>>>> 2d6d781e
         value={lockChat ? "Thinking..." : chatValue}
         onChange={(e) => {
           setChatValue(e.target.value);
         }}
         className={classNames(
           lockChat
-<<<<<<< HEAD
-            ? "bg-gray-300 text-black dark:bg-gray-700 dark:text-gray-300"
-            : "bg-gray-200 text-black dark:bg-gray-900 dark:text-gray-300",
-          "form-input block h-10  w-full rounded-md border-gray-300 pr-10 custom-scroll  dark:border-gray-600 sm:text-sm"
-        )}
-        placeholder={"Send a message..."}
-      />
-      <div className="absolute inset-y-0 right-0 flex items-center pr-3">
-        <button disabled={lockChat} onClick={() => sendMessage()}>
-          {lockChat ? (
-            <LockClosedIcon
-              className="h-5 w-5 animate-pulse  text-gray-500 dark:hover:text-gray-300"
-=======
             ? " bg-gray-300 text-black dark:bg-gray-700 dark:text-gray-300"
             : "  bg-white-200 text-black dark:bg-gray-900 dark:text-gray-300",
-          "form-input block w-full custom-scroll rounded-md border-gray-300 dark:border-gray-600 pr-10 sm:text-sm"
+          "form-input custom-scroll block w-full rounded-md border-gray-300 pr-10 dark:border-gray-600 sm:text-sm"
         )}
         placeholder={"Send a message..."}
       />
@@ -84,8 +53,7 @@
         <button disabled={lockChat} onClick={() => sendMessage()}>
           {lockChat ? (
             <LockClosedIcon
-              className="h-5 w-5 text-gray-500  dark:hover:text-gray-300 animate-pulse"
->>>>>>> 2d6d781e
+              className="h-5 w-5 animate-pulse  text-gray-500 dark:hover:text-gray-300"
               aria-hidden="true"
             />
           ) : (
@@ -96,10 +64,6 @@
           )}
         </button>
       </div>
-<<<<<<< HEAD
-    </>
-=======
     </div>
->>>>>>> 2d6d781e
   );
 }