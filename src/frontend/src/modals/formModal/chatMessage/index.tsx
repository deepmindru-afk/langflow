import Convert from "ansi-to-html";
import { useMemo, useState } from "react";
import ReactMarkdown from "react-markdown";
import rehypeMathjax from "rehype-mathjax";
import remarkGfm from "remark-gfm";
import remarkMath from "remark-math";
import MaleTechnology from "../../../assets/male-technologist.png";
import Robot from "../../../assets/robot.png";
import SanitizedHTMLWrapper from "../../../components/SanitizedHTMLWrapper";
import CodeTabsComponent from "../../../components/codeTabsComponent";
import IconComponent from "../../../components/genericIconComponent";
import { ChatMessageType } from "../../../types/chat";
import { classNames } from "../../../utils/utils";
import FileCard from "../fileComponent";
<<<<<<< HEAD
import { CodeBlock } from "./codeBlock";
import { chatMessagePropsType } from "../../../types/components";
=======
>>>>>>> dda8676d
export default function ChatMessage({
  chat,
  lockChat,
  lastMessage,
}: chatMessagePropsType): JSX.Element {
  const convert = new Convert({ newline: true });
  const [hidden, setHidden] = useState(true);
  const template = chat.template;
  const [promptOpen, setPromptOpen] = useState(false);
  return (
    <div
      className={classNames("form-modal-chat-position", chat.isSend ? "" : " ")}
    >
      <div className={classNames("form-modal-chatbot-icon ")}>
        {!chat.isSend ? (
          <div className="form-modal-chat-image">
            <div className="form-modal-chat-bot-icon ">
              <img
                src={Robot}
                className="form-modal-chat-icon-img"
                alt="robot_image"
              />
            </div>
          </div>
        ) : (
          <div className="form-modal-chat-image">
            <div className="form-modal-chat-user-icon ">
              <img
                src={MaleTechnology}
                className="form-modal-chat-icon-img"
                alt="male_technology"
              />
            </div>
          </div>
        )}
      </div>
      {!chat.isSend ? (
        <div className="form-modal-chat-text-position">
          <div className="form-modal-chat-text">
            {hidden && chat.thought && chat.thought !== "" && (
              <div
                onClick={(): void => setHidden((prev) => !prev)}
                className="form-modal-chat-icon-div"
              >
                <IconComponent
                  name="MessageSquare"
                  className="form-modal-chat-icon"
                />
              </div>
            )}
            {chat.thought && chat.thought !== "" && !hidden && (
              <SanitizedHTMLWrapper
                className=" form-modal-chat-thought"
                content={convert.toHtml(chat.thought)}
                onClick={() => setHidden((prev) => !prev)}
              />
            )}
            {chat.thought && chat.thought !== "" && !hidden && <br></br>}
            <div className="w-full">
              <div className="w-full dark:text-white">
                <div className="w-full">
                  {useMemo(
                    () =>
                      chat.message.toString() === "" && lockChat ? (
                        <IconComponent
                          name="MoreHorizontal"
                          className="h-8 w-8 animate-pulse"
                        />
                      ) : (
                        <ReactMarkdown
                          remarkPlugins={[remarkGfm, remarkMath]}
                          rehypePlugins={[rehypeMathjax]}
                          className="markdown prose inline-block break-words text-primary dark:prose-invert
                      sm:w-[30vw] sm:max-w-[30vw] lg:w-[40vw] lg:max-w-[40vw]"
                          components={{
                            pre({ node, ...props }) {
                              return <>{props.children}</>;
                            },
                            code: ({
                              node,
                              inline,
                              className,
                              children,
                              ...props
                            }) => {
                              if (children.length) {
                                if (children[0] === "▍") {
                                  return (
                                    <span className="form-modal-markdown-span">
                                      ▍
                                    </span>
                                  );
                                }

                                children[0] = (children[0] as string).replace(
                                  "`▍`",
                                  "▍"
                                );
                              }

                              const match = /language-(\w+)/.exec(
                                className || ""
                              );

                              return !inline ? (
                                <CodeTabsComponent
                                  isMessage
                                  tabs={[
                                    {
                                      name: (match && match[1]) || "",
                                      mode: (match && match[1]) || "",
                                      image:
                                        "https://curl.se/logo/curl-symbol-transparent.png",
                                      language: (match && match[1]) || "",
                                      code: String(children).replace(/\n$/, ""),
                                    },
                                  ]}
                                  activeTab={"0"}
                                  setActiveTab={() => {}}
                                />
                              ) : (
                                <code className={className} {...props}>
                                  {children}
                                </code>
                              );
                            },
                          }}
                        >
                          {chat.message.toString()}
                        </ReactMarkdown>
                      ),
                    [chat.message, chat.message.toString()]
                  )}
                </div>
                {chat.files && (
                  <div className="my-2 w-full">
                    {chat.files.map((file, index) => {
                      return (
                        <div key={index} className="my-2 w-full">
                          <FileCard
                            fileName={"Generated File"}
                            fileType={file.data_type}
                            content={file.data}
                          />
                        </div>
                      );
                    })}
                  </div>
                )}
              </div>
            </div>
          </div>
        </div>
      ) : (
        <div>
          {template ? (
            <>
              <button
                className="form-modal-initial-prompt-btn"
                onClick={() => {
                  setPromptOpen((old) => !old);
                }}
              >
                Display Prompt
                <IconComponent
                  name="ChevronDown"
                  className={
                    "h-3 w-3 transition-all " + (promptOpen ? "rotate-180" : "")
                  }
                />
              </button>
              <span className="prose inline-block break-words text-primary dark:prose-invert">
                {promptOpen
                  ? template?.split("\n")?.map((line, index) => {
                      const regex = /{([^}]+)}/g;
                      let match;
                      let parts = [];
                      let lastIndex = 0;
                      while ((match = regex.exec(line)) !== null) {
                        // Push text up to the match
                        if (match.index !== lastIndex) {
                          parts.push(line.substring(lastIndex, match.index));
                        }
                        // Push div with matched text
                        if (chat.message[match[1]]) {
                          parts.push(
                            <span className="chat-message-highlight">
                              {chat.message[match[1]]}
                            </span>
                          );
                        }

                        // Update last index
                        lastIndex = regex.lastIndex;
                      }
                      // Push text after the last match
                      if (lastIndex !== line.length) {
                        parts.push(line.substring(lastIndex));
                      }
                      return <p>{parts}</p>;
                    })
                  : chat.message[chat.chatKey]}
              </span>
            </>
          ) : (
            <span>{chat.message[chat.chatKey]}</span>
          )}
        </div>
      )}
    </div>
  );
}<|MERGE_RESOLUTION|>--- conflicted
+++ resolved
@@ -12,11 +12,8 @@
 import { ChatMessageType } from "../../../types/chat";
 import { classNames } from "../../../utils/utils";
 import FileCard from "../fileComponent";
-<<<<<<< HEAD
-import { CodeBlock } from "./codeBlock";
 import { chatMessagePropsType } from "../../../types/components";
-=======
->>>>>>> dda8676d
+
 export default function ChatMessage({
   chat,
   lockChat,
