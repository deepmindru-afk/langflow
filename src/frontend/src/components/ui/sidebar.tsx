"use client";

import { Slot } from "@radix-ui/react-slot";
import { cva, type VariantProps } from "class-variance-authority";
import { PanelLeft } from "lucide-react";
import * as React from "react";
import { useHotkeys } from "react-hotkeys-hook";
import { useIsMobile } from "@/hooks/use-mobile";
import isWrappedWithClass from "../../pages/FlowPage/components/PageComponent/utils/is-wrapped-with-class";
import { useShortcutsStore } from "../../stores/shortcuts";
import { cn } from "../../utils/utils";
import ShadTooltip from "../common/shadTooltipComponent";
import { Button } from "./button";
import { Input } from "./input";
import { Separator } from "./separator";
import { Skeleton } from "./skeleton";
import { TooltipProvider } from "./tooltip";

const SIDEBAR_COOKIE_NAME = "sidebar:state";
const SIDEBAR_SECTION_COOKIE_NAME = "sidebar:section";
const SIDEBAR_COOKIE_MAX_AGE = 60 * 60 * 24 * 7;
const SIDEBAR_WIDTH = "19rem";
const SIDEBAR_WIDTH_ICON = "4rem";
const SEGMENTED_SIDEBAR_ICON_WIDTH = "40px";

export type SidebarSection = "search" | "components" | "bundles" | "mcp";

// Helper function to get cookie value
function getCookie(name: string): string | null {
  if (typeof document === "undefined") return null;
  const value = `; ${document.cookie}`;
  const parts = value.split(`; ${name}=`);
  if (parts.length === 2) return parts.pop()?.split(";").shift() || null;
  return null;
}

// Helper function to get initial sidebar state from cookie
function getInitialSidebarState(defaultOpen: boolean): boolean {
  const cookieValue = getCookie(SIDEBAR_COOKIE_NAME);
  if (cookieValue === null) return defaultOpen;
  return cookieValue === "true";
}

// Helper function to get initial sidebar section from cookie
function getInitialSidebarSection(
  defaultSection: SidebarSection,
): SidebarSection {
  const cookieValue = getCookie(SIDEBAR_SECTION_COOKIE_NAME);
  if (cookieValue === null) return defaultSection;
  if (
    cookieValue === "search" ||
    cookieValue === "components" ||
    cookieValue === "bundles" ||
    cookieValue === "mcp"
  ) {
    return cookieValue;
  }
  return defaultSection;
}

type SidebarContext = {
  state: "expanded" | "collapsed";
  open: boolean;
  setOpen: (open: boolean) => void;
  toggleSidebar: () => void;
  defaultOpen: boolean;
  // Section management
  activeSection: SidebarSection;
  setActiveSection: (section: SidebarSection) => void;
  defaultSection: SidebarSection;
  // Search functionality
  searchInputRef?: React.RefObject<HTMLInputElement>;
  isSearchFocused?: boolean;
  focusSearch?: () => void;
};

const SidebarContext = React.createContext<SidebarContext | null>(null);

function useSidebar() {
  const context = React.useContext(SidebarContext);
  if (!context) {
    throw new Error("useSidebar must be used within a SidebarProvider.");
  }

  return context;
}

const SidebarProvider = React.forwardRef<
  HTMLDivElement,
  React.ComponentProps<"div"> & {
    defaultOpen?: boolean;
    open?: boolean;
    onOpenChange?: (open: boolean) => void;
    width?: string;
<<<<<<< HEAD
    shortcut?: string;
=======
    segmentedSidebar?: boolean;
    defaultSection?: SidebarSection;
    activeSection?: SidebarSection;
    onSectionChange?: (section: SidebarSection) => void;
>>>>>>> b1d5a801
  }
>(
  (
    {
      defaultOpen = true,
      open: openProp,
      onOpenChange: setOpenProp,
      defaultSection = "components",
      activeSection: activeSectionProp,
      onSectionChange: setActiveSectionProp,
      className,
      style,
      children,
      width = SIDEBAR_WIDTH,
<<<<<<< HEAD
      shortcut,
=======
      segmentedSidebar = false,
>>>>>>> b1d5a801
      ...props
    },
    ref,
  ) => {
    // This is the internal state of the sidebar.
    // We use openProp and setOpenProp for control from outside the component.
    const [_open, _setOpen] = React.useState(() =>
      getInitialSidebarState(defaultOpen),
    );
    const open = openProp ?? _open;
    const setOpen = React.useCallback(
      (value: boolean | ((value: boolean) => boolean)) => {
        if (setOpenProp) {
          return setOpenProp?.(
            typeof value === "function" ? value(open) : value,
          );
        }

        _setOpen(value);

        // This sets the cookie to keep the sidebar state.
        document.cookie = `${SIDEBAR_COOKIE_NAME}=${open}; path=/; max-age=${SIDEBAR_COOKIE_MAX_AGE}`;
      },
      [setOpenProp, open],
    );

    // Section state management
    const [_activeSection, _setActiveSection] = React.useState<SidebarSection>(
      () => getInitialSidebarSection(defaultSection),
    );
    const activeSection = activeSectionProp ?? _activeSection;
    const setActiveSection = React.useCallback(
      (section: SidebarSection) => {
        if (setActiveSectionProp) {
          return setActiveSectionProp(section);
        }

        _setActiveSection(section);

        // This sets the cookie to keep the sidebar section state.
        document.cookie = `${SIDEBAR_SECTION_COOKIE_NAME}=${section}; path=/; max-age=${SIDEBAR_COOKIE_MAX_AGE}`;
      },
      [setActiveSectionProp],
    );

    // Helper to toggle the sidebar.
    const toggleSidebar = React.useCallback(() => {
      return setOpen((prev) => !prev);
    }, [setOpen]);

    // We add a state so that we can do data-state="expanded" or "collapsed".
    // This makes it easier to style the sidebar with Tailwind classes.
    const state = open ? "expanded" : "collapsed";

    const contextValue = React.useMemo<SidebarContext>(
      () => ({
        state,
        open,
        setOpen,
        toggleSidebar,
        defaultOpen,
        activeSection,
        setActiveSection,
        defaultSection,
      }),
      [
        state,
        open,
        setOpen,
        toggleSidebar,
        defaultOpen,
        activeSection,
        setActiveSection,
        defaultSection,
      ],
    );

    const toggleSidebarShortcut = useShortcutsStore(
      (state) => state.toggleSidebar,
    );

    useHotkeys(
      shortcut ?? toggleSidebarShortcut,
      (e: KeyboardEvent) => {
        if (isWrappedWithClass(e, "noflow")) return;
        e.preventDefault();
        toggleSidebar();
      },
      {
        preventDefault: true,
      },
    );

    return (
      <SidebarContext.Provider value={contextValue}>
        <TooltipProvider delayDuration={0}>
          <div
            style={
              {
                "--sidebar-width": width,
                "--sidebar-width-icon": segmentedSidebar
                  ? SEGMENTED_SIDEBAR_ICON_WIDTH
                  : SIDEBAR_WIDTH_ICON,
                ...style,
              } as React.CSSProperties
            }
            className={cn(
              "group/sidebar-wrapper flex h-full w-full text-foreground has-[[data-variant=inset]]:bg-background",
              className,
            )}
            data-open={open}
            ref={ref}
            {...props}
          >
            {children}
          </div>
        </TooltipProvider>
      </SidebarContext.Provider>
    );
  },
);
SidebarProvider.displayName = "SidebarProvider";

const Sidebar = React.forwardRef<
  HTMLDivElement,
  React.ComponentProps<"div"> & {
    side?: "left" | "right";
    variant?: "sidebar" | "floating" | "inset";
    collapsible?: "offcanvas" | "icon" | "none";
  }
>(
  (
    {
      side = "left",
      variant = "sidebar",
      collapsible = "offcanvas",
      className,
      children,
      ...props
    },
    ref,
  ) => {
    const { state, setOpen, defaultOpen } = useSidebar();
    const isMobile = useIsMobile();

    React.useEffect(() => {
      if (collapsible === "none") {
        setOpen(true);
      } else {
        setOpen(defaultOpen);
      }
    }, [collapsible]);

    React.useEffect(() => {
      if (collapsible !== "none") {
        if (isMobile) {
          setOpen(false);
        } else {
          setOpen(defaultOpen);
        }
      }
    }, [isMobile]);

    if (collapsible === "none") {
      return (
        <div
          className={cn("group flex h-full flex-col")}
          data-side={side}
          ref={ref}
          {...props}
        >
          <div
            data-sidebar="sidebar"
            className={cn(
              "group flex h-full w-[--sidebar-width] flex-col bg-background text-foreground group-data-[side=left]:border-r group-data-[side=right]:border-l",
              className,
            )}
          >
            {children}
          </div>
        </div>
      );
    }

    return (
      <div
        ref={ref}
        className="group peer relative block h-full flex-col"
        data-state={state}
        data-collapsible={state === "collapsed" ? collapsible : ""}
        data-variant={variant}
        data-side={side}
      >
        {/* This is what handles the sidebar gap on desktop */}
        <div
          className={cn(
            "relative h-full w-[--sidebar-width] bg-transparent transition-[width] duration-200 ease-linear",
            "group-data-[collapsible=offcanvas]:w-0",
            "group-data-[side=right]:rotate-180",
            variant === "floating" || variant === "inset"
              ? "group-data-[collapsible=icon]:w-[calc(var(--sidebar-width-icon)_+_theme(spacing.4))]"
              : "group-data-[collapsible=icon]:w-[--sidebar-width-icon]",
            // Keep icon width on mobile when collapsed
            collapsible === "icon"
              ? "max-sm:w-[--sidebar-width-icon]"
              : "max-sm:w-0",
          )}
        />
        <div
          className={cn(
            "absolute inset-y-0 z-50 flex h-full transition-[left,right,width] duration-200 ease-linear",
            // Adjust width based on state and device
            "w-[--sidebar-width]",
            "max-sm:group-data-[state=collapsed]:w-[--sidebar-width-icon]",
            side === "left"
              ? "left-0 group-data-[collapsible=offcanvas]:left-[calc(var(--sidebar-width)*-1)]"
              : "right-0 group-data-[collapsible=offcanvas]:right-[calc(var(--sidebar-width)*-1)]",
            // Adjust the padding for floating and inset variants.
            variant === "floating" || variant === "inset"
              ? "p-2 group-data-[collapsible=icon]:w-[calc(var(--sidebar-width-icon)_+_theme(spacing.4)_+2px)]"
              : "group-data-[collapsible=icon]:w-[--sidebar-width-icon] group-data-[side=left]:border-r group-data-[side=right]:border-l",
            // Position absolute relative to parent container on mobile
            "max-sm:absolute max-sm:h-[100%] max-sm:group-data-[state=expanded]:bg-background/80",
            className,
          )}
          {...props}
        >
          <div
            data-sidebar="sidebar"
            className={cn(
              "flex h-full w-full flex-col bg-background",
              "group-data-[variant=floating]:rounded-lg group-data-[variant=floating]:border group-data-[variant=floating]:border-border group-data-[variant=floating]:shadow",
              // Add shadow on mobile
              "max-sm:shadow-lg",
            )}
          >
            {children}
          </div>
        </div>
      </div>
    );
  },
);
Sidebar.displayName = "Sidebar";

const SidebarTrigger = React.forwardRef<
  React.ElementRef<typeof Button>,
  React.ComponentProps<typeof Button>
>(({ className, onClick, ...props }, ref) => {
  const { toggleSidebar } = useSidebar();

  const handleClick = React.useCallback(
    (event: React.MouseEvent<HTMLButtonElement>) => {
      onClick?.(event);
      toggleSidebar();
    },
    [onClick, toggleSidebar],
  );

  return (
    <Button
      ref={ref}
      data-sidebar="trigger"
      variant="ghost"
      size="icon"
      className={cn("h-7 w-7 text-muted-foreground", className)}
      onClick={handleClick}
      {...props}
    >
      {props.children ? (
        props.children
      ) : (
        <>
          <PanelLeft />
          <span className="sr-only">Toggle Sidebar</span>
        </>
      )}
    </Button>
  );
});
SidebarTrigger.displayName = "SidebarTrigger";

const SidebarRail = React.forwardRef<
  HTMLButtonElement,
  React.ComponentProps<"button">
>(({ className, ...props }, ref) => {
  const { toggleSidebar } = useSidebar();

  return (
    <button
      ref={ref}
      data-sidebar="rail"
      aria-label="Toggle Sidebar"
      tabIndex={-1}
      onClick={toggleSidebar}
      title="Toggle Sidebar"
      className={cn(
        "absolute inset-y-0 z-20 hidden w-4 -translate-x-1/2 transition-all ease-linear after:absolute after:inset-y-0 after:left-1/2 after:w-[2px] hover:after:bg-border group-data-[side=left]:-right-4 group-data-[side=right]:left-0 sm:flex",
        "[[data-side=left]_&]:cursor-w-resize [[data-side=right]_&]:cursor-e-resize",
        "[[data-side=left][data-state=collapsed]_&]:cursor-e-resize [[data-side=right][data-state=collapsed]_&]:cursor-w-resize",
        "group-data-[collapsible=offcanvas]:hover:bg group-data-[collapsible=offcanvas]:translate-x-0 group-data-[collapsible=offcanvas]:after:left-full",
        "[[data-side=left][data-collapsible=offcanvas]_&]:-right-2",
        "[[data-side=right][data-collapsible=offcanvas]_&]:-left-2",
        className,
      )}
      {...props}
    />
  );
});
SidebarRail.displayName = "SidebarRail";

const SidebarInset = React.forwardRef<
  HTMLDivElement,
  React.ComponentProps<"main">
>(({ className, ...props }, ref) => {
  return (
    <main
      ref={ref}
      className={cn(
        "relative flex min-h-svh flex-1 flex-col bg-background",
        "peer-data-[variant=inset]:m-2 peer-data-[state=collapsed]:peer-data-[variant=inset]:ml-2 peer-data-[variant=inset]:ml-0 peer-data-[variant=inset]:rounded-xl peer-data-[variant=inset]:shadow",
        className,
      )}
      {...props}
    />
  );
});
SidebarInset.displayName = "SidebarInset";

const SidebarInput = React.forwardRef<
  React.ElementRef<typeof Input>,
  React.ComponentProps<typeof Input>
>(({ className, ...props }, ref) => {
  return (
    <Input
      ref={ref}
      data-sidebar="input"
      className={cn(
        "h-8 w-full bg-background shadow-none focus-visible:ring-1 focus-visible:ring-ring",
        className,
      )}
      {...props}
    />
  );
});
SidebarInput.displayName = "SidebarInput";

const SidebarHeader = React.forwardRef<
  HTMLDivElement,
  React.ComponentProps<"div">
>(({ className, ...props }, ref) => {
  return (
    <div
      ref={ref}
      data-sidebar="header"
      className={cn("flex flex-col gap-2 p-2", className)}
      {...props}
    />
  );
});
SidebarHeader.displayName = "SidebarHeader";

const SidebarFooter = React.forwardRef<
  HTMLDivElement,
  React.ComponentProps<"div">
>(({ className, ...props }, ref) => {
  return (
    <div
      ref={ref}
      data-sidebar="footer"
      className={cn("flex flex-col gap-2 p-2", className)}
      {...props}
    />
  );
});
SidebarFooter.displayName = "SidebarFooter";

const SidebarSeparator = React.forwardRef<
  React.ElementRef<typeof Separator>,
  React.ComponentProps<typeof Separator>
>(({ className, ...props }, ref) => {
  return (
    <Separator
      ref={ref}
      data-sidebar="separator"
      className={cn("mx-2 w-auto bg-border", className)}
      {...props}
    />
  );
});
SidebarSeparator.displayName = "SidebarSeparator";

const SidebarContent = React.forwardRef<
  HTMLDivElement,
  React.ComponentProps<"div"> & {
    segmentedSidebar?: boolean;
  }
>(({ className, segmentedSidebar = false, ...props }, ref) => {
  return (
    <div
      ref={ref}
      data-sidebar="content"
      className={cn(
        "flex min-h-0 flex-1 flex-col gap-2 overflow-auto group-data-[collapsible=icon]:overflow-hidden",
        segmentedSidebar && "sidebar-segmented",
        className,
      )}
      {...props}
    />
  );
});
SidebarContent.displayName = "SidebarContent";

const SidebarGroup = React.forwardRef<
  HTMLDivElement,
  React.ComponentProps<"div">
>(({ className, ...props }, ref) => {
  return (
    <div
      ref={ref}
      data-sidebar="group"
      className={cn("relative flex w-full min-w-0 flex-col p-2", className)}
      {...props}
    />
  );
});
SidebarGroup.displayName = "SidebarGroup";

const SidebarGroupLabel = React.memo(
  React.forwardRef<
    HTMLDivElement,
    React.ComponentProps<"div"> & { asChild?: boolean }
  >(({ className, asChild = false, ...props }, ref) => {
    const Comp = asChild ? Slot : "div";

    return (
      <Comp
        ref={ref}
        data-sidebar="group-label"
        className={cn(
          "flex h-8 shrink-0 items-center rounded-md px-2 text-xs font-semibold text-foreground/70 outline-none ring-ring transition-[margin,opa] duration-200 ease-linear focus-visible:ring-1 [&>svg]:size-4 [&>svg]:shrink-0",
          "group-data-[collapsible=icon]:pointer-events-none group-data-[collapsible=icon]:-mt-8 group-data-[collapsible=icon]:opacity-0",
          className,
        )}
        {...props}
      />
    );
  }),
);
SidebarGroupLabel.displayName = "SidebarGroupLabel";

const SidebarGroupAction = React.forwardRef<
  HTMLButtonElement,
  React.ComponentProps<"button"> & { asChild?: boolean }
>(({ className, asChild = false, ...props }, ref) => {
  const Comp = asChild ? Slot : "button";

  return (
    <Comp
      ref={ref}
      data-sidebar="group-action"
      className={cn(
        "absolute right-3 top-3.5 flex aspect-square w-5 items-center justify-center rounded-md p-0 text-foreground outline-none ring-ring transition-transform hover:bg-accent hover:text-accent-foreground focus-visible:ring-1 [&>svg]:size-4 [&>svg]:shrink-0",
        // Increases the hit area of the button on mobile.
        "after:-inset-2 after:hidden",
        "group-data-[collapsible=icon]:hidden",
        className,
      )}
      {...props}
    />
  );
});
SidebarGroupAction.displayName = "SidebarGroupAction";

const SidebarGroupContent = React.forwardRef<
  HTMLDivElement,
  React.ComponentProps<"div">
>(({ className, ...props }, ref) => (
  <div
    ref={ref}
    data-sidebar="group-content"
    className={cn("w-full text-sm", className)}
    {...props}
  />
));
SidebarGroupContent.displayName = "SidebarGroupContent";

const SidebarMenu = React.forwardRef<
  HTMLUListElement,
  React.ComponentProps<"ul">
>(({ className, ...props }, ref) => (
  <ul
    ref={ref}
    data-sidebar="menu"
    className={cn("flex w-full min-w-0 flex-col gap-1", className)}
    {...props}
  />
));
SidebarMenu.displayName = "SidebarMenu";

const SidebarMenuItem = React.forwardRef<
  HTMLLIElement,
  React.ComponentProps<"li">
>(({ className, ...props }, ref) => (
  <li
    ref={ref}
    data-sidebar="menu-item"
    className={cn("group/menu-item relative", className)}
    {...props}
  />
));
SidebarMenuItem.displayName = "SidebarMenuItem";

const sidebarMenuButtonVariants = cva(
  "peer/menu-button flex w-full items-center gap-2 overflow-hidden rounded-md p-2 text-left text-sm outline-none ring-ring transition-[width,height,padding] hover:bg-accent hover:text-accent-foreground focus-visible:ring-1 active:bg-accent active:text-accent-foreground disabled:pointer-events-none disabled:opacity-50 group-has-[[data-sidebar=menu-action]]/menu-item:pr-8 aria-disabled:pointer-events-none aria-disabled:opacity-50 data-[active=true]:bg-accent data-[active=true]:font-medium data-[active=true]:text-accent-foreground data-[state=open]:hover:bg-accent data-[state=open]:hover:text-accent-foreground group-data-[collapsible=icon]:!size-8 group-data-[collapsible=icon]:!p-2 [&>span:last-child]:truncate [&>svg]:size-4 [&>svg]:shrink-0",
  {
    variants: {
      variant: {
        default:
          "text-secondary-foreground hover:bg-accent hover:text-accent-foreground ",
        outline:
          "bg-background shadow-[0_0_0_1px_hsl(var(--border))] hover:bg-accent hover:text-accent-foreground hover:shadow-[0_0_0_1px_hsl(var(--accent))]",
      },
      size: {
        default: "h-8 text-sm",
        md: "h-9 text-sm",
        sm: "h-7 text-xs",
        lg: "h-12 text-sm group-data-[collapsible=icon]:!p-0",
      },
    },
    defaultVariants: {
      variant: "default",
      size: "default",
    },
  },
);

const SidebarMenuButton = React.forwardRef<
  HTMLButtonElement,
  React.ComponentProps<"button"> & {
    asChild?: boolean;
    isActive?: boolean;
    tooltip?: string | React.ReactNode;
  } & VariantProps<typeof sidebarMenuButtonVariants>
>(
  (
    {
      asChild = false,
      isActive = false,
      variant = "default",
      size = "default",
      tooltip,
      className,
      ...props
    },
    ref,
  ) => {
    const Comp = asChild ? Slot : "button";
    const { state } = useSidebar();

    const button = (
      <Comp
        ref={ref}
        data-sidebar="menu-button"
        data-size={size}
        data-active={isActive}
        className={cn(sidebarMenuButtonVariants({ variant, size }), className)}
        {...props}
      />
    );

    if (!tooltip) {
      return button;
    }

    return (
      <ShadTooltip
        side="right"
        content={state == "collapsed" ? tooltip : undefined}
      >
        {button}
      </ShadTooltip>
    );
  },
);
SidebarMenuButton.displayName = "SidebarMenuButton";

const SidebarMenuAction = React.forwardRef<
  HTMLButtonElement,
  React.ComponentProps<"button"> & {
    asChild?: boolean;
    showOnHover?: boolean;
  }
>(({ className, asChild = false, showOnHover = false, ...props }, ref) => {
  const Comp = asChild ? Slot : "button";

  return (
    <Comp
      ref={ref}
      data-sidebar="menu-action"
      className={cn(
        "absolute right-1 top-1.5 flex aspect-square w-5 items-center justify-center rounded-md p-0 text-foreground outline-none ring-ring transition-transform hover:bg-accent hover:text-accent-foreground focus-visible:ring-1 peer-hover/menu-button:text-accent-foreground [&>svg]:size-4 [&>svg]:shrink-0",
        // Increases the hit area of the button on mobile.
        "after:-inset-2 after:hidden",
        "peer-data-[size=sm]/menu-button:top-1",
        "peer-data-[size=default]/menu-button:top-1.5",
        "peer-data-[size=lg]/menu-button:top-2.5",
        "group-data-[collapsible=icon]:hidden",
        showOnHover &&
          "group-focus-within/menu-item:opacity-100 group-hover/menu-item:opacity-100 data-[state=open]:opacity-100 peer-data-[active=true]/menu-button:text-accent-foreground md:opacity-0",
        className,
      )}
      {...props}
    />
  );
});
SidebarMenuAction.displayName = "SidebarMenuAction";

const SidebarMenuBadge = React.forwardRef<
  HTMLDivElement,
  React.ComponentProps<"div">
>(({ className, ...props }, ref) => (
  <div
    ref={ref}
    data-sidebar="menu-badge"
    className={cn(
      "pointer-events-none absolute right-1 flex h-5 min-w-5 select-none items-center justify-center rounded-md px-1 text-xs font-medium tabular-nums text-foreground",
      "peer-hover/menu-button:text-accent-foreground peer-data-[active=true]/menu-button:text-accent-foreground",
      "peer-data-[size=sm]/menu-button:top-1",
      "peer-data-[size=default]/menu-button:top-1.5",
      "peer-data-[size=lg]/menu-button:top-2.5",
      "group-data-[collapsible=icon]:hidden",
      className,
    )}
    {...props}
  />
));
SidebarMenuBadge.displayName = "SidebarMenuBadge";

const SidebarMenuSkeleton = React.forwardRef<
  HTMLDivElement,
  React.ComponentProps<"div"> & {
    showIcon?: boolean;
  }
>(({ className, showIcon = false, ...props }, ref) => {
  // Random width between 50 to 90%.
  const width = React.useMemo(() => {
    return `${Math.floor(Math.random() * 40) + 50}%`;
  }, []);

  return (
    <div
      ref={ref}
      data-sidebar="menu-skeleton"
      className={cn("flex h-8 items-center gap-2 rounded-md px-2", className)}
      {...props}
    >
      {showIcon && (
        <Skeleton
          className="size-4 rounded-md"
          data-sidebar="menu-skeleton-icon"
        />
      )}
      <Skeleton
        className="h-4 max-w-[--skeleton-width] flex-1"
        data-sidebar="menu-skeleton-text"
        style={
          {
            "--skeleton-width": width,
          } as React.CSSProperties
        }
      />
    </div>
  );
});
SidebarMenuSkeleton.displayName = "SidebarMenuSkeleton";

const SidebarMenuSub = React.forwardRef<
  HTMLUListElement,
  React.ComponentProps<"ul">
>(({ className, ...props }, ref) => (
  <ul
    ref={ref}
    data-sidebar="menu-sub"
    className={cn(
      "mx-3.5 flex min-w-0 translate-x-px flex-col gap-1 border-l border-border px-2.5 py-0.5",
      "group-data-[collapsible=icon]:hidden",
      className,
    )}
    {...props}
  />
));
SidebarMenuSub.displayName = "SidebarMenuSub";

const SidebarMenuSubItem = React.forwardRef<
  HTMLLIElement,
  React.ComponentProps<"li">
>(({ ...props }, ref) => <li ref={ref} {...props} />);
SidebarMenuSubItem.displayName = "SidebarMenuSubItem";

const SidebarMenuSubButton = React.forwardRef<
  HTMLAnchorElement,
  React.ComponentProps<"a"> & {
    asChild?: boolean;
    size?: "sm" | "md";
    isActive?: boolean;
  }
>(({ asChild = false, size = "md", isActive, className, ...props }, ref) => {
  const Comp = asChild ? Slot : "a";

  return (
    <Comp
      ref={ref}
      data-sidebar="menu-sub-button"
      data-size={size}
      data-active={isActive}
      className={cn(
        "flex h-7 min-w-0 -translate-x-px items-center gap-2 overflow-hidden rounded-md px-2 text-foreground outline-none ring-ring hover:bg-accent hover:text-accent-foreground focus-visible:ring-1 active:bg-accent active:text-accent-foreground disabled:pointer-events-none disabled:opacity-50 aria-disabled:pointer-events-none aria-disabled:opacity-50 [&>span:last-child]:truncate [&>svg]:size-4 [&>svg]:shrink-0 [&>svg]:text-accent-foreground",
        "data-[active=true]:bg-accent data-[active=true]:text-accent-foreground",
        size === "sm" && "text-xs",
        size === "md" && "text-sm",
        "group-data-[collapsible=icon]:hidden",
        className,
      )}
      {...props}
    />
  );
});
SidebarMenuSubButton.displayName = "SidebarMenuSubButton";

export {
  Sidebar,
  SidebarContent,
  SidebarFooter,
  SidebarGroup,
  SidebarGroupAction,
  SidebarGroupContent,
  SidebarGroupLabel,
  SidebarHeader,
  SidebarInput,
  SidebarInset,
  SidebarMenu,
  SidebarMenuAction,
  SidebarMenuBadge,
  SidebarMenuButton,
  SidebarMenuItem,
  SidebarMenuSkeleton,
  SidebarMenuSub,
  SidebarMenuSubButton,
  SidebarMenuSubItem,
  SidebarProvider,
  SidebarRail,
  SidebarSeparator,
  SidebarTrigger,
  useSidebar,
};<|MERGE_RESOLUTION|>--- conflicted
+++ resolved
@@ -92,14 +92,11 @@
     open?: boolean;
     onOpenChange?: (open: boolean) => void;
     width?: string;
-<<<<<<< HEAD
     shortcut?: string;
-=======
     segmentedSidebar?: boolean;
     defaultSection?: SidebarSection;
     activeSection?: SidebarSection;
     onSectionChange?: (section: SidebarSection) => void;
->>>>>>> b1d5a801
   }
 >(
   (
@@ -114,11 +111,8 @@
       style,
       children,
       width = SIDEBAR_WIDTH,
-<<<<<<< HEAD
       shortcut,
-=======
       segmentedSidebar = false,
->>>>>>> b1d5a801
       ...props
     },
     ref,
