import React, { ChangeEvent, useEffect, useRef, useState } from "react";
import { Input } from "../../components/ui/input";
import { Label } from "../../components/ui/label";
import { Textarea } from "../../components/ui/textarea";
import { readFlowsFromDatabase } from "../../controllers/API";
<<<<<<< HEAD
import { InputProps } from "../../types/components";
import { FlowType } from "../../types/flow";
=======

type InputProps = {
  name: string | null;
  description: string | null;
  maxLength?: number;
  flows: Array<{ id: string; name: string; description: string }>;
  tabId: string;
  invalidName?: boolean;
  setInvalidName?: (invalidName: boolean) => void;
  setName: (name: string) => void;
  setDescription: (description: string) => void;
  updateFlow: (flow: { id: string; name: string }) => void;
};
>>>>>>> aa441259

export const EditFlowSettings: React.FC<InputProps> = ({
  name,
  invalidName,
  setInvalidName,
  description,
  maxLength = 50,
  flows,
  tabId,
  setName,
  setDescription,
}: InputProps): JSX.Element => {
  const [isMaxLength, setIsMaxLength] = useState(false);
  const nameLists = useRef<string[]>([]);
  useEffect(() => {
    readFlowsFromDatabase().then((flows) => {
      flows.forEach((flow: FlowType) => {
        nameLists.current.push(flow.name);
      });
    });
  }, []);

  const handleNameChange = (event: ChangeEvent<HTMLInputElement>) => {
    const { value } = event.target;
    if (value.length >= maxLength) {
      setIsMaxLength(true);
    } else {
      setIsMaxLength(false);
    }
<<<<<<< HEAD
    if (!nameLists.current.includes(value)) {
      setInvalidName!(false);
    } else {
      setInvalidName!(true);
=======
    if (invalidName !== undefined) {
      if (!nameLists.current.includes(value)) {
        setInvalidName(false);
      } else {
        setInvalidName(true);
      }
>>>>>>> aa441259
    }
    setName(value);
    setCurrentName(value);
  };

<<<<<<< HEAD
  const [desc, setDesc] = useState(
    flows.find((flow) => flow.id === tabId)?.description
  );

  const handleDescriptionChange = (event: ChangeEvent<HTMLTextAreaElement>) => {
    flows.find((flow) => flow.id === tabId)!.description = event.target.value;
    setDesc(flows.find((flow) => flow.id === tabId)?.description);
=======
  const [currentName, setCurrentName] = useState(name);

  const [currentDescription, setCurrentDescription] = useState(description);

  useEffect(() => {
    setCurrentName(name);
    setCurrentDescription(description);
  }, [name, description]);

  const handleDescriptionChange = (event: ChangeEvent<HTMLTextAreaElement>) => {
    flows.find((f) => f.id === tabId).description = event.target.value;
    setCurrentDescription(flows.find((f) => f.id === tabId).description);
>>>>>>> aa441259
    setDescription(event.target.value);
  };

  return (
    <>
      <Label>
        <div className="edit-flow-arrangement">
          <span className="font-medium">Name</span>{" "}
          {isMaxLength && (
            <span className="edit-flow-span">Character limit reached</span>
          )}
          {invalidName && (
            <span className="edit-flow-span">Name already in use</span>
          )}
        </div>
        <Input
          className="nopan nodrag noundo nocopy mt-2 font-normal"
          onChange={handleNameChange}
          type="text"
          name="name"
          value={currentName ?? ""}
          placeholder="File name"
          id="name"
          maxLength={maxLength}
        />
      </Label>
      <Label>
        <div className="edit-flow-arrangement mt-3">
          <span className="font-medium ">Description (optional)</span>
        </div>

        <Textarea
          name="description"
          id="description"
          onChange={handleDescriptionChange}
          value={currentDescription}
          placeholder="Flow description"
          className="mt-2 max-h-[100px] font-normal"
          rows={3}
        />
      </Label>
    </>
  );
};

export default EditFlowSettings;<|MERGE_RESOLUTION|>--- conflicted
+++ resolved
@@ -3,24 +3,8 @@
 import { Label } from "../../components/ui/label";
 import { Textarea } from "../../components/ui/textarea";
 import { readFlowsFromDatabase } from "../../controllers/API";
-<<<<<<< HEAD
 import { InputProps } from "../../types/components";
 import { FlowType } from "../../types/flow";
-=======
-
-type InputProps = {
-  name: string | null;
-  description: string | null;
-  maxLength?: number;
-  flows: Array<{ id: string; name: string; description: string }>;
-  tabId: string;
-  invalidName?: boolean;
-  setInvalidName?: (invalidName: boolean) => void;
-  setName: (name: string) => void;
-  setDescription: (description: string) => void;
-  updateFlow: (flow: { id: string; name: string }) => void;
-};
->>>>>>> aa441259
 
 export const EditFlowSettings: React.FC<InputProps> = ({
   name,
@@ -50,33 +34,22 @@
     } else {
       setIsMaxLength(false);
     }
-<<<<<<< HEAD
-    if (!nameLists.current.includes(value)) {
-      setInvalidName!(false);
-    } else {
-      setInvalidName!(true);
-=======
     if (invalidName !== undefined) {
       if (!nameLists.current.includes(value)) {
         setInvalidName(false);
       } else {
         setInvalidName(true);
       }
->>>>>>> aa441259
+    }
+    if (!nameLists.current.includes(value)) {
+      setInvalidName!(false);
+    } else {
+      setInvalidName!(true);
     }
     setName(value);
     setCurrentName(value);
   };
 
-<<<<<<< HEAD
-  const [desc, setDesc] = useState(
-    flows.find((flow) => flow.id === tabId)?.description
-  );
-
-  const handleDescriptionChange = (event: ChangeEvent<HTMLTextAreaElement>) => {
-    flows.find((flow) => flow.id === tabId)!.description = event.target.value;
-    setDesc(flows.find((flow) => flow.id === tabId)?.description);
-=======
   const [currentName, setCurrentName] = useState(name);
 
   const [currentDescription, setCurrentDescription] = useState(description);
@@ -89,7 +62,6 @@
   const handleDescriptionChange = (event: ChangeEvent<HTMLTextAreaElement>) => {
     flows.find((f) => f.id === tabId).description = event.target.value;
     setCurrentDescription(flows.find((f) => f.id === tabId).description);
->>>>>>> aa441259
     setDescription(event.target.value);
   };
 
