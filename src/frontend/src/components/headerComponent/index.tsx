import { Home, MoonIcon, SunIcon, Users2 } from "lucide-react";
import { useContext, useEffect, useState } from "react";
import { FaDiscord, FaGithub, FaTwitter } from "react-icons/fa";
import { Button } from "../ui/button";
import { TabsContext } from "../../contexts/tabsContext";
import AlertDropdown from "../../alerts/alertDropDown";
import { alertContext } from "../../contexts/alertContext";
import { darkContext } from "../../contexts/darkContext";
import { PopUpContext } from "../../contexts/popUpContext";
import { typesContext } from "../../contexts/typesContext";
import MenuBar from "./components/menuBar";
import { Link, useLocation, useParams } from "react-router-dom";
import { USER_PROJECTS_HEADER } from "../../constants";
import { getRepoStars } from "../../controllers/API";
import { Separator } from "../ui/separator";
import { Bell } from "lucide-react";

export default function Header() {
  const { flows, addFlow, tabId } = useContext(TabsContext);
  const { openPopUp } = useContext(PopUpContext);
  const { templates } = useContext(typesContext);
  const { id } = useParams();
  const AlertWidth = 384;
  const { dark, setDark } = useContext(darkContext);
  const { notificationCenter, setNotificationCenter, setErrorData } =
    useContext(alertContext);
  const location = useLocation();

  const [stars, setStars] = useState(null);

  useEffect(() => {
    async function fetchStars() {
      const starsCount = await getRepoStars("logspace-ai", "langflow");
      setStars(starsCount);
    }
    fetchStars();
  }, []);
  return (
    <div className="header-arrangement">
      <div className="header-start-display">
        <Link to="/">
          <span className="ml-4 text-2xl">⛓️</span>
        </Link>
        {flows.findIndex((f) => tabId === f.id) !== -1 && tabId !== "" && (
          <MenuBar flows={flows} tabId={tabId} />
        )}
      </div>
      <div className="round-button-div">
        <Link to="/">
          <Button
            className="gap-2"
            variant={location.pathname === "/" ? "primary" : "secondary"}
            size="sm"
          >
            <Home className="h-4 w-4" />
            <div className="flex-1">{USER_PROJECTS_HEADER}</div>
          </Button>
        </Link>
        <Link to="/community">
          <Button
            className="gap-2"
            variant={
              location.pathname === "/community" ? "primary" : "secondary"
            }
            size="sm"
          >
            <Users2 className="h-4 w-4" />
            <div className="flex-1">Community Examples</div>
          </Button>
        </Link>
      </div>
      <div className="header-end-division">
        <div className="header-end-display">
          <a
            href="https://github.com/logspace-ai/langflow"
            target="_blank"
            rel="noreferrer"
<<<<<<< HEAD
            className="inline-flex h-9 items-center justify-center rounded-md border border-input px-3 pr-0 text-sm font-medium text-muted-foreground shadow-sm ring-offset-background  hover:bg-accent hover:text-accent-foreground focus-visible:outline-none focus-visible:ring-2 focus-visible:ring-ring focus-visible:ring-offset-2 disabled:pointer-events-none disabled:opacity-50"
=======
            className="header-github-link"
>>>>>>> 0b727f8b
          >
            <FaGithub className="mr-2 h-5 w-5" />
            Star
            <div className="header-github-display">
              {stars}
            </div>
          </a>
          <a
            href="https://twitter.com/logspace_ai"
            target="_blank"
            rel="noreferrer"
            className="text-muted-foreground"
          >
            <FaTwitter className="side-bar-button-size" />
          </a>
          <a
            href="https://discord.gg/EqksyE2EX9"
            target="_blank"
            rel="noreferrer"
            className="text-muted-foreground"
          >
            <FaDiscord className="side-bar-button-size" />
          </a>

          <Separator orientation="vertical" />
          <button
            className="extra-side-bar-save-disable"
            onClick={() => {
              setDark(!dark);
            }}
          >
            {dark ? (
              <SunIcon className="side-bar-button-size" />
            ) : (
              <MoonIcon className="side-bar-button-size" />
            )}
          </button>
          <button
<<<<<<< HEAD
            className="relative text-muted-foreground hover:text-accent-foreground"
=======
            className="extra-side-bar-save-disable relative"
>>>>>>> 0b727f8b
            onClick={(event: React.MouseEvent<HTMLElement>) => {
              setNotificationCenter(false);
              const { top, left } = (
                event.target as Element
              ).getBoundingClientRect();
              openPopUp(
                <>
                  <div
                    className="absolute z-10"
                    style={{ top: top + 34, left: left - AlertWidth }}
                  >
                    <AlertDropdown />
                  </div>
                  <div className="header-notifications-box"></div>
                </>
              );
            }}
          >
            {notificationCenter && (
              <div className="header-notifications"></div>
            )}
            <Bell className="side-bar-button-size" aria-hidden="true" />
          </button>
        </div>
      </div>
    </div>
  );
}<|MERGE_RESOLUTION|>--- conflicted
+++ resolved
@@ -75,11 +75,7 @@
             href="https://github.com/logspace-ai/langflow"
             target="_blank"
             rel="noreferrer"
-<<<<<<< HEAD
-            className="inline-flex h-9 items-center justify-center rounded-md border border-input px-3 pr-0 text-sm font-medium text-muted-foreground shadow-sm ring-offset-background  hover:bg-accent hover:text-accent-foreground focus-visible:outline-none focus-visible:ring-2 focus-visible:ring-ring focus-visible:ring-offset-2 disabled:pointer-events-none disabled:opacity-50"
-=======
             className="header-github-link"
->>>>>>> 0b727f8b
           >
             <FaGithub className="mr-2 h-5 w-5" />
             Star
@@ -118,11 +114,7 @@
             )}
           </button>
           <button
-<<<<<<< HEAD
-            className="relative text-muted-foreground hover:text-accent-foreground"
-=======
             className="extra-side-bar-save-disable relative"
->>>>>>> 0b727f8b
             onClick={(event: React.MouseEvent<HTMLElement>) => {
               setNotificationCenter(false);
               const { top, left } = (
