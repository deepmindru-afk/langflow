import LoadingTextComponent from "@/components/common/loadingTextComponent";
import { usePostTemplateValue } from "@/controllers/API/queries/nodes/use-post-template-value";
import NodeDialog from "@/CustomNodes/GenericNode/components/NodeDialogComponent";
import { mutateTemplate } from "@/CustomNodes/helpers/mutate-template";
import useAlertStore from "@/stores/alertStore";
import { getStatusColor } from "@/utils/stringManipulation";
import { PopoverAnchor } from "@radix-ui/react-popover";
import Fuse from "fuse.js";
import { cloneDeep } from "lodash";
import { ChangeEvent, useEffect, useRef, useState } from "react";
import { DropDownComponent } from "../../../types/components";
import { cn, formatName, formatPlaceholderName } from "../../../utils/utils";
import { default as ForwardedIconComponent } from "../../common/genericIconComponent";
import ShadTooltip from "../../common/shadTooltipComponent";
import { Button } from "../../ui/button";
import {
  Command,
  CommandGroup,
  CommandItem,
  CommandList,
  CommandSeparator,
} from "../../ui/command";
import {
  Popover,
  PopoverContent,
  PopoverContentWithoutPortal,
  PopoverTrigger,
} from "../../ui/popover";
import { BaseInputProps } from "../parameterRenderComponent/types";

export default function Dropdown({
  disabled,
  isLoading,
  value,
  options,
  optionsMetaData,
  combobox,
  onSelect,
  editNode = false,
  id = "",
  children,
  name,
  dialogInputs,
  ...baseInputProps
}: BaseInputProps & DropDownComponent): JSX.Element {
  // Initialize state and refs
  const [open, setOpen] = useState(children ? true : false);
  const [openDialog, setOpenDialog] = useState(false);
  const [customValue, setCustomValue] = useState("");
  const [filteredOptions, setFilteredOptions] = useState(options);
  const [refreshOptions, setRefreshOptions] = useState(false);
  const refButton = useRef<HTMLButtonElement>(null);

  // Initialize utilities and constants
  const placeholderName = name
    ? formatPlaceholderName(name)
    : "Choose an option...";
<<<<<<< HEAD

  const { firstWord } = name ? formatName(name) : { firstWord: "Option" };
  const [open, setOpen] = useState(children ? true : false);
  const [openDialog, setOpenDialog] = useState(false);

  const refButton = useRef<HTMLButtonElement>(null);

=======
  const { firstWord } = formatName(name);
  const fuse = new Fuse(options, { keys: ["name", "value"] });
>>>>>>> 74b273f3
  const PopoverContentDropdown =
    children || editNode ? PopoverContent : PopoverContentWithoutPortal;
  const { nodeClass, nodeId, handleNodeClass, tooltip } = baseInputProps;

  // API and store hooks
  const postTemplateValue = usePostTemplateValue({
    parameterId: name || "",
    nodeId: nodeId || "",
    node: nodeClass!,
  });
  const setErrorData = useAlertStore((state) => state.setErrorData);

  // Utility functions
  const filterMetadataKeys = (
    metadata: Record<string, any> = {},
    excludeKeys: string[] = ["api_endpoint", "icon", "status"],
  ) => {
    return Object.fromEntries(
      Object.entries(metadata).filter(([key]) => !excludeKeys.includes(key)),
    );
  };

  const searchRoleByTerm = async (event: ChangeEvent<HTMLInputElement>) => {
    const value = event.target.value;
    const searchValues = fuse.search(value);
    const filtered = searchValues.map((search) => search.item);
    if (!filtered.includes(value) && combobox && value) filtered.push(value);
    setFilteredOptions(value ? filtered : options);
    setCustomValue(value);
  };

  const handleRefreshButtonPress = async () => {
    setRefreshOptions(true);
    setOpen(false);

    await mutateTemplate(
      value,
      nodeClass!,
      handleNodeClass,
      postTemplateValue,
      setErrorData,
    )?.then(() => {
      setTimeout(() => {
        setRefreshOptions(false);
      }, 2000);
    });
  };

  const formatTooltipContent = (option: string, index: number) => {
    if (!optionsMetaData?.[index]) return option;

    const metadata = optionsMetaData[index];
    const metadataEntries = Object.entries(metadata)
      .filter(([key, value]) => value !== null && key !== "icon")
      .map(([key, value]) => {
        const displayValue =
          typeof value === "string" && value.length > 20
            ? `${value.substring(0, 30)}...`
            : String(value);
        return `${key}: ${displayValue}`;
      });

    return metadataEntries.length > 0
      ? `${firstWord}: ${option}\n${metadataEntries.join("\n")}`
      : option;
  };

  // Effects
  useEffect(() => {
    if (disabled && value !== "") {
      onSelect("", undefined, true);
    }
  }, [disabled]);

  useEffect(() => {
    if (open) {
      const filtered = cloneDeep(options);
      if (customValue === value && value && combobox) {
        filtered.push(customValue);
      }
      setFilteredOptions(filtered);
    }
  }, [open]);

  // Render helper functions

  const renderLoadingButton = () => (
    <Button
      className="dropdown-component-false-outline w-full justify-between py-2 font-normal"
      variant="primary"
      size="xs"
    >
      <LoadingTextComponent text="Loading options" />
    </Button>
  );

  const renderTriggerButton = () => (
    <ShadTooltip content={!value ? (tooltip as string) : ""}>
      <PopoverTrigger asChild>
        <Button
          disabled={
            disabled ||
            (Object.keys(options).length === 0 &&
              !combobox &&
              !dialogInputs?.fields?.data?.node?.template)
          }
          variant="primary"
          size="xs"
          role="combobox"
          ref={refButton}
          aria-expanded={open}
          data-testid={id}
          className={cn(
            editNode
              ? "dropdown-component-outline input-edit-node"
              : "dropdown-component-false-outline py-2",
            "w-full justify-between font-normal",
          )}
        >
          <span
            className="flex items-center gap-2 truncate"
            data-testid={`value-dropdown-${id}`}
          >
            {optionsMetaData?.[
              filteredOptions.findIndex((option) => option === value)
            ]?.icon && (
              <ForwardedIconComponent
                name={
                  optionsMetaData?.[
                    filteredOptions.findIndex((option) => option === value)
                  ]?.icon
                }
                className="h-4 w-4"
              />
            )}
            {value && filteredOptions.includes(value) ? value : placeholderName}{" "}
          </span>
          <ForwardedIconComponent
            name="ChevronsUpDown"
            className={cn(
              "ml-2 h-4 w-4 shrink-0 text-foreground",
              disabled
                ? "hover:text-placeholder-foreground"
                : "hover:text-foreground",
            )}
          />
        </Button>
      </PopoverTrigger>
    </ShadTooltip>
  );

  const renderSearchInput = () => (
    <div className="flex items-center border-b px-3">
      <ForwardedIconComponent
        name="search"
        className="mr-2 h-4 w-4 shrink-0 opacity-50"
      />
      <input
        onChange={searchRoleByTerm}
        placeholder="Search options..."
        className="flex h-9 w-full rounded-md bg-transparent py-3 text-sm outline-none placeholder:text-muted-foreground disabled:cursor-not-allowed disabled:opacity-50"
        autoComplete="off"
      />
    </div>
  );

  const renderCustomOptionDialog = () => (
    <CommandGroup className="flex flex-col">
      <CommandItem className="flex cursor-pointer items-center justify-start gap-2 truncate py-3 text-xs font-semibold text-muted-foreground">
        <Button
          className="w-full"
          unstyled
          onClick={() => {
            setOpenDialog(true);
          }}
        >
          <div className="flex items-center gap-2 pl-1">
            <ForwardedIconComponent
              name="Plus"
              className="h-3 w-3 text-primary"
            />
            {`New ${firstWord}`}
          </div>
        </Button>
      </CommandItem>
      <CommandItem className="flex cursor-pointer items-center justify-start gap-2 truncate py-3 text-xs font-semibold text-muted-foreground">
        <Button
          className="w-full"
          unstyled
          onClick={() => {
            handleRefreshButtonPress();
          }}
        >
          <div className="flex items-center gap-2 pl-1">
            <ForwardedIconComponent
              name="RefreshCcw"
              className={cn("refresh-icon h-3 w-3 text-primary")}
            />
            Refresh list
          </div>
        </Button>
      </CommandItem>
      <NodeDialog
        open={openDialog}
        dialogInputs={dialogInputs}
        onClose={() => {
          setOpenDialog(false);
          setOpen(false);
        }}
        nodeId={nodeId!}
        name={name!}
        nodeClass={nodeClass!}
      />
    </CommandGroup>
  );

  const renderOptionsList = () => (
    <CommandList>
      <CommandGroup defaultChecked={false}>
        {filteredOptions?.length > 0 ? (
          filteredOptions?.map((option, index) => (
            <ShadTooltip
              key={index}
              delayDuration={700}
              styleClasses="whitespace-pre-wrap"
              content={formatTooltipContent(option, index)}
            >
              <div>
                <CommandItem
                  value={option}
                  onSelect={(currentValue) => {
                    onSelect(currentValue);
                    setOpen(false);
                  }}
                  className="items-center"
                  data-testid={`${option}-${index}-option`}
                >
                  <div className="flex w-full items-center gap-2">
                    {optionsMetaData && optionsMetaData.length > 0 && (
                      <ForwardedIconComponent
                        name={optionsMetaData?.[index]?.icon || "Unknown"}
                        className="h-4 w-4 shrink-0 text-primary"
                      />
                    )}
                    <div
                      className={cn("flex truncate", {
                        "flex-col":
                          optionsMetaData && optionsMetaData?.length > 0,
                        "w-full pl-2": !optionsMetaData?.[index]?.icon,
                      })}
                    >
                      <div className="flex truncate">
                        {option}{" "}
                        <span
                          className={`flex items-center pl-2 text-xs ${getStatusColor(
                            optionsMetaData?.[index]?.status,
                          )}`}
                        >
                          <LoadingTextComponent
                            text={optionsMetaData?.[
                              index
                            ]?.status?.toLowerCase()}
                          />
                        </span>
                      </div>
                      {optionsMetaData && optionsMetaData?.length > 0 ? (
                        <div className="flex w-full items-center text-muted-foreground">
                          {Object.entries(
                            filterMetadataKeys(optionsMetaData?.[index] || {}),
                          )
                            .filter(
                              ([key, value]) =>
                                value !== null && key !== "icon",
                            )
                            .map(([key, value], i, arr) => (
                              <div
                                key={key}
                                className={cn("flex items-center", {
                                  truncate: i === arr.length - 1,
                                })}
                              >
                                {i > 0 && (
                                  <ForwardedIconComponent
                                    name="Circle"
                                    className="mx-1 h-1 w-1 overflow-visible fill-muted-foreground"
                                  />
                                )}
                                <div
                                  className={cn("text-xs", {
                                    truncate: i === arr.length - 1,
                                  })}
                                >{`${String(value)} ${key}`}</div>
                              </div>
                            ))}
                        </div>
                      ) : (
                        <div className="ml-auto flex">
                          <ForwardedIconComponent
                            name="Check"
                            className={cn(
                              "h-4 w-4 shrink-0 text-primary",
                              value === option ? "opacity-100" : "opacity-0",
                            )}
                          />
                        </div>
                      )}
                    </div>
                  </div>
                </CommandItem>
              </div>
            </ShadTooltip>
          ))
        ) : (
          <CommandItem disabled className="text-center text-sm">
            No options found
          </CommandItem>
        )}
      </CommandGroup>
      <CommandSeparator />
      {dialogInputs && dialogInputs?.fields && renderCustomOptionDialog()}
    </CommandList>
  );

  const renderPopoverContent = () => (
    <PopoverContentDropdown
      side="bottom"
      avoidCollisions={!!children}
      className="noflow nowheel nopan nodelete nodrag p-0"
      style={
        children ? {} : { minWidth: refButton?.current?.clientWidth ?? "200px" }
      }
    >
      <Command>
        {filteredOptions?.length > 0 && renderSearchInput()}
        {renderOptionsList()}
      </Command>
    </PopoverContentDropdown>
  );

  // Loading state
  if (Object.keys(options).length === 0 && !combobox && isLoading) {
    return (
      <div>
        <span className="text-sm italic">Loading...</span>
      </div>
    );
  }

  // Main render
  return (
    <Popover open={open} onOpenChange={children ? () => {} : setOpen}>
      {children ? (
        <PopoverAnchor>{children}</PopoverAnchor>
      ) : refreshOptions || isLoading ? (
        renderLoadingButton()
      ) : (
        renderTriggerButton()
      )}
      {renderPopoverContent()}
    </Popover>
  );
}<|MERGE_RESOLUTION|>--- conflicted
+++ resolved
@@ -55,18 +55,8 @@
   const placeholderName = name
     ? formatPlaceholderName(name)
     : "Choose an option...";
-<<<<<<< HEAD
-
-  const { firstWord } = name ? formatName(name) : { firstWord: "Option" };
-  const [open, setOpen] = useState(children ? true : false);
-  const [openDialog, setOpenDialog] = useState(false);
-
-  const refButton = useRef<HTMLButtonElement>(null);
-
-=======
   const { firstWord } = formatName(name);
   const fuse = new Fuse(options, { keys: ["name", "value"] });
->>>>>>> 74b273f3
   const PopoverContentDropdown =
     children || editNode ? PopoverContent : PopoverContentWithoutPortal;
   const { nodeClass, nodeId, handleNodeClass, tooltip } = baseInputProps;
