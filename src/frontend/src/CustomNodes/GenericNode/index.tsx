import ForwardedIconComponent from "@/components/common/genericIconComponent";
import ShadTooltip from "@/components/common/shadTooltipComponent";
import { usePostValidateComponentCode } from "@/controllers/API/queries/nodes/use-post-validate-component-code";
import { useUpdateNodeInternals } from "@xyflow/react";
import { memo, useCallback, useEffect, useMemo, useRef, useState } from "react";
import { useHotkeys } from "react-hotkeys-hook";
import { Button } from "../../components/ui/button";
import {
  ICON_STROKE_WIDTH,
  TOOLTIP_HIDDEN_OUTPUTS,
  TOOLTIP_OPEN_HIDDEN_OUTPUTS,
} from "../../constants/constants";
import NodeToolbarComponent from "../../pages/FlowPage/components/nodeToolbarComponent";
import useAlertStore from "../../stores/alertStore";
import useFlowStore from "../../stores/flowStore";
import useFlowsManagerStore from "../../stores/flowsManagerStore";
import { useShortcutsStore } from "../../stores/shortcuts";
import { useTypesStore } from "../../stores/typesStore";
import { VertexBuildTypeAPI } from "../../types/api";
import { NodeDataType } from "../../types/flow";
import { checkHasToolMode } from "../../utils/reactflowUtils";
import { classNames, cn } from "../../utils/utils";

import { useAlternate } from "@/shared/hooks/use-alternate";
import { useUtilityStore } from "@/stores/utilityStore";
import { useChangeOnUnfocus } from "../../shared/hooks/use-change-on-unfocus";
import { processNodeAdvancedFields } from "../helpers/process-node-advanced-fields";
import useCheckCodeValidity from "../hooks/use-check-code-validity";
import useUpdateNodeCode from "../hooks/use-update-node-code";
import NodeDescription from "./components/NodeDescription";
import NodeName from "./components/NodeName";
import { OutputParameter } from "./components/NodeOutputParameter";
import NodeStatus from "./components/NodeStatus";
import RenderInputParameters from "./components/RenderInputParameters";
import { NodeIcon } from "./components/nodeIcon";
import { useBuildStatus } from "./hooks/use-get-build-status";

const MemoizedOutputParameter = memo(OutputParameter);
const MemoizedRenderInputParameters = memo(RenderInputParameters);
const MemoizedNodeIcon = memo(NodeIcon);
const MemoizedNodeName = memo(NodeName);
const MemoizedNodeStatus = memo(NodeStatus);
const MemoizedNodeDescription = memo(NodeDescription);

const HiddenOutputsButton = memo(
  ({
    showHiddenOutputs,
    onClick,
  }: {
    showHiddenOutputs: boolean;
    onClick: () => void;
  }) => (
    <Button
      unstyled
      className="group flex h-[1.75rem] w-[1.75rem] items-center justify-center rounded-full border bg-muted hover:text-foreground"
      onClick={onClick}
    >
      <ForwardedIconComponent
        name={showHiddenOutputs ? "ChevronsDownUp" : "ChevronsUpDown"}
        strokeWidth={ICON_STROKE_WIDTH}
        className="icon-size text-placeholder-foreground group-hover:text-foreground"
      />
    </Button>
  ),
);

function GenericNode({
  data,
  selected,
}: {
  data: NodeDataType;
  selected?: boolean;
  xPos?: number;
  yPos?: number;
}): JSX.Element {
  const [isOutdated, setIsOutdated] = useState(false);
  const [isUserEdited, setIsUserEdited] = useState(false);
  const [borderColor, setBorderColor] = useState<string>("");
  const [loadingUpdate, setLoadingUpdate] = useState(false);
  const [showHiddenOutputs, setShowHiddenOutputs] = useState(false);
  const [validationStatus, setValidationStatus] =
    useState<VertexBuildTypeAPI | null>(null);

  const types = useTypesStore((state) => state.types);
  const templates = useTypesStore((state) => state.templates);
  const deleteNode = useFlowStore((state) => state.deleteNode);
  const setNode = useFlowStore((state) => state.setNode);
  const updateNodeInternals = useUpdateNodeInternals();
  const setErrorData = useAlertStore((state) => state.setErrorData);
  const takeSnapshot = useFlowsManagerStore((state) => state.takeSnapshot);
  const edges = useFlowStore((state) => state.edges);
  const shortcuts = useShortcutsStore((state) => state.shortcuts);
  const buildStatus = useBuildStatus(data, data.id);
  const dismissAll = useUtilityStore((state) => state.dismissAll);

  const showNode = data.showNode ?? true;

  const getValidationStatus = (data) => {
    setValidationStatus(data);
    return null;
  };

  const { mutate: validateComponentCode } = usePostValidateComponentCode();

  const [editNameDescription, toggleEditNameDescription, set] =
    useAlternate(false);

  const updateNodeCode = useUpdateNodeCode(
    data?.id,
    data.node!,
    setNode,
    setIsOutdated,
    setIsUserEdited,
    updateNodeInternals,
  );

  useCheckCodeValidity(data, templates, setIsOutdated, setIsUserEdited, types);

  if (!data.node!.template) {
    setErrorData({
      title: `Error in component ${data.node!.display_name}`,
      list: [
        `The component ${data.node!.display_name} has no template.`,
        `Please contact the developer of the component to fix this issue.`,
      ],
    });
    takeSnapshot();
    deleteNode(data.id);
  }

  const handleUpdateCode = useCallback(() => {
    setLoadingUpdate(true);
    takeSnapshot();

    const thisNodeTemplate = templates[data.type]?.template;
    if (!thisNodeTemplate?.code) return;

    const currentCode = thisNodeTemplate.code.value;
    if (data.node) {
      validateComponentCode(
        { code: currentCode, frontend_node: data.node },
        {
          onSuccess: ({ data: resData, type }) => {
            if (resData && type && updateNodeCode) {
              const newNode = processNodeAdvancedFields(
                resData,
                edges,
                data.id,
              );
              updateNodeCode(newNode, currentCode, "code", type);
              setLoadingUpdate(false);
            }
          },
          onError: (error) => {
            setErrorData({
              title: "Error updating Component code",
              list: [
                "There was an error updating the Component.",
                "If the error persists, please report it on our Discord or GitHub.",
              ],
            });
            console.error(error);
            setLoadingUpdate(false);
          },
        },
      );
    }
  }, [
    data,
    templates,
    edges,
    updateNodeCode,
    validateComponentCode,
    setErrorData,
    takeSnapshot,
  ]);

  const handleUpdateCodeWShortcut = useCallback(() => {
    if (isOutdated && selected) {
      handleUpdateCode();
    }
  }, [isOutdated, selected, handleUpdateCode]);

  const update = useShortcutsStore((state) => state.update);
  useHotkeys(update, handleUpdateCodeWShortcut, { preventDefault: true });

  // Memoized values
  const isToolMode = useMemo(
    () =>
      data.node?.outputs?.some(
        (output) => output.name === "component_as_tool",
      ) ??
      data.node?.tool_mode ??
      false,
    [data.node?.outputs, data.node?.tool_mode],
  );

  const hasToolMode = useMemo(
    () => checkHasToolMode(data.node?.template ?? {}),
    [data.node?.template],
  );

  const hasOutputs = useMemo(
    () => data.node?.outputs && data.node.outputs.length > 0,
    [data.node?.outputs],
  );

  const nodeRef = useRef<HTMLDivElement>(null);

  useChangeOnUnfocus({
    selected,
    value: editNameDescription,
    onChange: set,
    defaultValue: false,
    shouldChangeValue: (value) => value === true,
    nodeRef,
    callback: toggleEditNameDescription,
  });

  const renderOutputs = useCallback(
    (outputs, key?: string) => {
      return outputs?.map((output, idx) => (
        <MemoizedOutputParameter
          key={`${key}-${output.name}-${idx}`}
          output={output}
          idx={
            data.node!.outputs?.findIndex((out) => out.name === output.name) ??
            idx
          }
          lastOutput={idx === outputs.length - 1}
          data={data}
          types={types}
          selected={selected}
          showNode={showNode}
          isToolMode={isToolMode}
        />
      ));
    },
    [data, types, selected, showNode, isToolMode],
  );

  const { shownOutputs, hiddenOutputs } = useMemo(
    () => ({
      shownOutputs:
        data.node?.outputs?.filter((output) => !output.hidden) ?? [],
      hiddenOutputs:
        data.node?.outputs?.filter((output) => output.hidden) ?? [],
    }),
    [data.node?.outputs],
  );

  const [hasChangedNodeDescription, setHasChangedNodeDescription] =
    useState(false);

  const editedNameDescription =
    editNameDescription && hasChangedNodeDescription;

  const hasDescription = useMemo(() => {
    return data.node?.description && data.node?.description !== "";
  }, [data.node?.description]);

  const memoizedNodeToolbarComponent = useMemo(() => {
    return selected ? (
      <>
        <div
          className={cn(
            "absolute -top-12 left-1/2 z-50 -translate-x-1/2",
            "transform transition-all duration-300 ease-out",
          )}
        >
          <NodeToolbarComponent
            data={data}
            deleteNode={(id) => {
              takeSnapshot();
              deleteNode(id);
            }}
            setShowNode={(show) => {
              setNode(data.id, (old) => ({
                ...old,
                data: { ...old.data, showNode: show },
              }));
            }}
            numberOfOutputHandles={shownOutputs.length ?? 0}
            showNode={showNode}
            openAdvancedModal={false}
            onCloseAdvancedModal={() => {}}
            updateNode={handleUpdateCode}
            isOutdated={isOutdated && isUserEdited}
          />
        </div>
        <div className="-z-10">
          <Button
            unstyled
            onClick={() => {
              toggleEditNameDescription();
              setHasChangedNodeDescription(false);
            }}
            className={cn(
              "nodrag absolute left-1/2 z-50 flex h-6 w-6 cursor-pointer items-center justify-center rounded-md",
              "transform transition-all duration-300 ease-out",
              showNode
                ? "top-2 translate-x-[10.4rem]"
                : "top-0 translate-x-[6.4rem]",
              editedNameDescription
                ? "bg-accent-emerald"
                : "bg-zinc-foreground",
            )}
            data-testid={
              editedNameDescription
                ? "save-name-description-button"
                : "edit-name-description-button"
            }
          >
            <ForwardedIconComponent
              name={editedNameDescription ? "Check" : "PencilLine"}
              strokeWidth={ICON_STROKE_WIDTH}
              className={cn(
                editedNameDescription
                  ? "text-accent-emerald-foreground"
                  : "text-muted-foreground",
                "icon-size",
              )}
            />
          </Button>
        </div>
      </>
    ) : (
      <></>
    );
  }, [
    data,
    deleteNode,
    takeSnapshot,
    setNode,
    showNode,
    updateNodeCode,
    isOutdated,
    isUserEdited,
    selected,
    shortcuts,
    editNameDescription,
    hasChangedNodeDescription,
    toggleEditNameDescription,
  ]);

  useEffect(() => {
    if (hiddenOutputs && hiddenOutputs.length === 0) {
      setShowHiddenOutputs(false);
    }
  }, [hiddenOutputs]);

  const renderNodeIcon = useCallback(() => {
    return (
      <MemoizedNodeIcon
        dataType={data.type}
        showNode={showNode}
        icon={data.node?.icon}
        isGroup={!!data.node?.flow}
        hasToolMode={hasToolMode ?? false}
      />
    );
  }, [data.type, showNode, data.node?.icon, data.node?.flow, hasToolMode]);

  const renderNodeName = useCallback(() => {
    return (
      <MemoizedNodeName
        display_name={data.node?.display_name}
        nodeId={data.id}
        selected={selected}
        showNode={showNode}
        validationStatus={validationStatus}
        isOutdated={isOutdated}
        beta={data.node?.beta || false}
        editNameDescription={editNameDescription}
        toggleEditNameDescription={toggleEditNameDescription}
        setHasChangedNodeDescription={setHasChangedNodeDescription}
      />
    );
  }, [
    data.node?.display_name,
    data.id,
    selected,
    showNode,
    validationStatus,
    isOutdated,
    data.node?.beta,
    editNameDescription,
    toggleEditNameDescription,
    setHasChangedNodeDescription,
  ]);

  const renderNodeStatus = useCallback(() => {
    return (
      <MemoizedNodeStatus
        data={data}
        frozen={data.node?.frozen}
        showNode={showNode}
        display_name={data.node?.display_name!}
        nodeId={data.id}
        selected={selected}
        setBorderColor={setBorderColor}
        buildStatus={buildStatus}
        isOutdated={isOutdated}
        isUserEdited={isUserEdited}
        getValidationStatus={getValidationStatus}
        handleUpdateComponent={handleUpdateCode}
      />
    );
  }, [
    data,
    showNode,
    selected,
    buildStatus,
    isOutdated,
    isUserEdited,
    getValidationStatus,
    dismissAll,
    handleUpdateCode,
  ]);

  const renderDescription = useCallback(() => {
    return (
      <MemoizedNodeDescription
        description={data.node?.description}
        mdClassName={"dark:prose-invert"}
        nodeId={data.id}
        selected={selected}
        editNameDescription={editNameDescription}
        setEditNameDescription={set}
        setHasChangedNodeDescription={setHasChangedNodeDescription}
      />
    );
  }, [
    data.node?.description,
    data.id,
    selected,
    editNameDescription,
    toggleEditNameDescription,
    setHasChangedNodeDescription,
  ]);

  const renderInputParameters = useCallback(() => {
    return (
      <MemoizedRenderInputParameters
        data={data}
        types={types}
        isToolMode={isToolMode}
        showNode={showNode}
        shownOutputs={shownOutputs}
        showHiddenOutputs={showHiddenOutputs}
      />
    );
  }, [data, types, isToolMode, showNode, shownOutputs, showHiddenOutputs]);

  return (
    <div
      className={cn(
        isOutdated && !isUserEdited && !dismissAll ? "relative -mt-10" : "",
      )}
    >
      <div
        className={cn(
          borderColor,
          showNode ? "w-80" : `w-48`,
          "generic-node-div group/node relative rounded-xl shadow-sm hover:shadow-md",
          !hasOutputs && "pb-4",
        )}
      >
        {memoizedNodeToolbarComponent}
        {isOutdated && !isUserEdited && !dismissAll && (
          <div className="flex h-10 w-full items-center gap-4 rounded-t-[0.69rem] bg-warning p-2 px-4 text-warning-foreground">
            <ForwardedIconComponent
              name="AlertTriangle"
              strokeWidth={ICON_STROKE_WIDTH}
              className="icon-size shrink-0"
            />
            <span className="flex-1 truncate text-sm font-medium">
              {showNode && "Update Ready"}
            </span>

            <Button
              variant="warning"
              size="iconMd"
              className="shrink-0 px-2.5 text-xs"
              onClick={handleUpdateCode}
              loading={loadingUpdate}
              data-testid="update-button"
            >
              Update
            </Button>
          </div>
        )}
        <div
          data-testid={`${data.id}-main-node`}
          className={cn(
<<<<<<< HEAD
            "grid truncate text-wrap p-4 leading-5",
            showNode && "border-b",
            hasDescription && "gap-3",
=======
            "grid gap-3 text-wrap p-4 leading-5",
            showNode ? "border-b" : "relative",
>>>>>>> e5f654a7
          )}
        >
          <div
            data-testid={"div-generic-node"}
            className={
              !showNode
                ? ""
                : "generic-node-div-title justify-between rounded-t-lg"
            }
          >
            <div
              className={"generic-node-title-arrangement"}
              data-testid="generic-node-title-arrangement"
            >
              {renderNodeIcon()}
              <div className="generic-node-tooltip-div truncate">
                {renderNodeName()}
              </div>
            </div>
            <div data-testid={`${showNode ? "show" : "hide"}-node-content`}>
              {!showNode && (
                <>
                  {renderInputParameters()}
                  {shownOutputs &&
                    shownOutputs.length > 0 &&
                    renderOutputs(shownOutputs, "render-outputs")}
                </>
              )}
            </div>
            {renderNodeStatus()}
          </div>
          {showNode && <div>{renderDescription()}</div>}
        </div>
        {showNode && (
          <div className="nopan nodelete nodrag noflow relative cursor-auto">
            <>
              {renderInputParameters()}
              <div
                className={classNames(
                  Object.keys(data.node!.template).length < 1 ? "hidden" : "",
                  "flex-max-width justify-center",
                )}
              >
                {" "}
              </div>
              {!showHiddenOutputs &&
                shownOutputs &&
                renderOutputs(shownOutputs, "shown")}

              <div
                className={cn(showHiddenOutputs ? "" : "h-0 overflow-hidden")}
              >
                <div className="block">
                  {renderOutputs(data.node!.outputs, "hidden")}
                </div>
              </div>
              {hiddenOutputs && hiddenOutputs.length > 0 && (
                <ShadTooltip
                  content={
                    showHiddenOutputs
                      ? `${TOOLTIP_HIDDEN_OUTPUTS} (${hiddenOutputs?.length})`
                      : `${TOOLTIP_OPEN_HIDDEN_OUTPUTS} (${hiddenOutputs?.length})`
                  }
                >
                  <div
                    className={cn(
                      "absolute left-1/2 flex -translate-x-1/2 justify-center",
                      (shownOutputs && shownOutputs.length > 0) ||
                        showHiddenOutputs
                        ? "bottom-[-0.8rem]"
                        : "bottom-[-0.8rem]",
                    )}
                  >
                    <HiddenOutputsButton
                      showHiddenOutputs={showHiddenOutputs}
                      onClick={() => setShowHiddenOutputs(!showHiddenOutputs)}
                    />
                  </div>
                </ShadTooltip>
              )}
            </>
          </div>
        )}
      </div>
    </div>
  );
}

export default memo(GenericNode);<|MERGE_RESOLUTION|>--- conflicted
+++ resolved
@@ -493,14 +493,9 @@
         <div
           data-testid={`${data.id}-main-node`}
           className={cn(
-<<<<<<< HEAD
             "grid truncate text-wrap p-4 leading-5",
-            showNode && "border-b",
+            showNode ? "border-b" : "relative",
             hasDescription && "gap-3",
-=======
-            "grid gap-3 text-wrap p-4 leading-5",
-            showNode ? "border-b" : "relative",
->>>>>>> e5f654a7
           )}
         >
           <div
