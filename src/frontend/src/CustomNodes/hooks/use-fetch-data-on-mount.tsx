import { cloneDeep } from "lodash";
import { useEffect } from "react";
import {
  ERROR_UPDATING_COMPONENT,
  TITLE_ERROR_UPDATING_COMPONENT,
} from "../../constants/constants";
import useAlertStore from "../../stores/alertStore";
import { ResponseErrorDetailAPI } from "../../types/api";

const useFetchDataOnMount = (
  data,
  name,
  handleUpdateValues,
  setNode,
<<<<<<< HEAD
=======
  renderTooltips,
>>>>>>> 5f14aece
  setIsLoading
) => {
  const setErrorData = useAlertStore((state) => state.setErrorData);

  useEffect(() => {
    async function fetchData() {
      if (
        (data.node?.template[name]?.real_time_refresh ||
          data.node?.template[name]?.refresh_button) &&
        // options can be undefined but not an empty array
        (data.node?.template[name]?.options?.length ?? 0) === 0
      ) {
        setIsLoading(true);
        try {
          let newTemplate = await handleUpdateValues(name, data);

          if (newTemplate) {
            setNode(data.id, (oldNode) => {
              let newNode = cloneDeep(oldNode);
              newNode.data = {
                ...newNode.data,
              };
              newNode.data.node.template = newTemplate;
              return newNode;
            });
          }
        } catch (error) {
          let responseError = error as ResponseErrorDetailAPI;

          setErrorData({
            title: TITLE_ERROR_UPDATING_COMPONENT,
            list: [
              responseError?.response?.data?.detail ?? ERROR_UPDATING_COMPONENT,
            ],
          });
        }
        setIsLoading(false);
      }
    }
    fetchData();
  }, []); // Empty dependency array ensures that this effect runs only once, on mount
};

export default useFetchDataOnMount;<|MERGE_RESOLUTION|>--- conflicted
+++ resolved
@@ -12,10 +12,6 @@
   name,
   handleUpdateValues,
   setNode,
-<<<<<<< HEAD
-=======
-  renderTooltips,
->>>>>>> 5f14aece
   setIsLoading
 ) => {
   const setErrorData = useAlertStore((state) => state.setErrorData);
