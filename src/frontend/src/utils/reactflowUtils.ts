import _, { get } from "lodash";
import {
  Connection,
  Edge,
  Node,
  OnSelectionChangeParams,
  ReactFlowInstance,
  ReactFlowJsonObject,
  XYPosition,
} from "reactflow";
import ShortUniqueId from "short-unique-id";
import { specialCharsRegex } from "../constants/constants";
import { APITemplateType, TemplateVariableType } from "../types/api";
import {
  FlowType,
  NodeDataType,
  NodeType,
  sourceHandleType,
  targetHandleType,
} from "../types/flow";
import {
  cleanEdgesType,
  findLastNodeType,
  generateFlowType,
  unselectAllNodesType,
  updateEdgesHandleIdsType,
} from "../types/utils/reactflowUtils";
import { toNormalCase, toTitleCase, truncateDisplayName } from "./utils";
const uid = new ShortUniqueId({ length: 5 });

export function cleanEdges({
  flow: { edges, nodes },
  updateEdge,
}: cleanEdgesType) {
  let newEdges = _.cloneDeep(edges);
  edges.forEach((edge) => {
    // check if the source and target node still exists
    const sourceNode = nodes.find((node) => node.id === edge.source);
    const targetNode = nodes.find((node) => node.id === edge.target);
    if (!sourceNode || !targetNode) {
      newEdges = newEdges.filter((edg) => edg.id !== edge.id);
    }
    // check if the source and target handle still exists
    if (sourceNode && targetNode) {
      const sourceHandle = edge.sourceHandle; //right
      const targetHandle = edge.targetHandle; //left
      if (targetHandle) {
        const targetHandleObject: targetHandleType =
          scapeJSONParse(targetHandle);
        const field = targetHandleObject.fieldName;
        const id: targetHandleType = {
          type: targetNode.data.node!.template[field]?.type,
          fieldName: field,
          id: targetNode.data.id,
          inputTypes: targetNode.data.node!.template[field]?.input_types,
        };
        if(targetNode.data.node!.template[field]?.proxy){
          id.proxy = targetNode.data.node!.template[field]?.proxy
        }
        if (scapedJSONStringfy(id) !== targetHandle) {
          newEdges = newEdges.filter((e) => e.id !== edge.id);
        }
      }
      if (sourceHandle) {
        const id: sourceHandleType = {
          id: sourceNode.data.id,
          baseClasses: sourceNode.data.node!.base_classes,
          dataType: sourceNode.data.type,
        };
        if (scapedJSONStringfy(id) !== sourceHandle) {
          newEdges = newEdges.filter((e) => e.id !== edge.id);
        }
      }
    }
  });
  updateEdge(newEdges);
}

export function unselectAllNodes({ updateNodes, data }: unselectAllNodesType) {
  let newNodes = _.cloneDeep(data);
  newNodes.forEach((node: Node) => {
    node.selected = false;
  });
  updateNodes(newNodes!);
}

export function isValidConnection(
  { source, target, sourceHandle, targetHandle }: Connection,
  reactFlowInstance: ReactFlowInstance
) {
  const targetHandleObject: targetHandleType = scapeJSONParse(targetHandle!);
  const sourceHandleObject: sourceHandleType = scapeJSONParse(sourceHandle!);
  if (
    targetHandleObject.inputTypes?.some(
      (n) => n === sourceHandleObject.dataType
    ) ||
    sourceHandleObject.baseClasses.some(
      (t) =>
        targetHandleObject.inputTypes?.some((n) => n === t) ||
        t === targetHandleObject.type
    ) ||
    targetHandleObject.type === "str"
  ) {
    let targetNode = reactFlowInstance?.getNode(target!)?.data?.node;
    if (!targetNode) {
      if (
        !reactFlowInstance
          .getEdges()
          .find((e) => e.targetHandle === targetHandle)
      ) {
        return true;
      }
    } else if (
      (!targetNode.template[targetHandleObject.fieldName].list &&
        !reactFlowInstance
          .getEdges()
          .find((e) => e.targetHandle === targetHandle)) ||
      targetNode.template[targetHandleObject.fieldName].list
    ) {
      return true;
    }
  }
  return false;
}

export function removeApiKeys(flow: FlowType): FlowType {
  let cleanFLow = _.cloneDeep(flow);
  cleanFLow.data!.nodes.forEach((node) => {
    for (const key in node.data.node.template) {
      if (node.data.node.template[key].password) {
        node.data.node.template[key].value = "";
      }
    }
  });
  return cleanFLow;
}

export function updateTemplate(
  reference: APITemplateType,
  objectToUpdate: APITemplateType
): APITemplateType {
  let clonedObject: APITemplateType = _.cloneDeep(reference);

  // Loop through each key in the reference object
  for (const key in clonedObject) {
    // If the key is not in the object to update, add it
    if (objectToUpdate[key] && objectToUpdate[key].value) {
      clonedObject[key].value = objectToUpdate[key].value;
    }
    if (
      objectToUpdate[key] &&
      objectToUpdate[key].advanced !== null &&
      objectToUpdate[key].advanced !== undefined
    ) {
      clonedObject[key].advanced = objectToUpdate[key].advanced;
    }
  }
  return clonedObject;
}

export function updateIds(
  newFlow: ReactFlowJsonObject,
  getNodeId: (type: string) => string
) {
  let idsMap = {};

  newFlow.nodes.forEach((node: NodeType) => {
    // Generate a unique node ID
    let newId = getNodeId(node.data.node?.flow ? "GroupNode" : node.data.type);
    idsMap[node.id] = newId;
    node.id = newId;
    node.data.id = newId;
    // Add the new node to the list of nodes in state
  });

  newFlow.edges.forEach((edge: Edge) => {
    edge.source = idsMap[edge.source];
    edge.target = idsMap[edge.target];
    const sourceHandleObject: sourceHandleType = scapeJSONParse(
      edge.sourceHandle!
    );
    edge.sourceHandle = scapedJSONStringfy({
      ...sourceHandleObject,
      id: edge.source,
    });
    if (edge.data?.sourceHandle?.id) {
      edge.data.sourceHandle.id = edge.source;
    }
    const targetHandleObject: targetHandleType = scapeJSONParse(
      edge.targetHandle!
    );
    edge.targetHandle = scapedJSONStringfy({
      ...targetHandleObject,
      id: edge.target,
    });
    if (edge.data?.targetHandle?.id) {
      edge.data.targetHandle.id = edge.target;
    }
    edge.id =
      "reactflow__edge-" +
      edge.source +
      edge.sourceHandle +
      "-" +
      edge.target +
      edge.targetHandle;
  });
}

export function buildTweaks(flow: FlowType) {
  return flow.data!.nodes.reduce((acc, node) => {
    acc[node.data.id] = {};
    return acc;
  }, {});
}

export function validateNode(node: NodeType, edges: Edge[]): Array<string> {
  if (!node.data?.node?.template || !Object.keys(node.data.node.template)) {
    return [
      "We've noticed a potential issue with a node in the flow. Please review it and, if necessary, submit a bug report with your exported flow file. Thank you for your help!",
    ];
  }

  const {
    type,
    node: { template },
  } = node.data;

<<<<<<< HEAD
  return Object.keys(template).reduce(
    (errors: Array<string>, t) =>
      errors.concat(
        template[t].required &&
          template[t].show &&
          (template[t].value === undefined ||
            template[t].value === null ||
            template[t].value === "") &&
          !reactFlowInstance
            .getEdges()
            .some(
              (edge) =>
                (scapeJSONParse(edge.targetHandle!) as targetHandleType)
                  .fieldName === t &&
                (scapeJSONParse(edge.targetHandle!) as targetHandleType).id ===
                  node.id
            )
          ? [
              `${type} is missing ${
                template.display_name || toNormalCase(template[t].name)
              }.`,
            ]
          : []
      ),
    [] as string[]
  );
=======
  return Object.keys(template).reduce((errors: Array<string>, t) => {
    if (
      template[t].required &&
      template[t].show &&
      (template[t].value === undefined ||
        template[t].value === null ||
        template[t].value === "") &&
      !edges.some(
        (edge) =>
          edge.targetHandle?.split("|")[1] === t &&
          edge.targetHandle.split("|")[2] === node.id
      )
    ) {
      errors.push(
        `${type} is missing ${
          template.display_name || toNormalCase(template[t].name)
        }.`
      );
    } else if (
      template[t].type === "dict" &&
      template[t].required &&
      template[t].show &&
      (template[t].value !== undefined ||
        template[t].value !== null ||
        template[t].value !== "")
    ) {
      if (hasDuplicateKeys(template[t].value))
        errors.push(
          `${type} (${
            template.display_name || template[t].name
          }) contains duplicate keys with the same values.`
        );
      if (hasEmptyKey(template[t].value))
        errors.push(
          `${type} (${
            template.display_name || template[t].name
          }) field must not be empty.`
        );
    }
    return errors;
  }, [] as string[]);
>>>>>>> 82ad4584
}

export function validateNodes(nodes: Node[], edges: Edge[]) {
  if (nodes.length === 0) {
    return [
      "No nodes found in the flow. Please add at least one node to the flow.",
    ];
  }
  return nodes.flatMap((n: NodeType) => validateNode(n, edges));
}

export function addVersionToDuplicates(flow: FlowType, flows: FlowType[]) {
  const existingNames = flows.map((item) => item.name);
  let newName = flow.name;
  let count = 1;

  while (existingNames.includes(newName)) {
    newName = `${flow.name} (${count})`;
    count++;
  }

  return newName;
}

export function updateEdgesHandleIds({
  edges,
  nodes,
}: updateEdgesHandleIdsType): Edge[] {
  let newEdges = _.cloneDeep(edges);
  newEdges.forEach((edge) => {
    const sourceNodeId = edge.source;
    const targetNodeId = edge.target;
    const sourceNode = nodes.find((node) => node.id === sourceNodeId);
    const targetNode = nodes.find((node) => node.id === targetNodeId);
    let source = edge.sourceHandle;
    let target = edge.targetHandle;
    //right
    let newSource: sourceHandleType;
    //left
    let newTarget: targetHandleType;
    if (target && targetNode) {
      let field = target.split("|")[1];
      newTarget = {
        type: targetNode.data.node!.template[field].type,
        fieldName: field,
        id: targetNode.data.id,
        inputTypes: targetNode.data.node!.template[field].input_types,
      };
    }
    if (source && sourceNode) {
      newSource = {
        id: sourceNode.data.id,
        baseClasses: sourceNode.data.node!.base_classes,
        dataType: sourceNode.data.type,
      };
    }
    edge.sourceHandle = scapedJSONStringfy(newSource!);
    edge.targetHandle = scapedJSONStringfy(newTarget!);
    const newData = {
      sourceHandle: scapeJSONParse(edge.sourceHandle),
      targetHandle: scapeJSONParse(edge.targetHandle),
    };
    edge.data = newData;
  });
  return newEdges;
}

export function handleKeyDown(
<<<<<<< HEAD
  e: React.KeyboardEvent<HTMLInputElement | HTMLTextAreaElement>,
=======
  e:
    | React.KeyboardEvent<HTMLInputElement>
    | React.KeyboardEvent<HTMLTextAreaElement>,
>>>>>>> 82ad4584
  inputValue: string | string[] | null,
  block: string
) {
  //condition to fix bug control+backspace on Windows/Linux
  if (
    (typeof inputValue === "string" &&
      (e.metaKey === true || e.ctrlKey === true) &&
      e.key === "Backspace" &&
      (inputValue === block ||
        inputValue?.charAt(inputValue?.length - 1) === " " ||
        specialCharsRegex.test(inputValue?.charAt(inputValue?.length - 1)))) ||
    (navigator.userAgent.toUpperCase().includes("MAC") &&
      e.ctrlKey === true &&
      e.key === "Backspace")
  ) {
    e.preventDefault();
    e.stopPropagation();
  }

  if (e.ctrlKey === true && e.key === "Backspace" && inputValue === block) {
    e.preventDefault();
    e.stopPropagation();
  }
}

export function getConnectedNodes(
  edge: Edge,
  nodes: Array<NodeType>
): Array<NodeType> {
  const sourceId = edge.source;
  const targetId = edge.target;
  return nodes.filter((node) => node.id === targetId || node.id === sourceId);
}

<<<<<<< HEAD
export function scapedJSONStringfy(json: object): string {
  return customStringify(json).replace(/"/g, "œ");
}
export function scapeJSONParse(json: string): any {
  let parsed = json.replace(/œ/g, '"');
  return JSON.parse(parsed);
}

// this function receives an array of edges and return true if any of the handles are not a json string
export function checkOldEdgesHandles(edges: Edge[]): boolean {
  return edges.some(
    (edge) =>
      !edge.sourceHandle ||
      !edge.targetHandle ||
      !edge.sourceHandle.includes("{") ||
      !edge.targetHandle.includes("{")
  );
}

export function customStringify(obj: any): string {
  if (typeof obj === "undefined") {
    return "null";
  }

  if (obj === null || typeof obj !== "object") {
    if (obj instanceof Date) {
      return `"${obj.toISOString()}"`;
    }
    return JSON.stringify(obj);
  }

  if (Array.isArray(obj)) {
    const arrayItems = obj.map((item) => customStringify(item)).join(",");
    return `[${arrayItems}]`;
  }

  const keys = Object.keys(obj).sort();
  const keyValuePairs = keys.map(
    (key) => `"${key}":${customStringify(obj[key])}`
  );
  return `{${keyValuePairs.join(",")}}`;
}

export function getMiddlePoint(nodes: Node[]) {
  let middlePointX = 0;
  let middlePointY = 0;

  nodes.forEach((node) => {
    middlePointX += node.position.x;
    middlePointY += node.position.y;
  });

  const totalNodes = nodes.length;
  const averageX = middlePointX / totalNodes;
  const averageY = middlePointY / totalNodes;

  return { x: averageX, y: averageY };
}

export function generateFlow(
  selection: OnSelectionChangeParams,
  reactFlowInstance: ReactFlowInstance,
  name: string
): generateFlowType {
  const newFlowData = reactFlowInstance.toObject();

  /*	remove edges that are not connected to selected nodes on both ends
		in future we can save this edges to when ungrouping reconect to the old nodes
	*/
  newFlowData.edges = selection.edges.filter(
    (edge) =>
      selection.nodes.some((node) => node.id === edge.target) &&
      selection.nodes.some((node) => node.id === edge.source)
  );
  newFlowData.nodes = selection.nodes;

  const newFlow: FlowType = {
    data: newFlowData,
    name: name,
    description: "",
    //generating local id instead of using the id from the server, can change in the future
    id: uid(),
  };
  // filter edges that are not connected to selected nodes on both ends
  // using O(n²) aproach because the number of edges is small
  // in the future we can use a better aproach using a set
  return {
    newFlow,
    removedEdges: selection.edges.filter(
      (edge) => !newFlowData.edges.includes(edge)
    ),
  };
}

export function filterFlow(
  selection: OnSelectionChangeParams,
  reactFlowInstance: ReactFlowInstance
) {
  reactFlowInstance.setNodes((nodes) =>
    nodes.filter((node) => !selection.nodes.includes(node))
  );
  reactFlowInstance.setEdges((edges) =>
    edges.filter((edge) => !selection.edges.includes(edge))
  );
}

export function findLastNode({ nodes, edges }: findLastNodeType) {
  /*
		this function receives a flow and return the last node
	*/
  let lastNode = nodes.find((n) => !edges.some((e) => e.source === n.id));
  return lastNode;
}

export function updateFlowPosition(NewPosition: XYPosition, flow: FlowType) {
  const middlePoint = getMiddlePoint(flow.data!.nodes);
  let deltaPosition = {
    x: NewPosition.x - middlePoint.x,
    y: NewPosition.y - middlePoint.y,
  };
  flow.data!.nodes.forEach((node) => {
    node.position.x += deltaPosition.x;
    node.position.y += deltaPosition.y;
  });
}

export function concatFlows(
  flow: FlowType,
  ReactFlowInstance: ReactFlowInstance
) {
  const { nodes, edges } = flow.data!;
  ReactFlowInstance.addNodes(nodes);
  ReactFlowInstance.addEdges(edges);
}

export function validateSelection(
  selection: OnSelectionChangeParams,
  edges: Edge[]
): Array<string> {
  //add edges to selection if selection mode selected only nodes
  if (selection.edges.length === 0) {
    selection.edges = edges;
  }
    // get only edges that are connected to the nodes in the selection
    // first creates a set of all the nodes ids
    let nodesSet = new Set(selection.nodes.map((n) => n.id));
    // then filter the edges that are connected to the nodes in the set
    let connectedEdges = selection.edges.filter(
      (e) => nodesSet.has(e.source) && nodesSet.has(e.target)
    );
    // add the edges to the selection
    selection.edges = connectedEdges;

  let errorsArray: Array<string> = [];
  // check if there is more than one node
  if (selection.nodes.length < 2) {
    errorsArray.push("Please select more than one node");
  }

  //check if there are two or more nodes with free outputs
  if (
    selection.nodes.filter(
      (n) => !selection.edges.some((e) => e.source === n.id)
    ).length > 1
  ) {
    errorsArray.push("Please select only one node with free outputs");
  }

  // check if there is any node that does not have any connection
  if (
    selection.nodes.some(
      (node) =>
        !selection.edges.some((edge) => edge.target === node.id) &&
        !selection.edges.some((edge) => edge.source === node.id)
    )
  ) {
    errorsArray.push("Please select only nodes that are connected");
  }
  return errorsArray;
}
function updateGroupNodeTemplate(template: APITemplateType) {
  /*this function receives a template, iterates for it's items
	updating the visibility of all basic types setting it to advanced true*/
  Object.keys(template).forEach((key) => {
    let type = template[key].type;
    let input_types = template[key].input_types;
    if (
      (type === "str" ||
        type === "bool" ||
        type === "float" ||
        type === "code" ||
        type === "prompt" ||
        type === "file" ||
        type === "int") &&
      !template[key].required &&
      !input_types
    ) {
      template[key].advanced = true;
    }
  });
  return template;
}
export function mergeNodeTemplates({
  nodes,
  edges,
}: {
  nodes: NodeType[];
  edges: Edge[];
}): APITemplateType {
  /* this function receives a flow and iterate throw each node
		and merge the templates with only the visible fields
		if there are two keys with the same name in the flow, we will update the display name of each one
		to show from which node it came from
	*/
  let template: APITemplateType = {};
  nodes.forEach((node) => {
    let nodeTemplate = _.cloneDeep(node.data.node!.template);
    Object.keys(nodeTemplate)
      .filter((field_name) => field_name.charAt(0) !== "_")
      .forEach((key) => {
        if (
          nodeTemplate[key].show &&
          !isHandleConnected(edges, key, nodeTemplate[key], node.id)
        ) {
          template[key + "_" + node.id] = nodeTemplate[key];
          template[key + "_" + node.id].proxy = { id: node.id, field: key };
          if (node.type === "groupNode") {
            template[key + "_" + node.id].display_name =
              node.data.node!.flow!.name + " - " + nodeTemplate[key].name;
          } else {
            template[key + "_" + node.id].display_name =
              //data id already has the node name on it
              (nodeTemplate[key].display_name
                ? nodeTemplate[key].display_name
                : nodeTemplate[key].name
                ? toTitleCase(nodeTemplate[key].name)
                : toTitleCase(key))
          }
        }
      });
  });
  return template;
}
function isHandleConnected(
  edges: Edge[],
  key: string,
  field: TemplateVariableType,
  nodeId: string
) {
  /*
		this function receives a flow and a handleId and check if there is a connection with this handle
	*/
  scapedJSONStringfy({ type: field.type, fieldName: key, id: nodeId });
  if (field.proxy) {
    if (
      edges.some(
        (e) =>
          e.targetHandle ===
          scapedJSONStringfy({
            type: field.type,
            fieldName: key,
            id: nodeId,
            proxy: { id: field.proxy!.id, field: field.proxy!.field },
            inputTypes: field.input_types,
          } as targetHandleType)
      )
    ) {
      return true;
    }
  } else {
    if (
      edges.some(
        (e) =>
          e.targetHandle ===
          scapedJSONStringfy({
            type: field.type,
            fieldName: key,
            id: nodeId,
            inputTypes: field.input_types,
          } as targetHandleType)
      )
    ) {
      return true;
    }
  }
  return false;
}

export function generateNodeTemplate(Flow: FlowType) {
  /*
		this function receives a flow and generate a template for the group node
	*/
  let template = mergeNodeTemplates({
    nodes: Flow.data!.nodes,
    edges: Flow.data!.edges,
  });
  updateGroupNodeTemplate(template);
  return template;
}

export function generateNodeFromFlow(flow: FlowType,getNodeId:(type:string)=>string): NodeType {
  const { nodes } = flow.data!;
  const outputNode = _.cloneDeep(findLastNode(flow.data!));
  const position = getMiddlePoint(nodes);
  let data = _.cloneDeep(flow);
  const id = getNodeId(outputNode?.data.type!)
  const newGroupNode: NodeType = {
    data: {
      id, 
      type: outputNode?.data.type!,
      node: {
        output_types: outputNode!.data.node!.output_types,
        display_name: "group Component",
        documentation: "",
        base_classes: outputNode!.data.node!.base_classes,
        description: "double click to edit description",
        template: generateNodeTemplate(data),
        flow: data,
      },
    },
    id,
    position,
    type: "genericNode",
  };
  return newGroupNode;
}

export function connectedInputNodesOnHandle(
  nodeId: string,
  handleId: string,
  { nodes, edges }: { nodes: NodeType[]; edges: Edge[] }
) {
  const connectedNodes: Array<{ name: string; id: string; isGroup: boolean }> =
    [];
  // return the nodes connected to the input handle of the node
  const TargetEdges = edges.filter((e) => e.target === nodeId);
  TargetEdges.forEach((edge) => {
    if (edge.targetHandle === handleId) {
      const sourceNode = nodes.find((n) => n.id === edge.source);
      if (sourceNode) {
        if (sourceNode.type === "groupNode") {
          let lastNode = findLastNode(sourceNode.data.node!.flow!.data!);
          while (lastNode && lastNode.type === "groupNode") {
            lastNode = findLastNode(lastNode.data.node!.flow!.data!);
          }
          if (lastNode) {
            connectedNodes.push({
              name: sourceNode.data.node!.flow!.name,
              id: lastNode.id,
              isGroup: true,
            });
          }
        } else {
          connectedNodes.push({
            name: sourceNode.data.type,
            id: sourceNode.id,
            isGroup: false,
          });
        }
      }
    }
  });
  return connectedNodes;
}

export function ungroupNode(
  groupNode: NodeDataType,
  BaseFlow: ReactFlowJsonObject
) {
  const { template, flow } = groupNode.node!;
  const gNodes: NodeType[] = flow!.data!.nodes;
  const gEdges = flow!.data!.edges;
  //redirect edges to correct proxy node
  let updatedEdges: Edge[] = [];
  BaseFlow.edges.forEach((edge) => {
    let newEdge = _.cloneDeep(edge);
    if (newEdge.target === groupNode.id) {
      const targetHandle: targetHandleType = newEdge.data.targetHandle;
      if (targetHandle.proxy) {
        let type = targetHandle.type;
        let field = targetHandle.proxy.field;
        let proxyId = targetHandle.proxy.id;
        let inputTypes = targetHandle.inputTypes;
        let node: NodeType = gNodes.find((n) => n.id === proxyId)!;
        if (node) {
          newEdge.target = proxyId;
          let newTargetHandle: targetHandleType = {
            fieldName: field,
            type,
            id: proxyId,
            inputTypes: inputTypes
          };
          if (node.data.node?.flow) {
            newTargetHandle.proxy = {
              field: node.data.node.template[field].proxy?.field!,
              id: node.data.node.template[field].proxy?.id!,
            };
          }
          newEdge.data.targetHandle = newTargetHandle;
          newEdge.targetHandle = scapedJSONStringfy(newTargetHandle);
        }
      }
    }
    if (newEdge.source === groupNode.id) {
      const lastNode = _.cloneDeep(findLastNode(flow!.data!));
      newEdge.source = lastNode!.id;
      let newSourceHandle: sourceHandleType = scapeJSONParse(
        newEdge.sourceHandle!
      );
      newSourceHandle.id = lastNode!.id;
      newEdge.data.sourceHandle = newSourceHandle;
      newEdge.sourceHandle = scapedJSONStringfy(newSourceHandle);
    }
    if (edge.target === groupNode.id || edge.source === groupNode.id) {
      updatedEdges.push(newEdge);
    }
  });
  //update template values
  Object.keys(template).forEach((key) => {
    let { field, id } = template[key].proxy!;
    let nodeIndex = gNodes.findIndex((n) => n.id === id);
    if (nodeIndex !== -1) {
      let display_name: string;
      let show = gNodes[nodeIndex].data.node!.template[field].show;
      let advanced = gNodes[nodeIndex].data.node!.template[field].advanced;
      if (gNodes[nodeIndex].data.node!.template[field].display_name) {
        display_name =
          gNodes[nodeIndex].data.node!.template[field].display_name;
      } else {
        display_name = gNodes[nodeIndex].data.node!.template[field].name;
      }
      gNodes[nodeIndex].data.node!.template[field] = template[key];
      gNodes[nodeIndex].data.node!.template[field].show = show;
      gNodes[nodeIndex].data.node!.template[field].advanced = advanced;
      gNodes[nodeIndex].data.node!.template[field].display_name = display_name;
    }
  });

  const nodes = [
    ...BaseFlow.nodes.filter((n) => n.id !== groupNode.id),
    ...gNodes,
  ];
  const edges = [
    ...BaseFlow.edges.filter(
      (e) => e.target !== groupNode.id && e.source !== groupNode.id
    ),
    ...gEdges,
    ...updatedEdges,
  ];
  BaseFlow.nodes = nodes;
  BaseFlow.edges = edges;
}

export function expandGroupNode(
  groupNode: NodeDataType,
  ReactFlowInstance: ReactFlowInstance
) {
  const { template,flow } = _.cloneDeep(groupNode.node!);
  const gNodes: NodeType[] = flow?.data?.nodes!;
  const gEdges = flow!.data!.edges;
  console.log(gEdges)
  //redirect edges to correct proxy node
  let updatedEdges: Edge[] = [];
  ReactFlowInstance.getEdges().forEach((edge) => {
    let newEdge = _.cloneDeep(edge);
    if (newEdge.target === groupNode.id) {
      const targetHandle: targetHandleType = newEdge.data.targetHandle;
      if (targetHandle.proxy) {
        let type = targetHandle.type;
        let field = targetHandle.proxy.field;
        let proxyId = targetHandle.proxy.id;
        let inputTypes = targetHandle.inputTypes;
        let node: NodeType = gNodes.find((n) => n.id === proxyId)!;
        if (node) {
          newEdge.target = proxyId;
          let newTargetHandle: targetHandleType = {
            fieldName: field,
            type,
            id: proxyId,
            inputTypes: inputTypes
          };
          if (node.data.node?.flow) {
            newTargetHandle.proxy = {
              field: node.data.node.template[field].proxy?.field!,
              id: node.data.node.template[field].proxy?.id!,
            };
          }
          newEdge.data.targetHandle = newTargetHandle;
          newEdge.targetHandle = scapedJSONStringfy(newTargetHandle);
        }
      }
    }
    if (newEdge.source === groupNode.id) {
      const lastNode = _.cloneDeep(findLastNode(flow!.data!));
      newEdge.source = lastNode!.id;
      let newSourceHandle: sourceHandleType = scapeJSONParse(
        newEdge.sourceHandle!
      );
      newSourceHandle.id = lastNode!.id;
      newEdge.data.sourceHandle = newSourceHandle;
      newEdge.sourceHandle = scapedJSONStringfy(newSourceHandle);
    }
    if (edge.target === groupNode.id || edge.source === groupNode.id) {
      updatedEdges.push(newEdge);
    }
  });
  //update template values
  Object.keys(template).forEach((key) => {
    let { field, id } = template[key].proxy!;
    let nodeIndex = gNodes.findIndex((n) => n.id === id);
    if (nodeIndex !== -1) {
      let proxy: { id: string; field: string } | undefined;
      let display_name: string;
      let show = gNodes[nodeIndex].data.node!.template[field].show;
      let advanced = gNodes[nodeIndex].data.node!.template[field].advanced;
      if (gNodes[nodeIndex].data.node!.template[field].display_name) {
        display_name =
          gNodes[nodeIndex].data.node!.template[field].display_name;
      } else {
        display_name = gNodes[nodeIndex].data.node!.template[field].name;
      }
      if(gNodes[nodeIndex].data.node!.template[field].proxy){
        proxy = gNodes[nodeIndex].data.node!.template[field].proxy;
      }
      gNodes[nodeIndex].data.node!.template[field] = template[key];
      gNodes[nodeIndex].data.node!.template[field].show = show;
      gNodes[nodeIndex].data.node!.template[field].advanced = advanced;
      gNodes[nodeIndex].data.node!.template[field].display_name = display_name;
      gNodes[nodeIndex].selected = false;
      if(proxy){
        gNodes[nodeIndex].data.node!.template[field].proxy = proxy;
      }
      else{
        delete gNodes[nodeIndex].data.node!.template[field].proxy
      }
    }
  });

  const nodes = [
    ...ReactFlowInstance.getNodes().filter((n) => n.id !== groupNode.id),
    ...gNodes,
  ];
  const edges = [
    ...ReactFlowInstance.getEdges().filter(
      (e) => e.target !== groupNode.id && e.source !== groupNode.id
    ),
    ...gEdges,
    ...updatedEdges,
  ];
  console.log(edges)
  ReactFlowInstance.setNodes(nodes);
  ReactFlowInstance.setEdges(edges);
}

export function processFlow(FlowObject: ReactFlowJsonObject) {
  let clonedFLow = _.cloneDeep(FlowObject);
  clonedFLow.nodes.forEach((node: NodeType) => {
    if (node.data.node?.flow) {
      processFlow(node.data.node!.flow!.data!);
      ungroupNode(node.data, clonedFLow);
    }
  });
  return clonedFLow;
}

export function getGroupStatus(
  flow: FlowType,
  ssData: { [key: string]: { valid: boolean; params: string } }
) {
  let status = { valid: true, params: "Built sucessfully ✨" };
  const { nodes } = flow.data!;
  const ids = nodes.map((n: NodeType) => n.data.id);
  ids.forEach((id)=>console.log(ssData[id]))
  ids.forEach((id) => {
    if (!ssData[id]) {
      status = ssData[id]
      return
    }
    if (!ssData[id].valid) {
      status =  { valid: false, params: ssData[id].params };
    }
  });
  return status;
=======
export function convertObjToArray(singleObject: object | string) {
  if (typeof singleObject === "string") {
    singleObject = JSON.parse(singleObject);
  }
  if (Array.isArray(singleObject)) return singleObject;

  let arrConverted: any[] = [];
  if (typeof singleObject === "object") {
    for (const key in singleObject) {
      if (Object.prototype.hasOwnProperty.call(singleObject, key)) {
        const newObj = {};
        newObj[key] = singleObject[key];
        arrConverted.push(newObj);
      }
    }
  }
  return arrConverted;
}

export function convertArrayToObj(arrayOfObjects) {
  if (!Array.isArray(arrayOfObjects)) return arrayOfObjects;

  let objConverted = {};
  for (const obj of arrayOfObjects) {
    for (const key in obj) {
      if (obj.hasOwnProperty(key)) {
        objConverted[key] = obj[key];
      }
    }
  }
  return objConverted;
}

export function hasDuplicateKeys(array) {
  const keys = {};
  for (const obj of array) {
    for (const key in obj) {
      if (keys[key]) {
        return true;
      }
      keys[key] = true;
    }
  }
  return false;
}

export function hasEmptyKey(objArray) {
  for (const obj of objArray) {
    for (const key in obj) {
      if (obj.hasOwnProperty(key) && key === "") {
        return true; // Found an empty key
      }
    }
  }
  return false; // No empty keys found
}

export function convertValuesToNumbers(arr) {
  return arr.map((obj) => {
    const newObj = {};
    for (const key in obj) {
      if (obj.hasOwnProperty(key)) {
        let value = obj[key];
        if (/\s/g.test(value)) {
          value = value.trim();
        }
        newObj[key] =
          value === "" || isNaN(value) ? value.toString() : Number(value);
      }
    }
    return newObj;
  });
>>>>>>> 82ad4584
}<|MERGE_RESOLUTION|>--- conflicted
+++ resolved
@@ -1,4 +1,4 @@
-import _, { get } from "lodash";
+import _ from "lodash";
 import {
   Connection,
   Edge,
@@ -25,7 +25,7 @@
   unselectAllNodesType,
   updateEdgesHandleIdsType,
 } from "../types/utils/reactflowUtils";
-import { toNormalCase, toTitleCase, truncateDisplayName } from "./utils";
+import { toNormalCase, toTitleCase } from "./utils";
 const uid = new ShortUniqueId({ length: 5 });
 
 export function cleanEdges({
@@ -54,8 +54,8 @@
           id: targetNode.data.id,
           inputTypes: targetNode.data.node!.template[field]?.input_types,
         };
-        if(targetNode.data.node!.template[field]?.proxy){
-          id.proxy = targetNode.data.node!.template[field]?.proxy
+        if (targetNode.data.node!.template[field]?.proxy) {
+          id.proxy = targetNode.data.node!.template[field]?.proxy;
         }
         if (scapedJSONStringfy(id) !== targetHandle) {
           newEdges = newEdges.filter((e) => e.id !== edge.id);
@@ -225,34 +225,6 @@
     node: { template },
   } = node.data;
 
-<<<<<<< HEAD
-  return Object.keys(template).reduce(
-    (errors: Array<string>, t) =>
-      errors.concat(
-        template[t].required &&
-          template[t].show &&
-          (template[t].value === undefined ||
-            template[t].value === null ||
-            template[t].value === "") &&
-          !reactFlowInstance
-            .getEdges()
-            .some(
-              (edge) =>
-                (scapeJSONParse(edge.targetHandle!) as targetHandleType)
-                  .fieldName === t &&
-                (scapeJSONParse(edge.targetHandle!) as targetHandleType).id ===
-                  node.id
-            )
-          ? [
-              `${type} is missing ${
-                template.display_name || toNormalCase(template[t].name)
-              }.`,
-            ]
-          : []
-      ),
-    [] as string[]
-  );
-=======
   return Object.keys(template).reduce((errors: Array<string>, t) => {
     if (
       template[t].required &&
@@ -262,8 +234,10 @@
         template[t].value === "") &&
       !edges.some(
         (edge) =>
-          edge.targetHandle?.split("|")[1] === t &&
-          edge.targetHandle.split("|")[2] === node.id
+          (scapeJSONParse(edge.targetHandle!) as targetHandleType).fieldName ===
+            t &&
+          (scapeJSONParse(edge.targetHandle!) as targetHandleType).id ===
+            node.id
       )
     ) {
       errors.push(
@@ -294,7 +268,6 @@
     }
     return errors;
   }, [] as string[]);
->>>>>>> 82ad4584
 }
 
 export function validateNodes(nodes: Node[], edges: Edge[]) {
@@ -363,13 +336,9 @@
 }
 
 export function handleKeyDown(
-<<<<<<< HEAD
-  e: React.KeyboardEvent<HTMLInputElement | HTMLTextAreaElement>,
-=======
   e:
     | React.KeyboardEvent<HTMLInputElement>
     | React.KeyboardEvent<HTMLTextAreaElement>,
->>>>>>> 82ad4584
   inputValue: string | string[] | null,
   block: string
 ) {
@@ -404,7 +373,80 @@
   return nodes.filter((node) => node.id === targetId || node.id === sourceId);
 }
 
-<<<<<<< HEAD
+export function convertObjToArray(singleObject: object | string) {
+  if (typeof singleObject === "string") {
+    singleObject = JSON.parse(singleObject);
+  }
+  if (Array.isArray(singleObject)) return singleObject;
+
+  let arrConverted: any[] = [];
+  if (typeof singleObject === "object") {
+    for (const key in singleObject) {
+      if (Object.prototype.hasOwnProperty.call(singleObject, key)) {
+        const newObj = {};
+        newObj[key] = singleObject[key];
+        arrConverted.push(newObj);
+      }
+    }
+  }
+  return arrConverted;
+}
+
+export function convertArrayToObj(arrayOfObjects) {
+  if (!Array.isArray(arrayOfObjects)) return arrayOfObjects;
+
+  let objConverted = {};
+  for (const obj of arrayOfObjects) {
+    for (const key in obj) {
+      if (obj.hasOwnProperty(key)) {
+        objConverted[key] = obj[key];
+      }
+    }
+  }
+  return objConverted;
+}
+
+export function hasDuplicateKeys(array) {
+  const keys = {};
+  for (const obj of array) {
+    for (const key in obj) {
+      if (keys[key]) {
+        return true;
+      }
+      keys[key] = true;
+    }
+  }
+  return false;
+}
+
+export function hasEmptyKey(objArray) {
+  for (const obj of objArray) {
+    for (const key in obj) {
+      if (obj.hasOwnProperty(key) && key === "") {
+        return true; // Found an empty key
+      }
+    }
+  }
+  return false; // No empty keys found
+}
+
+export function convertValuesToNumbers(arr) {
+  return arr.map((obj) => {
+    const newObj = {};
+    for (const key in obj) {
+      if (obj.hasOwnProperty(key)) {
+        let value = obj[key];
+        if (/\s/g.test(value)) {
+          value = value.trim();
+        }
+        newObj[key] =
+          value === "" || isNaN(value) ? value.toString() : Number(value);
+      }
+    }
+    return newObj;
+  });
+}
+
 export function scapedJSONStringfy(json: object): string {
   return customStringify(json).replace(/"/g, "œ");
 }
@@ -548,15 +590,15 @@
   if (selection.edges.length === 0) {
     selection.edges = edges;
   }
-    // get only edges that are connected to the nodes in the selection
-    // first creates a set of all the nodes ids
-    let nodesSet = new Set(selection.nodes.map((n) => n.id));
-    // then filter the edges that are connected to the nodes in the set
-    let connectedEdges = selection.edges.filter(
-      (e) => nodesSet.has(e.source) && nodesSet.has(e.target)
-    );
-    // add the edges to the selection
-    selection.edges = connectedEdges;
+  // get only edges that are connected to the nodes in the selection
+  // first creates a set of all the nodes ids
+  let nodesSet = new Set(selection.nodes.map((n) => n.id));
+  // then filter the edges that are connected to the nodes in the set
+  let connectedEdges = selection.edges.filter(
+    (e) => nodesSet.has(e.source) && nodesSet.has(e.target)
+  );
+  // add the edges to the selection
+  selection.edges = connectedEdges;
 
   let errorsArray: Array<string> = [];
   // check if there is more than one node
@@ -637,11 +679,11 @@
           } else {
             template[key + "_" + node.id].display_name =
               //data id already has the node name on it
-              (nodeTemplate[key].display_name
+              nodeTemplate[key].display_name
                 ? nodeTemplate[key].display_name
                 : nodeTemplate[key].name
                 ? toTitleCase(nodeTemplate[key].name)
-                : toTitleCase(key))
+                : toTitleCase(key);
           }
         }
       });
@@ -705,15 +747,18 @@
   return template;
 }
 
-export function generateNodeFromFlow(flow: FlowType,getNodeId:(type:string)=>string): NodeType {
+export function generateNodeFromFlow(
+  flow: FlowType,
+  getNodeId: (type: string) => string
+): NodeType {
   const { nodes } = flow.data!;
   const outputNode = _.cloneDeep(findLastNode(flow.data!));
   const position = getMiddlePoint(nodes);
   let data = _.cloneDeep(flow);
-  const id = getNodeId(outputNode?.data.type!)
+  const id = getNodeId(outputNode?.data.type!);
   const newGroupNode: NodeType = {
     data: {
-      id, 
+      id,
       type: outputNode?.data.type!,
       node: {
         output_types: outputNode!.data.node!.output_types,
@@ -795,7 +840,7 @@
             fieldName: field,
             type,
             id: proxyId,
-            inputTypes: inputTypes
+            inputTypes: inputTypes,
           };
           if (node.data.node?.flow) {
             newTargetHandle.proxy = {
@@ -862,10 +907,10 @@
   groupNode: NodeDataType,
   ReactFlowInstance: ReactFlowInstance
 ) {
-  const { template,flow } = _.cloneDeep(groupNode.node!);
+  const { template, flow } = _.cloneDeep(groupNode.node!);
   const gNodes: NodeType[] = flow?.data?.nodes!;
   const gEdges = flow!.data!.edges;
-  console.log(gEdges)
+  console.log(gEdges);
   //redirect edges to correct proxy node
   let updatedEdges: Edge[] = [];
   ReactFlowInstance.getEdges().forEach((edge) => {
@@ -884,7 +929,7 @@
             fieldName: field,
             type,
             id: proxyId,
-            inputTypes: inputTypes
+            inputTypes: inputTypes,
           };
           if (node.data.node?.flow) {
             newTargetHandle.proxy = {
@@ -926,7 +971,7 @@
       } else {
         display_name = gNodes[nodeIndex].data.node!.template[field].name;
       }
-      if(gNodes[nodeIndex].data.node!.template[field].proxy){
+      if (gNodes[nodeIndex].data.node!.template[field].proxy) {
         proxy = gNodes[nodeIndex].data.node!.template[field].proxy;
       }
       gNodes[nodeIndex].data.node!.template[field] = template[key];
@@ -934,11 +979,10 @@
       gNodes[nodeIndex].data.node!.template[field].advanced = advanced;
       gNodes[nodeIndex].data.node!.template[field].display_name = display_name;
       gNodes[nodeIndex].selected = false;
-      if(proxy){
+      if (proxy) {
         gNodes[nodeIndex].data.node!.template[field].proxy = proxy;
-      }
-      else{
-        delete gNodes[nodeIndex].data.node!.template[field].proxy
+      } else {
+        delete gNodes[nodeIndex].data.node!.template[field].proxy;
       }
     }
   });
@@ -954,7 +998,7 @@
     ...gEdges,
     ...updatedEdges,
   ];
-  console.log(edges)
+  console.log(edges);
   ReactFlowInstance.setNodes(nodes);
   ReactFlowInstance.setEdges(edges);
 }
@@ -977,89 +1021,15 @@
   let status = { valid: true, params: "Built sucessfully ✨" };
   const { nodes } = flow.data!;
   const ids = nodes.map((n: NodeType) => n.data.id);
-  ids.forEach((id)=>console.log(ssData[id]))
+  ids.forEach((id) => console.log(ssData[id]));
   ids.forEach((id) => {
     if (!ssData[id]) {
-      status = ssData[id]
-      return
+      status = ssData[id];
+      return;
     }
     if (!ssData[id].valid) {
-      status =  { valid: false, params: ssData[id].params };
+      status = { valid: false, params: ssData[id].params };
     }
   });
   return status;
-=======
-export function convertObjToArray(singleObject: object | string) {
-  if (typeof singleObject === "string") {
-    singleObject = JSON.parse(singleObject);
-  }
-  if (Array.isArray(singleObject)) return singleObject;
-
-  let arrConverted: any[] = [];
-  if (typeof singleObject === "object") {
-    for (const key in singleObject) {
-      if (Object.prototype.hasOwnProperty.call(singleObject, key)) {
-        const newObj = {};
-        newObj[key] = singleObject[key];
-        arrConverted.push(newObj);
-      }
-    }
-  }
-  return arrConverted;
-}
-
-export function convertArrayToObj(arrayOfObjects) {
-  if (!Array.isArray(arrayOfObjects)) return arrayOfObjects;
-
-  let objConverted = {};
-  for (const obj of arrayOfObjects) {
-    for (const key in obj) {
-      if (obj.hasOwnProperty(key)) {
-        objConverted[key] = obj[key];
-      }
-    }
-  }
-  return objConverted;
-}
-
-export function hasDuplicateKeys(array) {
-  const keys = {};
-  for (const obj of array) {
-    for (const key in obj) {
-      if (keys[key]) {
-        return true;
-      }
-      keys[key] = true;
-    }
-  }
-  return false;
-}
-
-export function hasEmptyKey(objArray) {
-  for (const obj of objArray) {
-    for (const key in obj) {
-      if (obj.hasOwnProperty(key) && key === "") {
-        return true; // Found an empty key
-      }
-    }
-  }
-  return false; // No empty keys found
-}
-
-export function convertValuesToNumbers(arr) {
-  return arr.map((obj) => {
-    const newObj = {};
-    for (const key in obj) {
-      if (obj.hasOwnProperty(key)) {
-        let value = obj[key];
-        if (/\s/g.test(value)) {
-          value = value.trim();
-        }
-        newObj[key] =
-          value === "" || isNaN(value) ? value.toString() : Number(value);
-      }
-    }
-    return newObj;
-  });
->>>>>>> 82ad4584
 }