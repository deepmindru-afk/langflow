import { cloneDeep } from "lodash";
import {
  Connection,
  Edge,
  Node,
  OnSelectionChangeParams,
  ReactFlowJsonObject,
  XYPosition,
} from "reactflow";
import ShortUniqueId from "short-unique-id";
import {
  INPUT_TYPES,
  LANGFLOW_SUPPORTED_TYPES,
  OUTPUT_TYPES,
  SUCCESS_BUILD,
  specialCharsRegex,
} from "../constants/constants";
import { downloadFlowsFromDatabase } from "../controllers/API";
import {
  APIClassType,
  APIKindType,
  APIObjectType,
  APITemplateType,
  TemplateVariableType,
} from "../types/api";
import {
  FlowType,
  NodeDataType,
  NodeType,
  sourceHandleType,
  targetHandleType,
} from "../types/flow";
import {
  findLastNodeType,
  generateFlowType,
  unselectAllNodesType,
  updateEdgesHandleIdsType,
} from "../types/utils/reactflowUtils";
import { createRandomKey, toTitleCase } from "./utils";
import { DESCRIPTIONS } from "../flow_constants";
import getFieldTitle from "../customNodes/utils/get-field-title";
const uid = new ShortUniqueId({ length: 5 });

export function checkChatInput(nodes: Node[]) {
  return nodes.some((node) => node.data.type === "ChatInput");
}

export function cleanEdges(nodes: Node[], edges: Edge[]) {
  let newEdges = cloneDeep(edges);
  edges.forEach((edge) => {
    // check if the source and target node still exists
    const sourceNode = nodes.find((node) => node.id === edge.source);
    const targetNode = nodes.find((node) => node.id === edge.target);
    if (!sourceNode || !targetNode) {
      newEdges = newEdges.filter((edg) => edg.id !== edge.id);
      return;
    }
    // check if the source and target handle still exists
    const sourceHandle = edge.sourceHandle; //right
    const targetHandle = edge.targetHandle; //left
    if (targetHandle) {
      const targetHandleObject: targetHandleType = scapeJSONParse(targetHandle);
      const field = targetHandleObject.fieldName;
      const id: targetHandleType = {
        type: targetNode.data.node!.template[field]?.type,
        fieldName: field,
        id: targetNode.data.id,
        inputTypes: targetNode.data.node!.template[field]?.input_types,
      };
      if (targetNode.data.node!.template[field]?.proxy) {
        id.proxy = targetNode.data.node!.template[field]?.proxy;
      }
      if (scapedJSONStringfy(id) !== targetHandle) {
        newEdges = newEdges.filter((e) => e.id !== edge.id);
      }
    }
    if (sourceHandle) {
      const id: sourceHandleType = {
        id: sourceNode.data.id,
        baseClasses: sourceNode.data.node!.base_classes,
        dataType: sourceNode.data.type,
      };
      if (scapedJSONStringfy(id) !== sourceHandle) {
        newEdges = newEdges.filter((e) => e.id !== edge.id);
      }
    }
  });
  return newEdges;
}

export function unselectAllNodes({ updateNodes, data }: unselectAllNodesType) {
  let newNodes = cloneDeep(data);
  newNodes.forEach((node: Node) => {
    node.selected = false;
  });
  updateNodes(newNodes!);
}

export function isValidConnection(
  { source, target, sourceHandle, targetHandle }: Connection,
  nodes: Node[],
  edges: Edge[],
) {
  const targetHandleObject: targetHandleType = scapeJSONParse(targetHandle!);
  const sourceHandleObject: sourceHandleType = scapeJSONParse(sourceHandle!);
  if (
    targetHandleObject.inputTypes?.some(
      (n) => n === sourceHandleObject.dataType,
    ) ||
    sourceHandleObject.baseClasses.some(
      (t) =>
        targetHandleObject.inputTypes?.some((n) => n === t) ||
        t === targetHandleObject.type,
    )
  ) {
    let targetNode = nodes.find((node) => node.id === target!)?.data?.node;
    if (!targetNode) {
      if (!edges.find((e) => e.targetHandle === targetHandle)) {
        return true;
      }
    } else if (
      (!targetNode.template[targetHandleObject.fieldName].list &&
        !edges.find((e) => e.targetHandle === targetHandle)) ||
      targetNode.template[targetHandleObject.fieldName].list
    ) {
      return true;
    }
  }
  return false;
}

export function removeApiKeys(flow: FlowType): FlowType {
  let cleanFLow = cloneDeep(flow);
  cleanFLow.data!.nodes.forEach((node) => {
    for (const key in node.data.node.template) {
      if (node.data.node.template[key].password) {
        node.data.node.template[key].value = "";
      }
    }
  });
  return cleanFLow;
}

export function updateTemplate(
  reference: APITemplateType,
  objectToUpdate: APITemplateType,
): APITemplateType {
  let clonedObject: APITemplateType = cloneDeep(reference);

  // Loop through each key in the reference object
  for (const key in clonedObject) {
    // If the key is not in the object to update, add it
    if (objectToUpdate[key] && objectToUpdate[key].value) {
      clonedObject[key].value = objectToUpdate[key].value;
    }
    if (
      objectToUpdate[key] &&
      objectToUpdate[key].advanced !== null &&
      objectToUpdate[key].advanced !== undefined
    ) {
      clonedObject[key].advanced = objectToUpdate[key].advanced;
    }
  }
  return clonedObject;
}

export const processFlows = (DbData: FlowType[], skipUpdate = true) => {
  let savedComponents: { [key: string]: APIClassType } = {};
  DbData.forEach((flow: FlowType) => {
    try {
      if (!flow.data) {
        return;
      }
      if (flow.data && flow.is_component) {
        (flow.data.nodes[0].data as NodeDataType).node!.display_name =
          flow.name;
        savedComponents[
          createRandomKey((flow.data.nodes[0].data as NodeDataType).type, uid())
        ] = cloneDeep((flow.data.nodes[0].data as NodeDataType).node!);
        return;
      }
      if (!skipUpdate) processDataFromFlow(flow, false);
    } catch (e) {
      console.log(e);
    }
  });
  return { data: savedComponents, flows: DbData };
};

export const processDataFromFlow = (flow: FlowType, refreshIds = true) => {
  let data = flow?.data ? flow.data : null;
  if (data) {
    processFlowEdges(flow);
    //prevent node update for now
    // processFlowNodes(flow);
    //add animation to text type edges
    updateEdges(data.edges);
    // updateNodes(data.nodes, data.edges);
    if (refreshIds) updateIds(data); // Assuming updateIds is defined elsewhere
  }
  return data;
};

export function updateIds(
  { edges, nodes }: { edges: Edge[]; nodes: Node[] },
  selection?: { edges: Edge[]; nodes: Node[] },
) {
  let idsMap = {};
  const selectionIds = selection?.nodes.map((n) => n.id);
  if (nodes) {
    nodes.forEach((node: NodeType) => {
      // Generate a unique node ID
      let newId = getNodeId(node.data.type);
      if (selection && !selectionIds?.includes(node.id)) {
        newId = node.id;
      }
      idsMap[node.id] = newId;
      node.id = newId;
      node.data.id = newId;
      // Add the new node to the list of nodes in state
    });
    selection?.nodes.forEach((sNode: NodeType) => {
      let newId = idsMap[sNode.id];
      sNode.id = newId;
      sNode.data.id = newId;
    });
  }
  const concatedEdges = [...edges, ...(selection?.edges ?? [])];
  if (concatedEdges)
    concatedEdges.forEach((edge: Edge) => {
      edge.source = idsMap[edge.source];
      edge.target = idsMap[edge.target];
      const sourceHandleObject: sourceHandleType = scapeJSONParse(
        edge.sourceHandle!,
      );
      edge.sourceHandle = scapedJSONStringfy({
        ...sourceHandleObject,
        id: edge.source,
      });
      if (edge.data?.sourceHandle?.id) {
        edge.data.sourceHandle.id = edge.source;
      }
      const targetHandleObject: targetHandleType = scapeJSONParse(
        edge.targetHandle!,
      );
      edge.targetHandle = scapedJSONStringfy({
        ...targetHandleObject,
        id: edge.target,
      });
      if (edge.data?.targetHandle?.id) {
        edge.data.targetHandle.id = edge.target;
      }
      edge.id =
        "reactflow__edge-" +
        edge.source +
        edge.sourceHandle +
        "-" +
        edge.target +
        edge.targetHandle;
    });
  return idsMap;
}

export function validateNode(node: NodeType, edges: Edge[]): Array<string> {
  if (!node.data?.node?.template || !Object.keys(node.data.node.template)) {
    return [
      "We've noticed a potential issue with a Component in the flow. Please review it and, if necessary, submit a bug report with your exported flow file. Thank you for your help!",
    ];
  }

  const {
    type,
    node: { template },
  } = node.data;

  const displayName = node.data.node.display_name;

  return Object.keys(template).reduce((errors: Array<string>, t) => {
    if (
      template[t].required &&
      template[t].show &&
      (template[t].value === undefined ||
        template[t].value === null ||
        template[t].value === "") &&
      !edges.some(
        (edge) =>
          (scapeJSONParse(edge.targetHandle!) as targetHandleType).fieldName ===
            t &&
          (scapeJSONParse(edge.targetHandle!) as targetHandleType).id ===
            node.id,
      )
    ) {
      errors.push(
        `${displayName || type} is missing ${getFieldTitle(template, t)}.`,
      );
    } else if (
      template[t].type === "dict" &&
      template[t].required &&
      template[t].show &&
      (template[t].value !== undefined ||
        template[t].value !== null ||
        template[t].value !== "")
    ) {
      if (hasDuplicateKeys(template[t].value))
        errors.push(
          `${displayName || type} (${getFieldTitle(
            template,
            t,
          )}) contains duplicate keys with the same values.`,
        );
      if (hasEmptyKey(template[t].value))
        errors.push(
          `${displayName || type} (${getFieldTitle(
            template,
            t,
          )}) field must not be empty.`,
        );
    }
    return errors;
  }, [] as string[]);
}

export function validateNodes(
  nodes: Node[],
  edges: Edge[],
): // this returns an array of tuples with the node id and the errors
Array<{ id: string; errors: Array<string> }> {
  if (nodes.length === 0) {
    return [
      {
        id: "",
        errors: [
          "No nodes found in the flow. Please add at least one node to the flow.",
        ],
      },
    ];
  }
  // validateNode(n, edges) returns an array of errors for the node
  return nodes.map((n) => ({ id: n.id, errors: validateNode(n, edges) }));
}

export function updateEdges(edges: Edge[]) {
  if (edges)
    edges.forEach((edge) => {
      const targetHandleObject: targetHandleType = scapeJSONParse(
        edge.targetHandle!,
      );
      edge.className = "stroke-gray-900 stroke-connection";
    });
}

export function addVersionToDuplicates(flow: FlowType, flows: FlowType[]) {
  console.log("flow", flow);
  console.log("flows", flows);
  const existingNames = flows
    .filter((f) => f.folder_id === flow.folder_id)
    .map((item) => item.name);
  console.log("existingNames", existingNames);
  let newName = flow.name;
  let count = 1;

  while (existingNames.includes(newName)) {
    newName = `${flow.name} (${count})`;
    count++;
  }

  return newName;
}

export function updateEdgesHandleIds({
  edges,
  nodes,
}: updateEdgesHandleIdsType): Edge[] {
  let newEdges = cloneDeep(edges);
  newEdges.forEach((edge) => {
    const sourceNodeId = edge.source;
    const targetNodeId = edge.target;
    const sourceNode = nodes.find((node) => node.id === sourceNodeId);
    const targetNode = nodes.find((node) => node.id === targetNodeId);
    let source = edge.sourceHandle;
    let target = edge.targetHandle;
    //right
    let newSource: sourceHandleType;
    //left
    let newTarget: targetHandleType;
    if (target && targetNode) {
      let field = target.split("|")[1];
      newTarget = {
        type: targetNode.data.node!.template[field].type,
        fieldName: field,
        id: targetNode.data.id,
        inputTypes: targetNode.data.node!.template[field].input_types,
      };
    }
    if (source && sourceNode) {
      newSource = {
        id: sourceNode.data.id,
        baseClasses: sourceNode.data.node!.base_classes,
        dataType: sourceNode.data.type,
      };
    }
    edge.sourceHandle = scapedJSONStringfy(newSource!);
    edge.targetHandle = scapedJSONStringfy(newTarget!);
    const newData = {
      sourceHandle: scapeJSONParse(edge.sourceHandle),
      targetHandle: scapeJSONParse(edge.targetHandle),
    };
    edge.data = newData;
  });
  return newEdges;
}

export function handleKeyDown(
  e:
    | React.KeyboardEvent<HTMLInputElement>
    | React.KeyboardEvent<HTMLTextAreaElement>,
  inputValue: string | string[] | null,
  block: string,
) {
  //condition to fix bug control+backspace on Windows/Linux
  if (
    (typeof inputValue === "string" &&
      (e.metaKey === true || e.ctrlKey === true) &&
      e.key === "Backspace" &&
      (inputValue === block ||
        inputValue?.charAt(inputValue?.length - 1) === " " ||
        specialCharsRegex.test(inputValue?.charAt(inputValue?.length - 1)))) ||
    (navigator.userAgent.toUpperCase().includes("MAC") &&
      e.ctrlKey === true &&
      e.key === "Backspace")
  ) {
    e.preventDefault();
    e.stopPropagation();
  }

  if (e.ctrlKey === true && e.key === "Backspace" && inputValue === block) {
    e.preventDefault();
    e.stopPropagation();
  }
}

export function handleOnlyIntegerInput(
  event: React.KeyboardEvent<HTMLInputElement>,
) {
  if (
    event.key === "." ||
    event.key === "-" ||
    event.key === "," ||
    event.key === "e" ||
    event.key === "E" ||
    event.key === "+"
  ) {
    event.preventDefault();
  }
}

export function getConnectedNodes(
  edge: Edge,
  nodes: Array<NodeType>,
): Array<NodeType> {
  const sourceId = edge.source;
  const targetId = edge.target;
  return nodes.filter((node) => node.id === targetId || node.id === sourceId);
}

export function convertObjToArray(singleObject: object | string, type: string) {
  if (type !== "dict") return [{ "": "" }];
  if (typeof singleObject === "string") {
    singleObject = JSON.parse(singleObject);
  }
  if (Array.isArray(singleObject)) return singleObject;

  let arrConverted: any[] = [];
  if (typeof singleObject === "object") {
    for (const key in singleObject) {
      if (Object.prototype.hasOwnProperty.call(singleObject, key)) {
        const newObj = {};
        newObj[key] = singleObject[key];
        arrConverted.push(newObj);
      }
    }
  }
  return arrConverted;
}

export function convertArrayToObj(arrayOfObjects) {
  if (!Array.isArray(arrayOfObjects)) return arrayOfObjects;

  let objConverted = {};
  for (const obj of arrayOfObjects) {
    for (const key in obj) {
      if (obj.hasOwnProperty(key)) {
        objConverted[key] = obj[key];
      }
    }
  }
  return objConverted;
}

export function hasDuplicateKeys(array) {
  const keys = {};
  // Transforms an empty object into an object array without opening the 'editNode' modal to prevent the flow build from breaking.
  if (!Array.isArray(array)) array = [{ "": "" }];
  for (const obj of array) {
    for (const key in obj) {
      if (keys[key]) {
        return true;
      }
      keys[key] = true;
    }
  }
  return false;
}

export function hasEmptyKey(objArray) {
  // Transforms an empty object into an array without opening the 'editNode' modal to prevent the flow build from breaking.
  if (!Array.isArray(objArray)) objArray = [];
  for (const obj of objArray) {
    for (const key in obj) {
      if (obj.hasOwnProperty(key) && key === "") {
        return true; // Found an empty key
      }
    }
  }
  return false; // No empty keys found
}

export function convertValuesToNumbers(arr) {
  return arr.map((obj) => {
    const newObj = {};
    for (const key in obj) {
      if (obj.hasOwnProperty(key)) {
        let value = obj[key];
        if (/^\d+$/.test(value)) {
          value = value?.toString().trim();
        }
        newObj[key] =
          value === "" || isNaN(value) ? value.toString() : Number(value);
      }
    }
    return newObj;
  });
}

export function scapedJSONStringfy(json: object): string {
  return customStringify(json).replace(/"/g, "œ");
}
export function scapeJSONParse(json: string): any {
  let parsed = json.replace(/œ/g, '"');
  return JSON.parse(parsed);
}

// this function receives an array of edges and return true if any of the handles are not a json string
export function checkOldEdgesHandles(edges: Edge[]): boolean {
  return edges.some(
    (edge) =>
      !edge.sourceHandle ||
      !edge.targetHandle ||
      !edge.sourceHandle.includes("{") ||
      !edge.targetHandle.includes("{"),
  );
}

export function customStringify(obj: any): string {
  if (typeof obj === "undefined") {
    return "null";
  }

  if (obj === null || typeof obj !== "object") {
    if (obj instanceof Date) {
      return `"${obj.toISOString()}"`;
    }
    return JSON.stringify(obj);
  }

  if (Array.isArray(obj)) {
    const arrayItems = obj.map((item) => customStringify(item)).join(",");
    return `[${arrayItems}]`;
  }

  const keys = Object.keys(obj).sort();
  const keyValuePairs = keys.map(
    (key) => `"${key}":${customStringify(obj[key])}`,
  );
  return `{${keyValuePairs.join(",")}}`;
}

export function getMiddlePoint(nodes: Node[]) {
  let middlePointX = 0;
  let middlePointY = 0;

  nodes.forEach((node) => {
    middlePointX += node.position.x;
    middlePointY += node.position.y;
  });

  const totalNodes = nodes.length;
  const averageX = middlePointX / totalNodes;
  const averageY = middlePointY / totalNodes;

  return { x: averageX, y: averageY };
}

export function getNodeId(nodeType: string) {
  return nodeType + "-" + uid();
}

export function getHandleId(
  source: string,
  sourceHandle: string,
  target: string,
  targetHandle: string,
) {
  return (
    "reactflow__edge-" + source + sourceHandle + "-" + target + targetHandle
  );
}

export function generateFlow(
  selection: OnSelectionChangeParams,
  nodes: Node[],
  edges: Edge[],
  name: string,
): generateFlowType {
  const newFlowData = { nodes, edges, viewport: { zoom: 1, x: 0, y: 0 } };
  const uid = new ShortUniqueId({ length: 5 });
  /*	remove edges that are not connected to selected nodes on both ends
   */
  newFlowData.edges = selection.edges.filter(
    (edge) =>
      selection.nodes.some((node) => node.id === edge.target) &&
      selection.nodes.some((node) => node.id === edge.source),
  );
  newFlowData.nodes = selection.nodes;

  const newFlow: FlowType = {
    data: newFlowData,
    is_component: false,
    name: name,
    description: "",
    //generating local id instead of using the id from the server, can change in the future
    id: uid(),
  };
  // filter edges that are not connected to selected nodes on both ends
  // using O(n²) aproach because the number of edges is small
  // in the future we can use a better aproach using a set
  return {
    newFlow,
    removedEdges: edges.filter(
      (edge) =>
        (selection.nodes.some((node) => node.id === edge.target) ||
          selection.nodes.some((node) => node.id === edge.source)) &&
        newFlowData.edges.every((e) => e.id !== edge.id),
    ),
  };
}

export function reconnectEdges(groupNode: NodeType, excludedEdges: Edge[]) {
  if (!groupNode.data.node!.flow) return [];
  let newEdges = cloneDeep(excludedEdges);
  const { nodes, edges } = groupNode.data.node!.flow!.data!;
  const lastNode = findLastNode(groupNode.data.node!.flow!.data!);
  newEdges = newEdges.filter(
    (e) => !(nodes.some((n) => n.id === e.source) && e.source !== lastNode?.id),
  );
  newEdges.forEach((edge) => {
    if (lastNode && edge.source === lastNode.id) {
      edge.source = groupNode.id;
      let newSourceHandle: sourceHandleType = scapeJSONParse(
        edge.sourceHandle!,
      );
      newSourceHandle.id = groupNode.id;
      edge.sourceHandle = scapedJSONStringfy(newSourceHandle);
      edge.data.sourceHandle = newSourceHandle;
    }
    if (nodes.some((node) => node.id === edge.target)) {
      const targetNode = nodes.find((node) => node.id === edge.target)!;
      console.log("targetNode", targetNode);
      const targetHandle: targetHandleType = scapeJSONParse(edge.targetHandle!);
      console.log("targetHandle", targetHandle);
      const proxy = { id: targetNode.id, field: targetHandle.fieldName };
      let newTargetHandle: targetHandleType = cloneDeep(targetHandle);
      newTargetHandle.id = groupNode.id;
      newTargetHandle.proxy = proxy;
      edge.target = groupNode.id;
      newTargetHandle.fieldName = targetHandle.fieldName + "_" + targetNode.id;
      edge.targetHandle = scapedJSONStringfy(newTargetHandle);
      edge.data.targetHandle = newTargetHandle;
    }
  });
  return newEdges;
}

export function filterFlow(
  selection: OnSelectionChangeParams,
  setNodes: (update: Node[] | ((oldState: Node[]) => Node[])) => void,
  setEdges: (update: Edge[] | ((oldState: Edge[]) => Edge[])) => void,
) {
  setNodes((nodes) => nodes.filter((node) => !selection.nodes.includes(node)));
  setEdges((edges) => edges.filter((edge) => !selection.edges.includes(edge)));
}

export function findLastNode({ nodes, edges }: findLastNodeType) {
  /*
		this function receives a flow and return the last node
	*/
  let lastNode = nodes.find((n) => !edges.some((e) => e.source === n.id));
  return lastNode;
}

export function updateFlowPosition(NewPosition: XYPosition, flow: FlowType) {
  const middlePoint = getMiddlePoint(flow.data!.nodes);
  let deltaPosition = {
    x: NewPosition.x - middlePoint.x,
    y: NewPosition.y - middlePoint.y,
  };
  return {
    ...flow,
    data: {
      ...flow.data!,
      nodes: flow.data!.nodes.map((node) => ({
        ...node,
        position: {
          x: node.position.x + deltaPosition.x,
          y: node.position.y + deltaPosition.y,
        },
      })),
    },
  };
}

export function concatFlows(
  flow: FlowType,
  setNodes: (update: Node[] | ((oldState: Node[]) => Node[])) => void,
  setEdges: (update: Edge[] | ((oldState: Edge[]) => Edge[])) => void,
) {
  const { nodes, edges } = flow.data!;
  setNodes((old) => [...old, ...nodes]);
  setEdges((old) => [...old, ...edges]);
}

export function validateSelection(
  selection: OnSelectionChangeParams,
  edges: Edge[],
): Array<string> {
  const clonedSelection = cloneDeep(selection);
  const clonedEdges = cloneDeep(edges);
  //add edges to selection if selection mode selected only nodes
  if (clonedSelection.edges.length === 0) {
    clonedSelection.edges = clonedEdges;
  }

  // get only edges that are connected to the nodes in the selection
  // first creates a set of all the nodes ids
  let nodesSet = new Set(clonedSelection.nodes.map((n) => n.id));
  // then filter the edges that are connected to the nodes in the set
  let connectedEdges = clonedSelection.edges.filter(
    (e) => nodesSet.has(e.source) && nodesSet.has(e.target),
  );
  // add the edges to the selection
  clonedSelection.edges = connectedEdges;

  let errorsArray: Array<string> = [];
  // check if there is more than one node
  if (clonedSelection.nodes.length < 2) {
    errorsArray.push("Please select more than one node");
  }
  if (
    clonedSelection.nodes.some(
      (node) =>
        isInputNode(node.data as NodeDataType) ||
        isOutputNode(node.data as NodeDataType),
    )
  ) {
    errorsArray.push(
      "Please select only nodes that are not input or output nodes",
    );
  }
  //check if there are two or more nodes with free outputs
  if (
    clonedSelection.nodes.filter(
      (n) => !clonedSelection.edges.some((e) => e.source === n.id),
    ).length > 1
  ) {
    errorsArray.push("Please select only one node with free outputs");
  }

  // check if there is any node that does not have any connection
  if (
    clonedSelection.nodes.some(
      (node) =>
        !clonedSelection.edges.some((edge) => edge.target === node.id) &&
        !clonedSelection.edges.some((edge) => edge.source === node.id),
    )
  ) {
    errorsArray.push("Please select only nodes that are connected");
  }
  return errorsArray;
}
function updateGroupNodeTemplate(template: APITemplateType) {
  /*this function receives a template, iterates for it's items
	updating the visibility of all basic types setting it to advanced true*/
  Object.keys(template).forEach((key) => {
    let type = template[key].type;
    let input_types = template[key].input_types;
    if (
      LANGFLOW_SUPPORTED_TYPES.has(type) &&
      !template[key].required &&
      !input_types
    ) {
      template[key].advanced = true;
    }
    //prevent code fields from showing on the group node
    if (type === "code" && key === "code") {
      template[key].show = false;
    }
  });
  return template;
}
export function mergeNodeTemplates({
  nodes,
  edges,
}: {
  nodes: NodeType[];
  edges: Edge[];
}): APITemplateType {
  /* this function receives a flow and iterate throw each node
		and merge the templates with only the visible fields
		if there are two keys with the same name in the flow, we will update the display name of each one
		to show from which node it came from
	*/
  let template: APITemplateType = {};
  nodes.forEach((node) => {
    let nodeTemplate = cloneDeep(node.data.node!.template);
    Object.keys(nodeTemplate)
      .filter((field_name) => field_name.charAt(0) !== "_")
      .forEach((key) => {
        if (!isHandleConnected(edges, key, nodeTemplate[key], node.id)) {
          template[key + "_" + node.id] = nodeTemplate[key];
          template[key + "_" + node.id].proxy = { id: node.id, field: key };
          if (node.type === "groupNode") {
            template[key + "_" + node.id].display_name =
              node.data.node!.flow!.name + " - " + nodeTemplate[key].name;
          } else {
            template[key + "_" + node.id].display_name =
              //data id already has the node name on it
              nodeTemplate[key].display_name
                ? nodeTemplate[key].display_name
                : nodeTemplate[key].name
                  ? toTitleCase(nodeTemplate[key].name)
                  : toTitleCase(key);
          }
        }
      });
  });
  return template;
}
function isHandleConnected(
  edges: Edge[],
  key: string,
  field: TemplateVariableType,
  nodeId: string,
) {
  /*
		this function receives a flow and a handleId and check if there is a connection with this handle
	*/
  if (field.proxy) {
    if (
      edges.some(
        (e) =>
          e.targetHandle ===
          scapedJSONStringfy({
            type: field.type,
            fieldName: key,
            id: nodeId,
            proxy: { id: field.proxy!.id, field: field.proxy!.field },
            inputTypes: field.input_types,
          } as targetHandleType),
      )
    ) {
      return true;
    }
  } else {
    if (
      edges.some(
        (e) =>
          e.targetHandle ===
          scapedJSONStringfy({
            type: field.type,
            fieldName: key,
            id: nodeId,
            inputTypes: field.input_types,
          } as targetHandleType),
      )
    ) {
      return true;
    }
  }
  return false;
}

export function generateNodeTemplate(Flow: FlowType) {
  /*
		this function receives a flow and generate a template for the group node
	*/
  let template = mergeNodeTemplates({
    nodes: Flow.data!.nodes,
    edges: Flow.data!.edges,
  });
  updateGroupNodeTemplate(template);
  return template;
}

export function generateNodeFromFlow(
  flow: FlowType,
  getNodeId: (type: string) => string,
): NodeType {
  const { nodes } = flow.data!;
  const outputNode = cloneDeep(findLastNode(flow.data!));
  const position = getMiddlePoint(nodes);
  let data = cloneDeep(flow);
  const id = getNodeId(outputNode?.data.type!);
  const newGroupNode: NodeType = {
    data: {
      id,
      type: outputNode?.data.type!,
      node: {
        output_types: outputNode!.data.node!.output_types,
        display_name: "Group",
        documentation: "",
        base_classes: outputNode!.data.node!.base_classes,
        description: "",
        template: generateNodeTemplate(data),
        flow: data,
      },
    },
    id,
    position,
    type: "genericNode",
  };
  return newGroupNode;
}

export function connectedInputNodesOnHandle(
  nodeId: string,
  handleId: string,
  { nodes, edges }: { nodes: NodeType[]; edges: Edge[] },
) {
  const connectedNodes: Array<{ name: string; id: string; isGroup: boolean }> =
    [];
  // return the nodes connected to the input handle of the node
  const TargetEdges = edges.filter((e) => e.target === nodeId);
  TargetEdges.forEach((edge) => {
    if (edge.targetHandle === handleId) {
      const sourceNode = nodes.find((n) => n.id === edge.source);
      if (sourceNode) {
        if (sourceNode.type === "groupNode") {
          let lastNode = findLastNode(sourceNode.data.node!.flow!.data!);
          while (lastNode && lastNode.type === "groupNode") {
            lastNode = findLastNode(lastNode.data.node!.flow!.data!);
          }
          if (lastNode) {
            connectedNodes.push({
              name: sourceNode.data.node!.flow!.name,
              id: lastNode.id,
              isGroup: true,
            });
          }
        } else {
          connectedNodes.push({
            name: sourceNode.data.type,
            id: sourceNode.id,
            isGroup: false,
          });
        }
      }
    }
  });
  return connectedNodes;
}

export function updateProxyIdsOnTemplate(
  template: APITemplateType,
  idsMap: { [key: string]: string },
) {
  Object.keys(template).forEach((key) => {
    if (template[key].proxy && idsMap[template[key].proxy!.id]) {
      template[key].proxy!.id = idsMap[template[key].proxy!.id];
    }
  });
}

export function updateEdgesIds(
  edges: Edge[],
  idsMap: { [key: string]: string },
) {
  edges.forEach((edge) => {
    let targetHandle: targetHandleType = edge.data.targetHandle;
    if (targetHandle.proxy && idsMap[targetHandle.proxy!.id]) {
      targetHandle.proxy!.id = idsMap[targetHandle.proxy!.id];
    }
    edge.data.targetHandle = targetHandle;
    edge.targetHandle = scapedJSONStringfy(targetHandle);
  });
}

export function processFlowEdges(flow: FlowType) {
  if (!flow.data || !flow.data.edges) return;
  if (checkOldEdgesHandles(flow.data.edges)) {
    const newEdges = updateEdgesHandleIds(flow.data);
    flow.data.edges = newEdges;
  }
  //update edges colors
  flow.data.edges.forEach((edge) => {
    edge.className = "";
    edge.style = { stroke: "#555" };
  });
}

export function expandGroupNode(
  id: string,
  flow: FlowType,
  template: APITemplateType,
  nodes: Node[],
  edges: Edge[],
  setNodes: (update: Node[] | ((oldState: Node[]) => Node[])) => void,
  setEdges: (update: Edge[] | ((oldState: Edge[]) => Edge[])) => void,
) {
  const idsMap = updateIds(flow!.data!);
  updateProxyIdsOnTemplate(template, idsMap);
  let flowEdges = edges;
  updateEdgesIds(flowEdges, idsMap);
  const gNodes: NodeType[] = cloneDeep(flow?.data?.nodes!);
  const gEdges = cloneDeep(flow!.data!.edges);
  //redirect edges to correct proxy node
  let updatedEdges: Edge[] = [];
  flowEdges.forEach((edge) => {
    let newEdge = cloneDeep(edge);
    if (newEdge.target === id) {
      const targetHandle: targetHandleType = newEdge.data.targetHandle;
      if (targetHandle.proxy) {
        let type = targetHandle.type;
        let field = targetHandle.proxy.field;
        let proxyId = targetHandle.proxy.id;
        let inputTypes = targetHandle.inputTypes;
        let node: NodeType = gNodes.find((n) => n.id === proxyId)!;
        if (node) {
          newEdge.target = proxyId;
          let newTargetHandle: targetHandleType = {
            fieldName: field,
            type,
            id: proxyId,
            inputTypes: inputTypes,
          };
          if (node.data.node?.flow) {
            newTargetHandle.proxy = {
              field: node.data.node.template[field].proxy?.field!,
              id: node.data.node.template[field].proxy?.id!,
            };
          }
          newEdge.data.targetHandle = newTargetHandle;
          newEdge.targetHandle = scapedJSONStringfy(newTargetHandle);
        }
      }
    }
    if (newEdge.source === id) {
      const lastNode = cloneDeep(findLastNode(flow!.data!));
      newEdge.source = lastNode!.id;
      let newSourceHandle: sourceHandleType = scapeJSONParse(
        newEdge.sourceHandle!,
      );
      newSourceHandle.id = lastNode!.id;
      newEdge.data.sourceHandle = newSourceHandle;
      newEdge.sourceHandle = scapedJSONStringfy(newSourceHandle);
    }
    if (edge.target === id || edge.source === id) {
      updatedEdges.push(newEdge);
    }
  });
  //update template values
  Object.keys(template).forEach((key) => {
    if (template[key].proxy) {
      let { field, id } = template[key].proxy!;
      let nodeIndex = gNodes.findIndex((n) => n.id === id);
      if (nodeIndex !== -1) {
        let proxy: { id: string; field: string } | undefined;
        let display_name: string | undefined;
        let show = gNodes[nodeIndex].data.node!.template[field].show;
        let advanced = gNodes[nodeIndex].data.node!.template[field].advanced;
        if (gNodes[nodeIndex].data.node!.template[field].display_name) {
          display_name =
            gNodes[nodeIndex].data.node!.template[field].display_name;
        } else {
          display_name = gNodes[nodeIndex].data.node!.template[field].name;
        }
        if (gNodes[nodeIndex].data.node!.template[field].proxy) {
          proxy = gNodes[nodeIndex].data.node!.template[field].proxy;
        }
        gNodes[nodeIndex].data.node!.template[field] = template[key];
        gNodes[nodeIndex].data.node!.template[field].show = show;
        gNodes[nodeIndex].data.node!.template[field].advanced = advanced;
        gNodes[nodeIndex].data.node!.template[field].display_name =
          display_name;
        // keep the nodes selected after ungrouping
        // gNodes[nodeIndex].selected = false;
        if (proxy) {
          gNodes[nodeIndex].data.node!.template[field].proxy = proxy;
        } else {
          delete gNodes[nodeIndex].data.node!.template[field].proxy;
        }
      }
    }
  });

  const filteredNodes = [...nodes.filter((n) => n.id !== id), ...gNodes];
  const filteredEdges = [
    ...edges.filter((e) => e.target !== id && e.source !== id),
    ...gEdges,
    ...updatedEdges,
  ];
  setNodes(filteredNodes);
  setEdges(filteredEdges);
}

export function getGroupStatus(
  flow: FlowType,
  ssData: { [key: string]: { valid: boolean; params: string } },
) {
  let status = { valid: true, params: SUCCESS_BUILD };
  const { nodes } = flow.data!;
  const ids = nodes.map((n: NodeType) => n.data.id);
  ids.forEach((id) => {
    if (!ssData[id]) {
      status = ssData[id];
      return;
    }
    if (!ssData[id].valid) {
      status = { valid: false, params: ssData[id].params };
    }
  });
  return status;
}

export function createFlowComponent(
  nodeData: NodeDataType,
  version: string,
): FlowType {
  const flowNode: FlowType = {
    data: {
      edges: [],
      nodes: [
        {
          data: { ...nodeData, node: { ...nodeData.node, official: false } },
          id: nodeData.id,
          position: { x: 0, y: 0 },
          type: "genericNode",
        },
      ],
      viewport: { x: 1, y: 1, zoom: 1 },
    },
    description: nodeData.node?.description || "",
    name: nodeData.node?.display_name || nodeData.type || "",
    id: nodeData.id || "",
    is_component: true,
    last_tested_version: version,
  };
  return flowNode;
}

export function downloadNode(NodeFLow: FlowType) {
  const element = document.createElement("a");
  const file = new Blob([JSON.stringify(NodeFLow)], {
    type: "application/json",
  });
  element.href = URL.createObjectURL(file);
  element.download = `${NodeFLow?.name ?? "node"}.json`;
  element.click();
}

export function updateComponentNameAndType(
  data: any,
  component: NodeDataType,
) {}

export function removeFileNameFromComponents(flow: FlowType) {
  flow.data!.nodes.forEach((node: NodeType) => {
    Object.keys(node.data.node!.template).forEach((field) => {
      if (node.data.node?.template[field].type === "file") {
        node.data.node!.template[field].value = "";
      }
    });
    if (node.data.node?.flow) {
      removeFileNameFromComponents(node.data.node.flow);
    }
  });
}

export function removeGlobalVariableFromComponents(flow: FlowType) {
  flow.data!.nodes.forEach((node: NodeType) => {
    Object.keys(node.data.node!.template).forEach((field) => {
      if (node.data?.node?.template[field]?.load_from_db) {
        node.data.node!.template[field].value = "";
        node.data.node!.template[field].load_from_db = false;
      }
    });
    if (node.data.node?.flow) {
      removeGlobalVariableFromComponents(node.data.node.flow);
    }
  });
}

export function typesGenerator(data: APIObjectType) {
  return Object.keys(data)
    .reverse()
    .reduce((acc, curr) => {
      Object.keys(data[curr]).forEach((c: keyof APIKindType) => {
        acc[c] = curr;
        // Add the base classes to the accumulator as well.
        data[curr][c].base_classes?.forEach((b) => {
          acc[b] = curr;
        });
      });
      return acc;
    }, {});
}

export function templatesGenerator(data: APIObjectType) {
  return Object.keys(data).reduce((acc, curr) => {
    Object.keys(data[curr]).forEach((c: keyof APIKindType) => {
      //prevent wrong overwriting of the component template by a group of the same type
      if (!data[curr][c].flow) acc[c] = data[curr][c];
    });
    return acc;
  }, {});
}

export function extractFieldsFromComponenents(data: APIObjectType) {
  const fields = new Set<string>();
  Object.keys(data).forEach((key) => {
    Object.keys(data[key]).forEach((kind) => {
      Object.keys(data[key][kind].template).forEach((field) => {
        if (
          data[key][kind].template[field].display_name &&
          data[key][kind].template[field].show
        )
          fields.add(data[key][kind].template[field].display_name!);
      });
    });
  });
  return fields;
}

export function downloadFlow(
  flow: FlowType,
  flowName: string,
  flowDescription?: string,
) {
  let clonedFlow = cloneDeep(flow);
  removeFileNameFromComponents(clonedFlow);
  // create a data URI with the current flow data
  const jsonString = `data:text/json;chatset=utf-8,${encodeURIComponent(
    JSON.stringify({
      ...clonedFlow,
      name: flowName,
      description: flowDescription,
    }),
  )}`;

  // create a link element and set its properties
  const link = document.createElement("a");
  link.href = jsonString;
  link.download = `${flowName && flowName != "" ? flowName : flow.name}.json`;

  // simulate a click on the link element to trigger the download
  link.click();
}

export function downloadFlows() {
  downloadFlowsFromDatabase().then((flows) => {
    const jsonString = `data:text/json;chatset=utf-8,${encodeURIComponent(
      JSON.stringify(flows),
    )}`;

    // create a link element and set its properties
    const link = document.createElement("a");
    link.href = jsonString;
    link.download = `flows.json`;

    // simulate a click on the link element to trigger the download
    link.click();
  });
}

export function getRandomElement<T>(array: T[]): T {
  return array[Math.floor(Math.random() * array.length)];
}

export function getRandomDescription(): string {
  return getRandomElement(DESCRIPTIONS);
}

export const createNewFlow = (
  flowData: ReactFlowJsonObject,
  flow: FlowType,
<<<<<<< HEAD
=======
  folderId: string,
>>>>>>> 11c874cd
) => {
  return {
    description: flow?.description ?? getRandomDescription(),
    name: flow?.name ? flow.name : "Untitled document",
    data: flowData,
    id: "",
    is_component: flow?.is_component ?? false,
    folder_id: folderId,
  };
};

export function isInputNode(nodeData: NodeDataType): boolean {
  return INPUT_TYPES.has(nodeData.type);
}

export function isOutputNode(nodeData: NodeDataType): boolean {
  return OUTPUT_TYPES.has(nodeData.type);
}

export function isInputType(type: string): boolean {
  return INPUT_TYPES.has(type);
}

export function isOutputType(type: string): boolean {
  return OUTPUT_TYPES.has(type);
}

export function updateGroupRecursion(groupNode: NodeType, edges: Edge[]) {
  if (groupNode.data.node?.flow) {
    groupNode.data.node.flow.data!.nodes.forEach((node) => {
      if (node.data.node?.flow) {
        updateGroupRecursion(node, node.data.node.flow.data!.edges);
      }
    });
    let newFlow = groupNode.data.node!.flow;
    const idsMap = updateIds(newFlow.data!);
    updateProxyIdsOnTemplate(groupNode.data.node!.template, idsMap);
    let flowEdges = edges;
    updateEdgesIds(flowEdges, idsMap);
  }
}<|MERGE_RESOLUTION|>--- conflicted
+++ resolved
@@ -1302,10 +1302,7 @@
 export const createNewFlow = (
   flowData: ReactFlowJsonObject,
   flow: FlowType,
-<<<<<<< HEAD
-=======
   folderId: string,
->>>>>>> 11c874cd
 ) => {
   return {
     description: flow?.description ?? getRandomDescription(),
