--- conflicted
+++ resolved
@@ -956,12 +956,9 @@
   ThumbDownIconCustom,
   ThumbUpIconCustom,
   Serper: SerperIcon,
-<<<<<<< HEAD
   SquareCheckBig,
-=======
   ScrapeGraphAI: ScrapeGraph,
   ScrapeGraph: ScrapeGraph,
   ScrapeGraphSmartScraperApi: ScrapeGraph,
   ScrapeGraphMarkdownifyApi: ScrapeGraph,
->>>>>>> bdda7814
 };