import { BASE_URL_API } from "@/constants/constants";
import { performStreamingRequest } from "@/controllers/API/api";
import { useMessagesStore } from "@/stores/messagesStore";
import { Edge, Node } from "@xyflow/react";
import { AxiosError } from "axios";
import { flushSync } from "react-dom";
import { BuildStatus } from "../constants/enums";
import { getVerticesOrder, postBuildVertex } from "../controllers/API";
import useAlertStore from "../stores/alertStore";
import useFlowStore from "../stores/flowStore";
import { VertexBuildTypeAPI } from "../types/api";
import { isErrorLogType } from "../types/utils/typeCheckingUtils";
import { VertexLayerElementType } from "../types/zustand/flow";
import { isStringArray, tryParseJson } from "./utils";

type BuildVerticesParams = {
  flowId: string; // Assuming FlowType is the type for your flow
  input_value?: any; // Replace any with the actual type if it's not any
  files?: string[];
  startNodeId?: string | null; // Assuming nodeId is of type string, and it's optional
  stopNodeId?: string | null; // Assuming nodeId is of type string, and it's optional
  onGetOrderSuccess?: () => void;
  onBuildUpdate?: (
    data: VertexBuildTypeAPI,
    status: BuildStatus,
    buildId: string,
  ) => void; // Replace any with the actual type if it's not any
  onBuildComplete?: (allNodesValid: boolean) => void;
  onBuildError?: (title, list, idList?: VertexLayerElementType[]) => void;
  onBuildStopped?: () => void;
  onBuildStart?: (idList: VertexLayerElementType[]) => void;
  onValidateNodes?: (nodes: string[]) => void;
  nodes?: Node[];
  edges?: Edge[];
  logBuilds?: boolean;
  session?: string;
  stream?: boolean;
};

function getInactiveVertexData(vertexId: string): VertexBuildTypeAPI {
  // Build VertexBuildTypeAPI
  let inactiveData = {
    results: {},
    outputs: {},
    messages: [],
    logs: {},
    inactive: true,
  };
  let inactiveVertexData = {
    id: vertexId,
    data: inactiveData,
    inactivated_vertices: null,
    run_id: "",
    next_vertices_ids: [],
    top_level_vertices: [],
    inactive_vertices: null,
    valid: false,
    params: null,
    messages: [],
    artifacts: null,
    timestamp: new Date().toISOString(),
  };

  return inactiveVertexData;
}

export async function updateVerticesOrder(
  flowId: string,
  startNodeId?: string | null,
  stopNodeId?: string | null,
  nodes?: Node[],
  edges?: Edge[],
): Promise<{
  verticesLayers: VertexLayerElementType[][];
  verticesIds: string[];
  runId?: string;
  verticesToRun: string[];
}> {
  return new Promise(async (resolve, reject) => {
    const setErrorData = useAlertStore.getState().setErrorData;
    let orderResponse;
    try {
      orderResponse = await getVerticesOrder(
        flowId,
        startNodeId,
        stopNodeId,
        nodes,
        edges,
      );
    } catch (error: any) {
      setErrorData({
        title: "Oops! Looks like you missed something",
        list: [error.response?.data?.detail ?? "Unknown Error"],
      });
      useFlowStore.getState().setIsBuilding(false);
      throw new Error("Invalid components");
    }
    // orderResponse.data.ids,
    // for each id we need to build the VertexLayerElementType object as
    // {id: id, reference: id}
    let verticesLayers: Array<Array<VertexLayerElementType>> =
      orderResponse.data.ids.map((id: string) => {
        return [{ id: id, reference: id }];
      });

    const runId = orderResponse.data.run_id;
    const verticesToRun = orderResponse.data.vertices_to_run;

    useFlowStore
      .getState()
      .updateBuildStatus(verticesToRun, BuildStatus.TO_BUILD);

    const verticesIds = orderResponse.data.ids;
    useFlowStore.getState().updateVerticesBuild({
      verticesLayers,
      verticesIds,
      runId,
      verticesToRun,
    });
    resolve({ verticesLayers, verticesIds, runId, verticesToRun });
  });
}

export async function buildFlowVerticesWithFallback(
  params: BuildVerticesParams,
) {
  try {
    // Use shouldUsePolling() to determine stream mode
    return await buildFlowVertices({ ...params });
  } catch (e: any) {
    if (
      e.message === "Endpoint not available" ||
      e.message === "Streaming not supported"
    ) {
      // Fallback to polling
      return await buildFlowVertices({ ...params, stream: false });
    }
    throw e;
  }
}

const MIN_VISUAL_BUILD_TIME_MS = 300;

async function pollBuildEvents(
  url: string,
  buildResults: Array<boolean>,
  verticesStartTimeMs: Map<string, number>,
  callbacks: {
    onBuildStart?: (idList: VertexLayerElementType[]) => void;
    onBuildUpdate?: (data: any, status: BuildStatus, buildId: string) => void;
    onBuildComplete?: (allNodesValid: boolean) => void;
    onBuildError?: (
      title: string,
      list: string[],
      idList?: VertexLayerElementType[],
    ) => void;
    onGetOrderSuccess?: () => void;
    onValidateNodes?: (nodes: string[]) => void;
    setLockChat?: (lock: boolean) => void;
  },
): Promise<void> {
  let isDone = false;
  while (!isDone) {
    const response = await fetch(`${url}?stream=false`, {
      method: "GET",
      headers: {
        "Content-Type": "application/json",
      },
    });

    if (!response.ok) {
      throw new Error("Error polling build events");
    }

    const data = await response.json();
    if (!data.event) {
      // No event in this request, try again
      await new Promise((resolve) => setTimeout(resolve, 100));
      continue;
    }

    // Process the event
    const event = JSON.parse(data.event);
    await onEvent(
      event.event,
      event.data,
      buildResults,
      verticesStartTimeMs,
      callbacks,
    );

    // Check if this was the end event or if we got a null value
    if (event.event === "end" || data.event === null) {
      isDone = true;
    }

    // Add a small delay between polls to avoid overwhelming the server
    await new Promise((resolve) => setTimeout(resolve, 100));
  }
}

export async function buildFlowVertices({
  flowId,
  input_value,
  files,
  startNodeId,
  stopNodeId,
  onGetOrderSuccess,
  onBuildUpdate,
  onBuildComplete,
  onBuildError,
  onBuildStopped,
  onBuildStart,
  onValidateNodes,
  nodes,
  edges,
  logBuilds,
  session,
  stream = true,
}: BuildVerticesParams) {
  const inputs = {};
  let buildUrl = `${BASE_URL_API}build/${flowId}/flow`;
  const queryParams = new URLSearchParams();

  if (startNodeId) {
    queryParams.append("start_component_id", startNodeId);
  }
  if (stopNodeId) {
    queryParams.append("stop_component_id", stopNodeId);
  }
  if (logBuilds !== undefined) {
    queryParams.append("log_builds", logBuilds.toString());
  }

  if (queryParams.toString()) {
    buildUrl = `${buildUrl}?${queryParams.toString()}`;
  }

  const postData = {};
  if (files) {
    postData["files"] = files;
  }
  if (nodes) {
    postData["data"] = {
      nodes,
      edges,
    };
  }
  if (typeof input_value !== "undefined") {
    inputs["input_value"] = input_value;
  }
  if (session) {
    inputs["session"] = session;
  }
  if (Object.keys(inputs).length > 0) {
    postData["inputs"] = inputs;
  }

  try {
    // First, start the build and get the job ID
    const buildResponse = await fetch(buildUrl, {
      method: "POST",
      headers: {
        "Content-Type": "application/json",
      },
      body: JSON.stringify(postData),
    });

    if (!buildResponse.ok) {
      if (buildResponse.status === 404) {
        throw new Error("Flow not found");
      }
      throw new Error("Error starting build process");
    }

    const { job_id } = await buildResponse.json();

<<<<<<< HEAD
    // Then stream the events
    const eventsUrl = `${BASE_URL_API}build/${job_id}/events`;
    const buildResults: Array<boolean> = [];
    const verticesStartTimeMs: Map<string, number> = new Map();

    if (stream) {
      return performStreamingRequest({
        method: "GET",
        url: eventsUrl,
        onData: async (event) => {
          const type = event["event"];
          const data = event["data"];
          return await onEvent(type, data, buildResults, verticesStartTimeMs, {
            onBuildStart,
            onBuildUpdate,
            onBuildComplete,
            onBuildError,
            onGetOrderSuccess,
            onValidateNodes,
            setLockChat,
          });
        },
        onError: (statusCode) => {
          if (statusCode === 404) {
            throw new Error("Build job not found");
=======
        useFlowStore.getState().updateVerticesBuild({
          verticesLayers,
          verticesIds,
          verticesToRun,
        });
        if (onValidateNodes) {
          try {
            onValidateNodes(data.to_run);
            if (onGetOrderSuccess) onGetOrderSuccess();
            useFlowStore.getState().setIsBuilding(true);
            return true;
          } catch (e) {
            useFlowStore.getState().setIsBuilding(false);
            return false;
>>>>>>> 93bc185c
          }
          throw new Error("Error processing build events");
        },
        onNetworkError: (error: Error) => {
          if (error.name === "AbortError") {
            onBuildStopped && onBuildStopped();
            return;
          }
          onBuildError!("Error Building Component", [
            "Network error. Please check the connection to the server.",
          ]);
        },
      });
    } else {
      const callbacks = {
        onBuildStart,
        onBuildUpdate,
        onBuildComplete,
        onBuildError,
        onGetOrderSuccess,
        onValidateNodes,
        setLockChat,
      };
      return pollBuildEvents(
        eventsUrl,
        buildResults,
        verticesStartTimeMs,
        callbacks,
      );
    }
  } catch (error) {
    console.error("Build process error:", error);
    onBuildError!("Error Building Flow", [
      error.message || "An unexpected error occurred",
    ]);
    throw error;
  }
}
/**
 * Handles various build events and calls corresponding callbacks.
 *
 * @param {string} type - The event type.
 * @param {any} data - The event data.
 * @param {boolean[]} buildResults - Array tracking build results.
 * @param {Map<string, number>} verticesStartTimeMs - Map tracking start times for vertices.
 * @param {Object} callbacks - Object containing callback functions.
 * @param {(idList: VertexLayerElementType[]) => void} [callbacks.onBuildStart] - Callback when vertices start building.
 * @param {(data: any, status: BuildStatus, buildId: string) => void} [callbacks.onBuildUpdate] - Callback for build updates.
 * @param {(allNodesValid: boolean) => void} [callbacks.onBuildComplete] - Callback when build completes.
 * @param {(title: string, list: string[], idList?: VertexLayerElementType[]) => void} [callbacks.onBuildError] - Callback on build errors.
 * @param {() => void} [callbacks.onGetOrderSuccess] - Callback for successful ordering.
 * @param {(nodes: string[]) => void} [callbacks.onValidateNodes] - Callback to validate nodes.
 * @param {(lock: boolean) => void} [callbacks.setLockChat] - Callback to lock/unlock chat.
 * @returns {Promise<boolean>} Promise that resolves to true if the event was handled successfully.
 */
async function onEvent(
  type: string,
  data: any,
  buildResults: boolean[],
  verticesStartTimeMs: Map<string, number>,
  callbacks: {
    onBuildStart?: (idList: VertexLayerElementType[]) => void;
    onBuildUpdate?: (data: any, status: BuildStatus, buildId: string) => void;
    onBuildComplete?: (allNodesValid: boolean) => void;
    onBuildError?: (
      title: string,
      list: string[],
      idList?: VertexLayerElementType[],
    ) => void;
    onGetOrderSuccess?: () => void;
    onValidateNodes?: (nodes: string[]) => void;
    setLockChat?: (lock: boolean) => void;
  },
): Promise<boolean> {
  const {
    onBuildStart,
    onBuildUpdate,
    onBuildComplete,
    onBuildError,
    onGetOrderSuccess,
    onValidateNodes,
    setLockChat,
  } = callbacks;

  // Helper to update status and register start times for an array of vertex IDs.
  const onStartVertices = (ids: Array<string>) => {
    useFlowStore.getState().updateBuildStatus(ids, BuildStatus.TO_BUILD);
    if (onBuildStart) {
      onBuildStart(ids.map((id) => ({ id: id, reference: id })));
    }
    ids.forEach((id) => verticesStartTimeMs.set(id, Date.now()));
  };

  switch (type) {
    case "vertices_sorted": {
      const verticesToRun = data.to_run;
      const verticesIds = data.ids;

      onStartVertices(verticesIds);

      const verticesLayers: Array<Array<VertexLayerElementType>> =
        verticesIds.map((id: string) => [{ id: id, reference: id }]);

      useFlowStore.getState().updateVerticesBuild({
        verticesLayers,
        verticesIds,
        verticesToRun,
      });
      if (onValidateNodes) {
        try {
          onValidateNodes(data.to_run);
          if (onGetOrderSuccess) onGetOrderSuccess();
          useFlowStore.getState().setIsBuilding(true);
          return true;
        } catch (e) {
          useFlowStore.getState().setIsBuilding(false);
          setLockChat && setLockChat(false);
          return false;
        }
      }
      return true;
    }
    case "end_vertex": {
      const buildData = data.build_data;
      const startTimeMs = verticesStartTimeMs.get(buildData.id);
      if (startTimeMs) {
        const delta = Date.now() - startTimeMs;
        if (delta < MIN_VISUAL_BUILD_TIME_MS) {
          // Ensure a minimum visual build time for a smoother UI experience.
          await new Promise((resolve) =>
            setTimeout(resolve, MIN_VISUAL_BUILD_TIME_MS - delta),
          );
        }
      }

      if (onBuildUpdate) {
        if (!buildData.valid) {
          // Aggregate error messages from the build outputs.
          const errorMessages = Object.keys(buildData.data.outputs).flatMap(
            (key) => {
              const outputs = buildData.data.outputs[key];
              if (Array.isArray(outputs)) {
                return outputs
                  .filter((log) => isErrorLogType(log.message))
                  .map((log) => log.message.errorMessage);
              }
              if (!isErrorLogType(outputs.message)) {
                return [];
              }
              return [outputs.message.errorMessage];
            },
          );
          onBuildError &&
            onBuildError("Error Building Component", errorMessages, [
              { id: buildData.id },
            ]);
          onBuildUpdate(buildData, BuildStatus.ERROR, "");
          buildResults.push(false);
          return false;
        } else {
          onBuildUpdate(buildData, BuildStatus.BUILT, "");
          buildResults.push(true);
        }
      }

      await useFlowStore.getState().clearEdgesRunningByNodes();

      if (buildData.next_vertices_ids) {
        if (isStringArray(buildData.next_vertices_ids)) {
          useFlowStore
            .getState()
            .setCurrentBuildingNodeId(buildData.next_vertices_ids ?? []);
          useFlowStore
            .getState()
            .updateEdgesRunningByNodes(buildData.next_vertices_ids ?? [], true);
        }
        onStartVertices(buildData.next_vertices_ids);
      }
      return true;
    }
    case "add_message": {
      // Add a message to the messages store.
      useMessagesStore.getState().addMessage(data);
      return true;
    }
    case "token": {
      // Use flushSync with a timeout to avoid React batching issues.
      setTimeout(() => {
        flushSync(() => {
          useMessagesStore.getState().updateMessageText(data.id, data.chunk);
        });
      }, 10);
      return true;
    }
    case "remove_message": {
      useMessagesStore.getState().removeMessage(data);
      return true;
    }
    case "end": {
      const allNodesValid = buildResults.every((result) => result);
      onBuildComplete && onBuildComplete(allNodesValid);
      useFlowStore.getState().setIsBuilding(false);
      return true;
    }
    case "error": {
      if (data?.category === "error") {
        useMessagesStore.getState().addMessage(data);
        // Use a falsy check to correctly determine if the source ID is missing.
        if (!data?.properties?.source?.id) {
          onBuildError && onBuildError("Error Building Flow", [data.text]);
        }
      }
      buildResults.push(false);
      return true;
    }
    case "build_start":
      useFlowStore
        .getState()
        .updateBuildStatus([data.id], BuildStatus.BUILDING);
      break;
    case "build_end":
      useFlowStore.getState().updateBuildStatus([data.id], BuildStatus.BUILT);
      break;
    default:
      return true;
  }
  return true;
}

export async function buildVertices({
  flowId,
  input_value,
  files,
  startNodeId,
  stopNodeId,
  onGetOrderSuccess,
  onBuildUpdate,
  onBuildComplete,
  onBuildError,
  onBuildStart,
  onValidateNodes,
  nodes,
  edges,
}: BuildVerticesParams) {
  // if startNodeId and stopNodeId are provided
  // something is wrong
  if (startNodeId && stopNodeId) {
    return;
  }
  let verticesOrderResponse = await updateVerticesOrder(
    flowId,
    startNodeId,
    stopNodeId,
    nodes,
    edges,
  );
  if (onValidateNodes) {
    try {
      onValidateNodes(verticesOrderResponse.verticesToRun);
    } catch (e) {
      useFlowStore.getState().setIsBuilding(false);
      return;
    }
  }
  if (onGetOrderSuccess) onGetOrderSuccess();
  let verticesBuild = useFlowStore.getState().verticesBuild;

  const verticesIds = verticesBuild?.verticesIds!;
  const verticesLayers = verticesBuild?.verticesLayers!;
  const runId = verticesBuild?.runId!;
  let stop = false;

  useFlowStore.getState().updateBuildStatus(verticesIds, BuildStatus.TO_BUILD);
  useFlowStore.getState().setIsBuilding(true);
  let currentLayerIndex = 0; // Start with the first layer
  // Set each vertex state to building
  const buildResults: Array<boolean> = [];

  // Build each layer
  while (
    currentLayerIndex <
    (useFlowStore.getState().verticesBuild?.verticesLayers! || []).length
  ) {
    // Get the current layer
    const currentLayer =
      useFlowStore.getState().verticesBuild?.verticesLayers![currentLayerIndex];
    // If there are no more layers, we are done
    if (!currentLayer) {
      if (onBuildComplete) {
        const allNodesValid = buildResults.every((result) => result);
        onBuildComplete(allNodesValid);
        useFlowStore.getState().setIsBuilding(false);
      }
      return;
    }
    // If there is a callback for the start of the build, call it
    if (onBuildStart) onBuildStart(currentLayer);
    // Build each vertex in the current layer
    await Promise.all(
      currentLayer.map(async (element) => {
        // Check if id is in the list of inactive nodes
        if (
          !useFlowStore
            .getState()
            .verticesBuild?.verticesIds.includes(element.id) &&
          !useFlowStore
            .getState()
            .verticesBuild?.verticesIds.includes(element.reference ?? "") &&
          onBuildUpdate
        ) {
          // If it is, skip building and set the state to inactive
          if (element.id) {
            onBuildUpdate(
              getInactiveVertexData(element.id),
              BuildStatus.INACTIVE,
              runId,
            );
          }
          if (element.reference) {
            onBuildUpdate(
              getInactiveVertexData(element.reference),
              BuildStatus.INACTIVE,
              runId,
            );
          }
          buildResults.push(false);
          return;
        }

        // Build the vertex
        await buildVertex({
          flowId,
          id: element.id,
          input_value,
          files,
          onBuildUpdate: (data: VertexBuildTypeAPI, status: BuildStatus) => {
            if (onBuildUpdate) onBuildUpdate(data, status, runId);
          },
          onBuildError,
          verticesIds,
          buildResults,
          stopBuild: () => {
            stop = true;
          },
        });
        if (stop) {
          return;
        }
      }),
    );
    // Once the current layer is built, move to the next layer
    currentLayerIndex += 1;

    if (stop) {
      break;
    }
  }
  if (onBuildComplete) {
    const allNodesValid = buildResults.every((result) => result);
    onBuildComplete(allNodesValid);
    useFlowStore.getState().setIsBuilding(false);
  }
}

async function buildVertex({
  flowId,
  id,
  input_value,
  files,
  onBuildUpdate,
  onBuildError,
  verticesIds,
  buildResults,
  stopBuild,
}: {
  flowId: string;
  id: string;
  input_value: string;
  files?: string[];
  onBuildUpdate?: (data: any, status: BuildStatus) => void;
  onBuildError?: (title, list, idList: VertexLayerElementType[]) => void;
  verticesIds: string[];
  buildResults: boolean[];
  stopBuild: () => void;
}) {
  try {
    const buildRes = await postBuildVertex(flowId, id, input_value, files);

    const buildData: VertexBuildTypeAPI = buildRes.data;
    if (onBuildUpdate) {
      if (!buildData.valid) {
        // lots is a dictionary with the key the output field name and the value the log object
        // logs: { [key: string]: { message: any; type: string }[] };
        const errorMessages = Object.keys(buildData.data.outputs).map((key) => {
          const outputs = buildData.data.outputs[key];
          if (Array.isArray(outputs)) {
            return outputs
              .filter((log) => isErrorLogType(log.message))
              .map((log) => log.message.errorMessage);
          }
          if (!isErrorLogType(outputs.message)) {
            return [];
          }
          return [outputs.message.errorMessage];
        });
        onBuildError!(
          "Error Building Component",
          errorMessages,
          verticesIds.map((id) => ({ id })),
        );
        stopBuild();
        onBuildUpdate(buildData, BuildStatus.ERROR);
      } else {
        onBuildUpdate(buildData, BuildStatus.BUILT);
      }
    }
    buildResults.push(buildData.valid);
  } catch (error) {
    console.error(error);
    let errorMessage: string | string[] =
      (error as AxiosError<any>).response?.data?.detail ||
      (error as AxiosError<any>).response?.data?.message ||
      "An unexpected error occurred while building the Component. Please try again.";
    errorMessage = tryParseJson(errorMessage as string) ?? errorMessage;
    if (!Array.isArray(errorMessage)) {
      errorMessage = [errorMessage];
    }
    onBuildError!(
      "Error Building Component",
      errorMessage,
      verticesIds.map((id) => ({ id })),
    );
    buildResults.push(false);
    stopBuild();
  }
}<|MERGE_RESOLUTION|>--- conflicted
+++ resolved
@@ -156,7 +156,6 @@
     ) => void;
     onGetOrderSuccess?: () => void;
     onValidateNodes?: (nodes: string[]) => void;
-    setLockChat?: (lock: boolean) => void;
   },
 ): Promise<void> {
   let isDone = false;
@@ -275,7 +274,6 @@
 
     const { job_id } = await buildResponse.json();
 
-<<<<<<< HEAD
     // Then stream the events
     const eventsUrl = `${BASE_URL_API}build/${job_id}/events`;
     const buildResults: Array<boolean> = [];
@@ -295,28 +293,11 @@
             onBuildError,
             onGetOrderSuccess,
             onValidateNodes,
-            setLockChat,
           });
         },
         onError: (statusCode) => {
           if (statusCode === 404) {
             throw new Error("Build job not found");
-=======
-        useFlowStore.getState().updateVerticesBuild({
-          verticesLayers,
-          verticesIds,
-          verticesToRun,
-        });
-        if (onValidateNodes) {
-          try {
-            onValidateNodes(data.to_run);
-            if (onGetOrderSuccess) onGetOrderSuccess();
-            useFlowStore.getState().setIsBuilding(true);
-            return true;
-          } catch (e) {
-            useFlowStore.getState().setIsBuilding(false);
-            return false;
->>>>>>> 93bc185c
           }
           throw new Error("Error processing build events");
         },
@@ -338,7 +319,6 @@
         onBuildError,
         onGetOrderSuccess,
         onValidateNodes,
-        setLockChat,
       };
       return pollBuildEvents(
         eventsUrl,
@@ -350,7 +330,7 @@
   } catch (error) {
     console.error("Build process error:", error);
     onBuildError!("Error Building Flow", [
-      error.message || "An unexpected error occurred",
+      (error as Error).message || "An unexpected error occurred",
     ]);
     throw error;
   }
@@ -388,7 +368,6 @@
     ) => void;
     onGetOrderSuccess?: () => void;
     onValidateNodes?: (nodes: string[]) => void;
-    setLockChat?: (lock: boolean) => void;
   },
 ): Promise<boolean> {
   const {
@@ -398,7 +377,6 @@
     onBuildError,
     onGetOrderSuccess,
     onValidateNodes,
-    setLockChat,
   } = callbacks;
 
   // Helper to update status and register start times for an array of vertex IDs.
@@ -433,7 +411,6 @@
           return true;
         } catch (e) {
           useFlowStore.getState().setIsBuilding(false);
-          setLockChat && setLockChat(false);
           return false;
         }
       }
