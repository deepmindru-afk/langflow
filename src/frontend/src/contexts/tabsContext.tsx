--- conflicted
+++ resolved
@@ -208,22 +208,22 @@
   }
 
   function processFlowNodes(flow) {
-    if (!flow.data || !flow.data.nodes) return;
+    if (!flow.data || !flow.data.nodes) {
+      return;
+    }
     flow.data.nodes.forEach((node: NodeType) => {
       const template = templates[node.data.type];
       if (!template) {
         setErrorData({ title: `Unknown node type: ${node.data.type}` });
         return;
       }
-<<<<<<< HEAD
+
       if (
         Object.keys(template["template"]).length > 0 &&
         node.type !== "groupNode"
       ) {
-=======
-      if (Object.keys(template["template"]).length > 0) {
         updateDisplay_name(node, template);
->>>>>>> 5d3a7f06
+
         updateNodeBaseClasses(node, template);
         updateNodeEdges(flow, node, template);
         updateNodeDescription(node, template);
