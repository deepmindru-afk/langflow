@tailwind base;
@tailwind components;
@tailwind utilities;

/* TODO: Confirm that all colors here are found in tailwind config */

@layer base {
  :root {
    --font-sans: "Inter", sans-serif;
    --font-mono: "JetBrains Mono", monospace;

    --foreground: 0 0% 0%; /* hsl(0, 0%, 0%) */
    --background: 0 0% 100%; /* hsl(0, 0%, 100%) */
    --muted: 240 5% 96%; /* hsl(240, 5%, 96%) */
    --muted-foreground: 240 4% 46%; /* hsl(240, 4%, 46%) */
    --card: 0 0% 100%; /* hsl(0, 0%, 100%) */
    --card-foreground: 0 0% 0%; /* hsl(0, 0%, 0%) */
    --popover: 0 0% 100%; /* hsl(0, 0%, 100%) */
    --popover-foreground: 0 0% 0%; /* hsl(0, 0%, 0%) */
    --border: 240 6% 90%; /* hsl(240, 6%, 90%) */
    --input: 240 6% 90%; /* hsl(240, 6%, 90%) */
    --primary-foreground: 0 0% 100%; /* hsl(0, 0%, 100%) */
    --primary: 0 0% 0%; /* hsl(0, 0%, 0%) */
    --secondary: 0 0% 100%; /* hsl(0, 0%, 100%) */
    --secondary-foreground: 240 4% 16%; /* hsl(240, 4%, 16%) */
    --accent: 240 5% 96%; /* hsl(240, 5%, 96%) */
    --accent-foreground: 0 0% 0%; /* hsl(0, 0%, 0%) */
    --destructive: 0 72% 51%; /* hsl(0, 72%, 51%) */
    --destructive-foreground: 0 0% 100%; /* hsl(0, 0%, 100%) */
    --ring: 0 0% 0%; /* hsl(0, 0%, 0%) */
    --primary-hover: 240 4% 16%; /* hsl(240, 4%, 16%) */
    --secondary-hover: 240 6% 90%; /* hsl(240, 6%, 90%) */
    --placeholder-foreground: 240 5% 65%; /* hsl(240, 5%, 65%) */
    --canvas: 240 5% 96%; /* hsl(240, 5%, 96%) */
    --accent-emerald: 149 80% 90%; /* hsl(149, 80%, 90%) */
    --accent-emerald-foreground: 161 41% 30%; /* hsl(161, 41%, 30%) */
    --accent-indigo: 226 100% 94%; /* hsl(226, 100%, 94%) */
    --accent-indigo-foreground: 243 75% 59%; /* hsl(243, 75%, 59%) */
    --accent-pink: 326 78% 95%; /* hsl(326, 78%, 95%) */
    --accent-pink-foreground: 333 71% 51%; /* hsl(333, 71%, 51%) */
    --note-amber: 48 97% 77%; /* hsl(48, 97%, 77%) */
    --tooltip: 0 0% 0%; /* hsl(0, 0%, 0%) */
    --tooltip-foreground: 0 0% 100%; /* hsl(0, 0%, 100%) */

    --node-selected: 243 75% 59%;
    --round-btn-shadow: #00000063;
    --ice: #31a3cc;
    --selected: #2196f3;

    --error-background: #fef2f2;
    --error-foreground: #991b1b;
    --error: #991b1b;

    --success-background: #f0fdf4;
    --success-foreground: #14532d;

    --info-background: #f0f4fd;
    --info-foreground: #141653;

    --high-indigo: #4338ca;
    --medium-indigo: #6366f1;
    --low-indigo: #e0e7ff;

    --beta-background: rgb(219 234 254);
    --beta-foreground: rgb(37 99 235);
    --beta-foreground-soft: rgb(37 99 235 / 80%);

    --chat-bot-icon: #afe6ef;
    --chat-user-icon: #aface9;

    --component-icon: #d8598a;
    --flow-icon: #2f67d0;
    --hover: #f2f4f5;
    --disabled-run: #6366f1;

    --filter-foreground: #4f46e5;
    --filter-background: #eef2ff;
    /* Colors that are shared in dark and light mode */
    --blur-shared: #151923de;
    --build-trigger: #dc735b;
    --chat-trigger: #5c8be1;
    --chat-trigger-disabled: #b4c3da;
    --status-red: #ef4444;
    --status-yellow: #eab308;
    --chat-send: #000000;
    --status-green: #4ade80;
    --status-blue: #2563eb;
    --status-gray: #6b7280;
    --connection: #555;
    --note-default: #f1f5f9;
    --note-indigo: #e0e7ff;
    --note-emerald: #d1fae5;
    --note-red: #fee2e2;
    --error-red:0,86%,97%; /*hsla(0, 86%, 97%)*/
    --error-red-border: 0,96%,89%; /*hsla(0,96%,89%)*/
    --note-default-opacity: #f1f5f980;
    --note-indigo-opacity: #312e8180;
    --note-emerald-opacity: #064e3b80;
    --note-amber-opacity: #78350f80;
    --note-red-opacity: #7f1d1d80;
<<<<<<< HEAD
    --code-background: var(--canvas);
=======

    --emerald-success: 160.1 84.1% 39.4%;
    --accent-emerald-foreground: 161.4 93.5% 30.4%;
    --placeholder: 240 5% 64.9%;
    --hard-zinc: 240 5.2% 33.9%;
    --smooth-red: 0 93.3% 94.1%;
>>>>>>> 9b898a03
    --radius: 0.5rem;

    --accent-pink: 327.3 73.3% 97.1%;
    --accent-pink-foreground: 333.3 71.4% 50.6%;

    --inner-yellow: 40.6 96.1% 40.4%;
    --inner-yellow-foreground: 50.4 97.8% 63.5%;
    --inner-yellow-muted-foreground: 35.5 91.7% 32.9%;

    --inner-blue: 221.2 83.2% 53.3%;
    --inner-blue-foreground: 211.7 96.4% 78.4%;
    --inner-blue-muted-foreground: 224.3 76.3% 48%;

    --inner-gray: 215 13.8% 34.1%;
    --inner-gray-foreground: 216 12.2% 83.9%;
    --inner-gray-muted-foreground: 216.9 19.1% 26.7%;

    --inner-lime: 84.8 85.2% 34.5%;
    --inner-lime-foreground: 82 84.5% 67.1%;
    --inner-lime-muted-foreground: 85.9 78.4% 27.3%;

    --inner-red: 0 72.2% 50.6%;
    --inner-red-foreground: 0 93.5% 81.8%;
    --inner-red-muted-foreground: 345.3 82.7% 40.8%;

    --inner-violet: 262.1 83.3% 57.8%;
    --inner-violet-foreground: 252.5 94.7% 85.1%;
    --inner-violet-muted-foreground: 263.4 70% 50.4%;

    --inner-emerald: 161.4 93.5% 30.4%;
    --inner-emerald-foreground: 156.2 71.6% 66.9%;
    --inner-emerald-muted-foreground: 162.9 93.5% 24.3%;

    --inner-fuchsia: 293.4 69.5% 48.8%;
    --inner-fuchsia-foreground: 291.1 93.1% 82.9%;
    --inner-fuchsia-muted-foreground: 294.7 72.4% 39.8%;

    --inner-purple:271.5 81.3% 55.9%;
    --inner-purple-foreground: 269.2 97.4% 85.1%;
    --inner-purple-muted-foreground: 272.1 71.7% 47.1%;

    --inner-cyan: 191.6 91.4% 36.5%;
    --inner-cyan-foreground: 187 92.4% 69%;
    --inner-cyan-muted-foreground: 192.9 82.3% 31%;

    --inner-indigo: 243.4 75.4% 58.6%;
    --inner-indigo-foreground: 229.7 93.5% 81.8%;
    --inner-indigo-muted-foreground: 244.5 57.9% 50.6%;
  }


  .dark {
    --foreground: 0 0% 100%; /* hsl(0, 0%, 100%) */
    --background: 0 0% 0%; /* hsl(0, 0%, 0%) */
    --muted: 240 4% 16%; /* hsl(240, 4%, 16%) */
    --muted-foreground: 240 5% 65%; /* hsl(240, 5%, 65%) */
    --card: 0 0% 0%; /* hsl(0, 0, 0%) */
    --card-foreground: 0 0% 100%; /* hsl(0, 0%, 100%) */
    --popover: 0 0% 0%; /* hsl(0, 0%, 0%) */
    --popover-foreground: 0 0% 100%; /* hsl(0, 0%, 100%) */
    --border: 240 4% 16%; /* hsl(240, 4%, 16%) */
    --input: 240 5% 26%; /* hsl(240, 5%, 26%) */
    --primary-foreground: 0 0% 0%; /* hsl(0, 0%, 0%) */
    --primary: 0 0% 100%; /* hsl(0, 0%, 100%) */
    --secondary: 0 0% 0%; /* hsl(0, 0%, 0%) */
    --secondary-foreground: 240 6% 90%; /* hsl(240, 6%, 90%) */
    --accent: 240 6% 10%; /* hsl(240, 6%, 10%) */
    --accent-foreground: 0 0% 100%; /* hsl(0, 0%, 100%) */
    --destructive: 0 84% 60%; /* hsl(0, 84%, 60%) */
    --destructive-foreground: 0 0% 100%; /* hsl(0, 0%, 100%) */
    --ring: 0 0% 100%; /* hsl(0, 0%, 100%) */
    --primary-hover: 240 6% 90%; /* hsl(240, 6%, 90%) */
    --secondary-hover: 240 4% 16%; /* hsl(240, 4%, 16%) */
    --placeholder-foreground: 240 4% 46%; /* hsl(240, 4%, 46%) */
    --canvas: 240 6% 10%; /* hsl(240, 6%, 10%) */
    --accent-emerald: 164 86% 16%; /* hsl(164, 86%, 16%) */
    --accent-emerald-foreground: 158 64% 52%; /* hsl(158, 64%, 52%) */
    --accent-indigo: 242 25% 34%; /* hsl(242, 25%, 34%) */
    --accent-indigo-foreground: 234 89% 74%; /* hsl(234, 89%, 74%) */
    --accent-pink: 336 30% 30%; /* hsl(336, 30%, 30%) */
    --accent-pink-foreground: 329 86% 70%; /* hsl(329, 86%, 70%) */
    --note-amber: 46 97% 65%; /* hsl(46, 97%, 65%) */
    --tooltip: 0 0% 100%; /* hsl(0, 0%, 100%) */

    --tooltip-foreground: 0 0% 0%; /* hsl(0, 0%, 0%) */
    --error-red:0,75%,15%; /*hsla(0, 75%, 15%)*/
    --error-red-border: 0,70%,35%; /*hsla(0,70%,35%)*/

    --note-default: #0f172a;
    --note-indigo: #312e81;
    --note-emerald: #064e3b;
    --note-red: #7f1d1d;
    --note-placeholder: 216 12% 84%; /* hsl(216 12% 84%) */

    --note-default-opacity: #0f172a80;
    --note-indigo-opacity: #312e8180;
    --note-emerald-opacity: #064e3b80;
    --note-amber-opacity: #78350f80;
    --note-red-opacity: #7f1d1d80;

    --node-selected: 234 89% 74%;

    --ice: #60a5fa;
    --hover: #1a202e;
    --disabled-run: #6366f1;
    --selected: #0369a1;

    --filter-foreground: #eef2ff;
    --filter-background: #4e46e599;

    --round-btn-shadow: #00000063;

    --success-background: #022c22;
    --success-foreground: #ecfdf5;

    --error-foreground: #fef2f2;
    --error-background: #450a0a;
    --error: #991b1b;

    --info-foreground: #eff6ff;
    --info-background: #172554;

    --high-indigo: #4338ca;
    --medium-indigo: #6366f1;
    --low-indigo: #e0e7ff;

    --component-icon: #c35f85;
    --flow-icon: #2467e4;

    /* Colors that are shared in dark and light mode */
    --blur-shared: #151923d2;
    --build-trigger: #dc735b;
    --chat-trigger: #5c8be1;
    --chat-trigger-disabled: #2d3b54;
    --status-red: #ef4444;
    --status-yellow: #eab308;
    --chat-send: #ffffff;
    --status-green: #4ade80;
    --status-blue: #2563eb;
    --connection: #6d6c6c;
    --code-background: var(--background);

    --beta-background: rgb(37 99 235);
    --beta-foreground: rgb(219 234 254);
    --beta-foreground-soft: rgb(219 234 254);

    --chat-bot-icon: #235d70;
    --chat-user-icon: #4f3d6e;

    --sidebar-background: 240 5.9% 10%;
    --sidebar-foreground: 240 4.8% 95.9%;
    --sidebar-primary: 224.3 76.3% 48%;
    --sidebar-primary-foreground: 0 0% 100%;
    --sidebar-accent: 240 3.7% 15.9%;
    --sidebar-accent-foreground: 240 4.8% 95.9%;
    --sidebar-border: 240 3.7% 15.9%;
    --sidebar-ring: 217.2 91.2% 59.8%;
    --emerald-success: 160.1 84.1% 39.4%;
    --accent-emerald-foreground: 161.4 93.5% 30.4%;
    --placeholder: 240 5% 64.9%;
    --hard-zinc: 240 5.2% 33.9%;
    --smooth-red: 0 93.3% 94.1%;

    --accent-pink: 327.3 73.3% 97.1%;
    --accent-pink-foreground: 333.3 71.4% 50.6%;

    --inner-yellow: 47.9 95.8% 53.1%;
    --inner-yellow-foreground: 35.5 91.7% 32.9%;
    --inner-yellow-muted-foreground: 50.4 97.8% 63.5%;

    --inner-blue: 213.1 93.9% 67.8%;
    --inner-blue-foreground: 224.3 76.3% 48%;
    --inner-blue-muted-foreground: 211.7 96.4% 78.4%;

    --inner-gray: 217.9 10.6% 64.9%;
    --inner-gray-foreground: 216.9 19.1% 26.7%;
    --inner-gray-muted-foreground: 216 12.2% 83.9%;

    --inner-lime: 82.7 78% 55.5%;
    --inner-lime-foreground: 85.9 78.4% 27.3%;
    --inner-lime-muted-foreground: 82 84.5% 67.1%;

    --inner-red: 0 90.6% 70.8%;
    --inner-red-foreground: 0 73.7% 41.8%;
    --inner-red-muted-foreground: 0 93.5% 81.8%;

    --inner-violet: 255.1 91.7% 76.3%;
    --inner-violet-foreground: 263.4 70% 50.4%;
    --inner-violet-muted-foreground: 252.5 94.7% 85.1%;

    --inner-emerald: 158.1 64.4% 51.6%;
    --inner-emerald-foreground: 162.9 93.5% 24.3%;
    --inner-emerald-muted-foreground: 156.2 71.6% 66.9%;

    --inner-fuchsia: 292 91.4% 72.5%;
    --inner-fuchsia-foreground: 294.7 72.4% 39.8%;
    --inner-fuchsia-muted-foreground: 291.1 93.1% 82.9%;

    --inner-purple:270 95.2% 75.3%;
    --inner-purple-foreground: 272.1 71.7% 47.1%;
    --inner-purple-muted-foreground: 269.2 97.4% 85.1%;

    --inner-cyan: 187.9 85.7% 53.3%;
    --inner-cyan-foreground: 192.9 82.3% 31%;
    --inner-cyan-muted-foreground: 187 92.4% 69%;

    --inner-indigo: 234.5 89.5% 73.9%;
    --inner-indigo-foreground: 244.5 57.9% 50.6%;
    --inner-indigo-muted-foreground: 229.7 93.5% 81.8%;
}
}<|MERGE_RESOLUTION|>--- conflicted
+++ resolved
@@ -98,16 +98,12 @@
     --note-emerald-opacity: #064e3b80;
     --note-amber-opacity: #78350f80;
     --note-red-opacity: #7f1d1d80;
-<<<<<<< HEAD
     --code-background: var(--canvas);
-=======
-
     --emerald-success: 160.1 84.1% 39.4%;
     --accent-emerald-foreground: 161.4 93.5% 30.4%;
     --placeholder: 240 5% 64.9%;
     --hard-zinc: 240 5.2% 33.9%;
     --smooth-red: 0 93.3% 94.1%;
->>>>>>> 9b898a03
     --radius: 0.5rem;
 
     --accent-pink: 327.3 73.3% 97.1%;
