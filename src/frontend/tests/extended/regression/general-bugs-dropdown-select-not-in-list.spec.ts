--- conflicted
+++ resolved
@@ -87,27 +87,5 @@
     expect(await page.getByText("gpt").count()).toBe(0);
 
     await page.waitForTimeout(500);
-<<<<<<< HEAD
-=======
-
-    await page.getByTestId("value-dropdown-dropdown_str_agent_llm").click();
-
-    await page.waitForTimeout(500);
-
-    await page.getByText("Groq").click();
-
-    await page.waitForTimeout(500);
-    await adjustScreenView(page);
-
-    await page.getByTestId("dropdown_str_model_name").click();
-    await page.getByTestId("dropdown_search_input").click();
-
-    expect(await page.getByText("llama").count()).toBeGreaterThanOrEqual(0);
-    expect(await page.getByText("claude").count()).toBe(0);
-    expect(
-      await page.getByText("this is a test langflow", { exact: true }).count(),
-    ).toBe(0);
-    expect(await page.getByText("gpt").count()).toBe(0);
->>>>>>> ca2309f2
   },
 );