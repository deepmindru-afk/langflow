--- conflicted
+++ resolved
@@ -41,9 +41,5 @@
 def test_build_graph(client, basic_data_graph):
     graph = Graph.from_payload(basic_data_graph)
     assert graph is not None
-<<<<<<< HEAD
     assert len(graph.vertices) == len(basic_data_graph["nodes"])
-=======
-    assert len(graph.nodes) == len(basic_data_graph["nodes"])
->>>>>>> 4544abe9
     assert len(graph.edges) == len(basic_data_graph["edges"])