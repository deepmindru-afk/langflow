name: CI

on:
  workflow_call:
    inputs:
      python-versions:
        description: "Python Versions"
        required: false
        type: string
        default: "['3.10']"
      frontend-tests-folder:
        description: "Frontend Tests Folder"
        required: false
        type: string
        default: "tests/core"
      release:
        description: "Release"
        required: false
        type: boolean
        default: false
  workflow_dispatch:
    inputs:
      branch:
        description: "(Optional) Branch to checkout"
        required: false
        type: string
      openai_api_key:
        description: "OpenAI API Key"
        required: false
        type: string
      store_api_key:
        description: "Store API Key"
        required: false
        type: string
      python-versions:
        description: "Python Versions"
        required: false
        type: string
        default: "['3.10']"
  pull_request:
    types: [synchronize, labeled]
  merge_group:
concurrency:
  group: ${{ github.workflow }}-${{ github.ref }}
  cancel-in-progress: true

env:
  OPENAI_API_KEY: ${{ secrets.OPENAI_API_KEY }}
  ANTHROPIC_API_KEY: ${{ secrets.ANTHROPIC_API_KEY }}
  STORE_API_KEY: ${{ secrets.STORE_API_KEY }}
  TAVILY_API_KEY: ${{ secrets.TAVILY_API_KEY }}

jobs:
  check-nightly-status:
    name: Check PyPI Version Update
    runs-on: ubuntu-latest
    outputs:
      should-proceed: ${{ steps.check-pypi.outputs.success }}
    steps:
      - name: Check PyPI package update
        id: check-pypi
        run: |
          # Get today's date in ISO format for comparison
          TODAY=$(date -u +"%Y-%m-%d")
          echo "Today's date: $TODAY"

          # Query PyPI API for the langflow package
          HTTP_STATUS=$(curl -s -o response.json -w "%{http_code}" https://pypi.org/pypi/langflow-nightly/json)

          # Check HTTP status code first
          if [ "$HTTP_STATUS" -ne 200 ]; then
            echo "Error: PyPI API returned HTTP status $HTTP_STATUS"
            echo "success=false" >> $GITHUB_OUTPUT
            exit 0
          fi

          # Check if response is valid JSON before proceeding
          if ! jq -e . response.json >/dev/null 2>&1; then
            echo "Error: Invalid JSON response from PyPI API"
            echo "Response preview:"
            head -n 10 response.json
            echo "success=false" >> $GITHUB_OUTPUT
            exit 0
          fi

          # Extract the latest version
          LATEST_VERSION=$(jq -r '.info.version // empty' response.json)

          if [ -z "$LATEST_VERSION" ]; then
            echo "Could not extract latest version"
            echo "success=false" >> $GITHUB_OUTPUT
            exit 0
          fi

          # Extract the release date of the latest version
          RELEASE_DATE=$(jq -r --arg ver "$LATEST_VERSION" '.releases[$ver][0].upload_time_iso_8601 // empty' response.json | cut -d'T' -f1)

          if [ -z "$RELEASE_DATE" ]; then
            echo "Could not extract release date"
            echo "success=false" >> $GITHUB_OUTPUT
            exit 0
          fi

          echo "Latest version: $LATEST_VERSION"
          echo "Release date: $RELEASE_DATE"

          # Check if the release date is today
          if [[ "$RELEASE_DATE" == "$TODAY" ]]; then
            echo "Package was updated today"
            echo "success=true" >> $GITHUB_OUTPUT
          else
            echo "Package was not updated today"
            echo "success=false" >> $GITHUB_OUTPUT
          fi

          # Clean up
          rm -f response.json

  set-ci-condition:
    name: Should Run CI
    runs-on: ubuntu-latest
    outputs:
      should-run-ci: ${{ (contains( github.event.pull_request.labels.*.name, 'lgtm') && github.event.pull_request.draft == false) || (github.event_name == 'workflow_dispatch' || github.event_name == 'workflow_call' || github.event_name == 'merge_group') }}
      should-run-tests: ${{ !contains(github.event.pull_request.labels.*.name, 'fast-track') || github.event_name == 'workflow_call' || github.event_name == 'workflow_dispatch' || github.event_name == 'merge_group' }}
    steps:
      #  Do anything just to make the job run
      - run: echo "Debug CI Condition"
      - run: echo "Labels -> ${{ join(github.event.pull_request.labels.*.name, ',') }}"
      - run: echo "IsDraft -> ${{ github.event.pull_request.draft }}"
      - run: echo "Event name -> ${{ github.event_name }}"
      - run: echo "Should run tests -> ${{ !contains(github.event.pull_request.labels.*.name, 'fast-track') || github.event_name == 'workflow_call' || github.event_name == 'workflow_dispatch' || github.event_name == 'merge_group' }}"

  path-filter:
    needs: set-ci-condition
    if: ${{ needs.set-ci-condition.outputs.should-run-ci == 'true' }}
    name: Filter Paths
    runs-on: ubuntu-latest
    outputs:
      python: ${{ steps.filter.outputs.python }}
      frontend: ${{ steps.filter.outputs.frontend }}
      docs: ${{ steps.filter.outputs.docs }}
      frontend-tests: ${{ steps.filter.outputs.frontend-tests }}
      components-changes: ${{ steps.filter.outputs.components-changes }}
      starter-projects-changes: ${{ steps.filter.outputs.starter-projects-changes }}
      starter-projects: ${{ steps.filter.outputs.starter-projects }}
      components: ${{ steps.filter.outputs.components }}
      workspace: ${{ steps.filter.outputs.workspace }}
      api: ${{ steps.filter.outputs.api }}
      database: ${{ steps.filter.outputs.database }}

    steps:
      - name: Checkout code
        uses: actions/checkout@v4
        with:
          ref: ${{ inputs.branch || github.ref }}
      - name: Filter Paths
        id: filter
        uses: dorny/paths-filter@v3
        with:
          filters: ./.github/changes-filter.yaml

  test-backend:
    needs: [path-filter, set-ci-condition]
    name: Run Backend Tests
    if: ${{ needs.path-filter.outputs.python == 'true' && needs.set-ci-condition.outputs.should-run-tests == 'true' }}
    uses: ./.github/workflows/python_test.yml
    with:
      python-versions: ${{ inputs.python-versions || '["3.10"]' }}
    secrets:
      OPENAI_API_KEY: "${{ secrets.OPENAI_API_KEY }}"
      ANTHROPIC_API_KEY: "${{ secrets.ANTHROPIC_API_KEY }}"
      CODECOV_TOKEN: "${{ secrets.CODECOV_TOKEN }}"

  test-frontend-unit:
    needs: [path-filter, set-ci-condition]
    name: Run Frontend Unit Tests
    if: ${{ needs.path-filter.outputs.frontend == 'true' && needs.set-ci-condition.outputs.should-run-tests == 'true' }}
    uses: ./.github/workflows/jest_test.yml
    secrets:
      CODECOV_TOKEN: "${{ secrets.CODECOV_TOKEN }}"

  test-frontend:
    needs: [path-filter, set-ci-condition]
    name: Run Frontend Tests
    if: ${{ (needs.path-filter.outputs.frontend == 'true' || needs.path-filter.outputs.frontend-tests == 'true' || needs.path-filter.outputs.components-changes == 'true' || needs.path-filter.outputs.starter-projects-changes == 'true' || needs.path-filter.outputs.starter-projects == 'true' || needs.path-filter.outputs.components == 'true' || needs.path-filter.outputs.workspace == 'true' || needs.path-filter.outputs.api == 'true' || needs.path-filter.outputs.database == 'true') && needs.set-ci-condition.outputs.should-run-tests == 'true' }}
    uses: ./.github/workflows/typescript_test.yml
    with:
      tests_folder: ${{ inputs.frontend-tests-folder }}
      release: ${{ inputs.release || false }}
    secrets:
      OPENAI_API_KEY: "${{ secrets.OPENAI_API_KEY }}"
      STORE_API_KEY: "${{ secrets.STORE_API_KEY }}"
      ANTHROPIC_API_KEY: "${{ secrets.ANTHROPIC_API_KEY }}"
      TAVILY_API_KEY: "${{ secrets.TAVILY_API_KEY }}"

  lint-backend:
    needs: path-filter
    if: ${{ needs.path-filter.outputs.python == 'true'}}
    name: Lint Backend
    uses: ./.github/workflows/lint-py.yml

  test-docs-build:
    needs: path-filter
    if: ${{ needs.path-filter.outputs.docs == 'true' }}
    name: Test Docs Build
    uses: ./.github/workflows/docs_test.yml

  test-templates:
    needs: [path-filter, set-ci-condition]
    name: Test Starter Templates
    if: ${{ needs.path-filter.outputs.starter-projects == 'true' && needs.set-ci-condition.outputs.should-run-tests == 'true' }}
    runs-on: ubuntu-latest
    steps:
      - name: Checkout code
        uses: actions/checkout@v4
        with:
          ref: ${{ inputs.branch || github.ref }}

      - name: Set up Python 3.12
        uses: actions/setup-python@v5
        with:
          python-version: 3.12

      - name: Install uv
        uses: astral-sh/setup-uv@v3
        with:
          version: "latest"

      - name: Install dependencies
        run: |
          uv sync --dev

      - name: Test all starter project templates
        run: |
<<<<<<< HEAD
          uv run pytest src/backend/tests/unit/template/test_starter_projects.py -v
=======
          uv run pytest src/backend/tests/unit/template/test_starter_projects.py -v -n auto
>>>>>>> 938d3581

  # https://github.com/langchain-ai/langchain/blob/master/.github/workflows/check_diffs.yml
  ci_success:
    name: "CI Success"
    needs:
      [
        test-backend,
        test-frontend-unit,
        test-frontend,
        lint-backend,
        test-docs-build,
        test-templates,
        set-ci-condition,
        path-filter,
        check-nightly-status
      ]

    if: always()
    runs-on: ubuntu-latest
    env:
      JOBS_JSON: ${{ toJSON(needs) }}
      RESULTS_JSON: ${{ toJSON(needs.*.result) }}
      EXIT_CODE: ${{ (contains(needs.*.result, 'failure') ||
                      contains(needs.*.result, 'cancelled') ||
                      (needs.check-nightly-status.outputs.should-proceed != 'true' && github.event_name != 'workflow_dispatch'))
                      && '1' || '0' }}
    steps:
      - name: "CI Success"
        run: |
          echo "=== CI Status Summary ==="
          echo "Should run tests: ${{ needs.set-ci-condition.outputs.should-run-tests }}"
          echo "Should run CI: ${{ needs.set-ci-condition.outputs.should-run-ci }}"
          echo "Nightly build status: ${{ needs.check-nightly-status.outputs.should-proceed }}"
          echo "Event type: ${{ github.event_name }}"
          echo ""

          # Check for job failures
          if [[ "${{ contains(needs.*.result, 'failure') }}" == "true" ]]; then
            echo "❌ CI FAILED: One or more jobs failed"
            echo ""
            echo "Failed jobs:"

            # Dynamically list failed jobs with helpful descriptions
            echo "$JOBS_JSON" | jq -r '
              to_entries[]
              | select(.value.result=="failure")
              | .key as $job
              | if $job == "test-backend" then
                  "  - Backend Tests: Check Python code, tests, and dependencies"
                elif $job == "test-frontend-unit" then
                  "  - Frontend Unit Tests: Check React components and unit test logic"
                elif $job == "test-frontend" then
                  "  - Frontend E2E Tests: Check integration tests and UI functionality"
                elif $job == "lint-backend" then
                  "  - Backend Linting: Run '\''make format_backend'\'' then '\''make lint'\'' to fix code style issues"
                elif $job == "test-docs-build" then
                  "  - Documentation Build: Check documentation syntax and build process"
                elif $job == "test-templates" then
                  "  - Template Tests: Check starter project templates"
                elif $job == "path-filter" then
                  "  - Path Filter: File path filtering failed"
                elif $job == "set-ci-condition" then
                  "  - CI Condition Check: CI condition evaluation failed"
                elif $job == "check-nightly-status" then
                  "  - Nightly Status Check: PyPI package status check failed"
                else
                  "  - \($job): See job log for details"
                end
            '

            echo ""
            echo "🔧 Next steps:"
            echo "  1. Review the failed job logs above"
            echo "  2. Fix the identified issues in your code"
            echo "  3. Push your changes to re-run the tests"

          elif [[ "${{ contains(needs.*.result, 'cancelled') }}" == "true" ]]; then
            echo "⚠️  CI CANCELLED: One or more jobs were cancelled"
            echo ""
            echo "🔧 Next steps:"
            echo "  1. Check if the cancellation was intentional"
            echo "  2. Re-run the workflow if needed"

          elif [[ "${{ needs.check-nightly-status.outputs.should-proceed }}" != "true" && "${{ github.event_name }}" != "workflow_dispatch" ]]; then
            echo "🚫 CI BLOCKED: Nightly build is broken"
            echo ""
            echo "The nightly PyPI package was not updated today, indicating the nightly build failed."
            echo ""
            echo "🔧 Next steps:"
            echo "  1. Work with the team to investigate and fix the nightly build"
            echo "  2. Check the nightly build logs for errors"
            echo "  3. Once the nightly build is fixed and publishes successfully, re-run this workflow"
            echo "  4. Alternatively, use 'workflow_dispatch' to manually override this check if needed"

          else
            echo "✅ CI SUCCESS: All checks passed!"
            echo ""
            echo "🎉 Your changes are ready:"
            echo "  - All tests passed"
            echo "  - Code quality checks passed"
            echo "  - Nightly build is healthy"
          fi

          echo ""
          echo "Exit code: $EXIT_CODE"
          exit $EXIT_CODE<|MERGE_RESOLUTION|>--- conflicted
+++ resolved
@@ -232,11 +232,7 @@
 
       - name: Test all starter project templates
         run: |
-<<<<<<< HEAD
-          uv run pytest src/backend/tests/unit/template/test_starter_projects.py -v
-=======
           uv run pytest src/backend/tests/unit/template/test_starter_projects.py -v -n auto
->>>>>>> 938d3581
 
   # https://github.com/langchain-ai/langchain/blob/master/.github/workflows/check_diffs.yml
   ci_success:
