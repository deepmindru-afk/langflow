// @ts-check
// Note: type annotations allow type checking and IDEs autocompletion

const lightCodeTheme = require("prism-react-renderer/themes/github");
const darkCodeTheme = require("prism-react-renderer/themes/dracula");
const { remarkCodeHike } = require("@code-hike/mdx");

const isProduction = process.env.NODE_ENV === "production";

/** @type {import('@docusaurus/types').Config} */
const config = {
  title: "Langflow Documentation",
  tagline:
    "Langflow is a low-code app builder for RAG and multi-agent AI applications.",
  favicon: "img/favicon.ico",
  url: "https://docs.langflow.org",
  baseUrl: process.env.BASE_URL ? process.env.BASE_URL : "/",
  onBrokenLinks: "throw",
  onBrokenMarkdownLinks: "warn",
  onBrokenAnchors: "warn",
  organizationName: "langflow-ai",
  projectName: "langflow",
  trailingSlash: false,
  staticDirectories: ["static"],
  i18n: {
    defaultLocale: "en",
    locales: ["en"],
  },
  headTags: [
    {
      tagName: "link",
      attributes: {
        rel: "stylesheet",
        href: "https://fonts.googleapis.com/css2?family=Sora:wght@550;600&display=swap",
      },
    },
    ...(isProduction
      ? [
          // Ketch consent management script
          {
            tagName: "script",
            attributes: {},
            innerHTML: `!function(){window.semaphore=window.semaphore||[],window.ketch=function(){window.semaphore.push(arguments)};var e=document.createElement("script");e.type="text/javascript",e.src="https://global.ketchcdn.com/web/v3/config/datastax/langflow_org_web/boot.js",e.defer=e.async=!0,document.getElementsByTagName("head")[0].appendChild(e)}();`,
          },
          // Ketch jurisdiction dynamic link and GA4 consent tracking
          {
            tagName: "script",
            attributes: {
              defer: "true",
            },
            innerHTML: `
          ;(function () {
            const onKetchConsentGtagTrack = (consent) => {
              if (window.gtag &&
                  consent.purposes &&
                  'analytics' in consent.purposes &&
                  'targeted_advertising' in consent.purposes
              ) {
                const analyticsString = consent.purposes.analytics === true ? 'granted' : 'denied'
                const targetedAdsString = consent.purposes.targeted_advertising === true ? 'granted' : 'denied'
                const gtagObject = {
                  analytics_storage: analyticsString,
                  ad_personalization: targetedAdsString,
                  ad_storage: targetedAdsString,
                  ad_user_data: targetedAdsString,
                }
                window.gtag('consent', 'update', gtagObject)
              }
            }
            if (window.ketch) {
              window.ketch('on', 'consent', onKetchConsentGtagTrack)
            }
          })()
        `,
          },
        ]
      : []),
  ],

  presets: [
    [
      "docusaurus-preset-openapi",
      /** @type {import('@docusaurus/preset-classic').Options} */
      ({
        api: {
          path: "openapi.json", // Path to your OpenAPI file
          routeBasePath: "/api", // The base URL for your API docs
        },
        docs: {
          routeBasePath: "/", // Serve the docs at the site's root
          sidebarPath: require.resolve("./sidebars.js"), // Use sidebars.js file
          sidebarCollapsed: true,
          beforeDefaultRemarkPlugins: [
            [
              remarkCodeHike,
              {
                theme: "github-dark",
                showCopyButton: true,
                lineNumbers: true,
              },
            ],
          ],
        },
        sitemap: {
          // https://docusaurus.io/docs/api/plugins/@docusaurus/plugin-sitemap
          // https://developers.google.com/search/docs/crawling-indexing/sitemaps/build-sitemap
          lastmod: "datetime",
          changefreq: null,
          priority: null,
          ignorePatterns: ["/preferences"],
        },
        gtag: {
          trackingID: "G-SLQFLQ3KPT",
        },
        blog: false,
        theme: {
          customCss: [
            require.resolve("@code-hike/mdx/styles.css"),
            require.resolve("./css/custom.css"),
            require.resolve("./css/docu-notion-styles.css"),
            require.resolve(
              "./css/gifplayer.css"
              //"./node_modules/react-gif-player/dist/gifplayer.css" // this gave a big red compile warning which is seaming unrelated "  Replace Autoprefixer browsers option to Browserslist config..."
            ),
          ],
        },
      }),
    ],
  ],
  plugins: [
    ["docusaurus-node-polyfills", { excludeAliases: ["console"] }],
    "docusaurus-plugin-image-zoom",
    ["./src/plugins/segment", { segmentPublicWriteKey: process.env.SEGMENT_PUBLIC_WRITE_KEY, allowedInDev: true }],
    ["./src/plugins/scroll-tracking", {
      segmentPublicWriteKey: process.env.SEGMENT_PUBLIC_WRITE_KEY,
      allowedInDev: true,
      selectors: [
        {
          selector: 'h1, h2, h3, h4, h5, h6',
          eventName: 'Docs.langflow.org - Heading Viewed',
          properties: {
            element_type: 'heading'
          }
        },
        {
          selector: '.ch-codeblock',
          eventName: 'Docs.langflow.org - Codeblock Viewed',
          properties: {
            element_type: 'code',
            language: 'helper:codeLanguage'
          }
        }
      ]
    }],
    [
      "@docusaurus/plugin-client-redirects",
      {
        redirects: [
          {
            to: "/",
            from: [
              "/whats-new-a-new-chapter-langflow",
              "/👋 Welcome-to-Langflow",
              "/getting-started-welcome-to-langflow",
              "/guides-new-to-llms",
            ],
          },
          {
            to: "/get-started-installation",
            from: [
              "/getting-started-installation",
              "/getting-started-common-installation-issues",
            ],
          },
          {
            to: "/get-started-quickstart",
            from: "/getting-started-quickstart",
          },
          {
            to: "concepts-overview",
            from: [
              "/workspace-overview",
              "/365085a8-a90a-43f9-a779-f8769ec7eca1",
              "/My-Collection",
              "/workspace",
              "/settings-project-general-settings",
            ],
          },
          {
            to: "/concepts-components",
            from: ["/components", "/components-overview"],
          },
          {
            to: "/configuration-global-variables",
            from: "/settings-global-variables",
          },
          {
            to: "/concepts-playground",
            from: [
              "/workspace-playground",
              "/workspace-logs",
              "/guides-chat-memory",
            ],
          },
          {
            to: "/data-types",
            from: ["/guides-data-message", "/configuration-objects"],
          },
          {
            to: "/blog-writer",
            from: [
              "/starter-projects-blog-writer",
              "/tutorials-blog-writer",
            ],
          },
          {
            to: "/memory-chatbot",
            from: [
              "/starter-projects-memory-chatbot",
              "/tutorials-memory-chatbot",
            ],
          },
          {
            to: "/document-qa",
            from: [
              "/starter-projects-document-qa",
              "/tutorials-document-qa",
            ],
          },
          {
            to: "/simple-agent",
            from: [
              "/math-agent",
              "/starter-projects-simple-agent",
              "/starter-projects-math-agent",
              "/tutorials-math-agent",
            ],
          },
          {
            to: "/sequential-agent",
            from: [
              "/starter-projects-sequential-agent",
              "/tutorials-sequential-agent",
            ],
          },
          {
            to: "/travel-planning-agent",
            from: [
              "/starter-projects-travel-planning-agent",
              "/tutorials-travel-planning-agent",
              "/starter-projects-dynamic-agent/",
            ],
          },
          {
            to: "/components-vector-stores",
            from: "/components-rag",
          },
          {
            to: "/configuration-authentication",
            from: [
              "/configuration-security-best-practices",
              "/Configuration/configuration-security-best-practices",
            ],
          },
          {
            to: "/environment-variables",
            from: [
              "/configuration-auto-saving",
              "/Configuration/configuration-auto-saving",
              "/configuration-backend-only",
              "/Configuration/configuration-backend-only",
            ],
          },
          {
            to: "/concepts-publish",
            from: [
              "/concepts-api",
              "/workspace-api",
            ],
          },
          {
            to: "/components-custom-components",
            from: "/components/custom",
          },
          {
            to: "/components-bundle-components",
            from: "/components-loaders",
          },
          {
            to: "/mcp-server",
            from: "/integrations-mcp",
          },
          {
            to: "/integrations-nvidia-g-assist",
            from: "/integrations-nvidia-system-assist",
          },
          {
            to: "/deployment-kubernetes-dev",
            from: "/deployment-kubernetes",
          },
          {
            to: "/basic-prompting",
            from: "/starter-projects-basic-prompting",
          },
          {
            to: "/vector-store-rag",
            from: "/starter-projects-vector-store-rag",
          },
          {
            to: "/contributing-github-issues",
            from: "/contributing-github-discussions",
          },
          {
            to: "/agents",
            from: "/agents-tool-calling-agent-component",
          },
          {
            to: "/concepts-publish",
            from: "/embedded-chat-widget",
          },
          {
            to: "/components-data",
            from: "/integrations-setup-google-oauth-langflow",
          },
          {
<<<<<<< HEAD
            to: "/develop-application",
            from: "/develop-overview",
=======
            to: "/data-types",
            from: "/concepts-objects",
>>>>>>> 607cadfe
          },
          // add more redirects like this
          // {
          //   to: '/docs/anotherpage',
          //   from: ['/docs/legacypage1', '/docs/legacypage2'],
          // },
        ],
      },
    ],
    // ....
    async function myPlugin(context, options) {
      return {
        name: "docusaurus-tailwindcss",
        configurePostCss(postcssOptions) {
          // Appends TailwindCSS and AutoPrefixer.
          postcssOptions.plugins.push(require("tailwindcss"));
          postcssOptions.plugins.push(require("autoprefixer"));
          return postcssOptions;
        },
      };
    },
  ],
  themeConfig:
    /** @type {import('@docusaurus/preset-classic').ThemeConfig} */
    ({
      navbar: {
        hideOnScroll: true,
        logo: {
          alt: "Langflow",
          src: "img/lf-docs-light.svg",
          srcDark: "img/lf-docs-dark.svg",
        },
        items: [
          // right
          {
            position: "right",
            href: "https://github.com/langflow-ai/langflow",
            className: "header-github-link",
            target: "_blank",
            rel: null,
            'data-event': 'Docs.langflow.org - Social Clicked',
            'data-platform': 'github'
          },
          {
            position: "right",
            href: "https://twitter.com/langflow_ai",
            className: "header-twitter-link",
            target: "_blank",
            rel: null,
            'data-event': 'Docs.langflow.org - Social Clicked',
            'data-platform': 'x'
          },
          {
            position: "right",
            href: "https://discord.gg/EqksyE2EX9",
            className: "header-discord-link",
            target: "_blank",
            rel: null,
            'data-event': 'Docs.langflow.org - Social Clicked',
            'data-platform': 'discord'
          },
        ],
      },
      colorMode: {
        defaultMode: "light",
        /* Allow users to chose light or dark mode. */
        disableSwitch: false,
        /* Respect user preferences, such as low light mode in the evening */
        respectPrefersColorScheme: true,
      },
      prism: {
        theme: lightCodeTheme,
        darkTheme: darkCodeTheme,
      },
      zoom: {
        selector: ".markdown :not(a) > img:not(.no-zoom)",
        background: {
          light: "rgba(240, 240, 240, 0.9)",
        },
        config: {},
      },
      docs: {
        sidebar: {
          hideable: false,
        },
      },
      footer: {
        logo: {
          alt: "Langflow",
          src: "img/lf-docs-light.svg",
          srcDark: "img/lf-docs-dark.svg",
          width: 160,
          height: 40,
        },
        links: [
          {
            title: null,
            items: [
              {
                html: `<div class="footer-links">
                  <span>© ${new Date().getFullYear()} Langflow</span>
                  <span id="preferenceCenterContainer"> ·&nbsp; <a href="https://langflow.org/preferences">Manage Privacy Choices</a></span>
                  </div>`,
              },
            ],
          },
        ],
      },
      algolia: {
        appId: "UZK6BDPCVY",
        // public key, safe to commit
        apiKey: "adbd7686dceb1cd510d5ce20d04bf74c",
        indexName: "langflow",
        contextualSearch: true,
        searchParameters: {},
        searchPagePath: "search",
      },
    }),
};

module.exports = config;<|MERGE_RESOLUTION|>--- conflicted
+++ resolved
@@ -323,13 +323,12 @@
             from: "/integrations-setup-google-oauth-langflow",
           },
           {
-<<<<<<< HEAD
             to: "/develop-application",
             from: "/develop-overview",
-=======
+          },
+          {
             to: "/data-types",
             from: "/concepts-objects",
->>>>>>> 607cadfe
           },
           // add more redirects like this
           // {
