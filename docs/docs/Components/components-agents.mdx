---
title: Agents
slug: /components-agents
---

import PartialAgentsWork from '@site/docs/_partial-agents-work.mdx';

Langflow's **Agent** and **MCP Tools** components are critical for building agent flows.
These components define the behavior and capabilities of AI agents in your flows.

<<<<<<< HEAD
import PartialAgentsWork from '@site/docs/_partial-agents-work.mdx';

=======
>>>>>>> b1d5a801
<PartialAgentsWork />

## Examples of agent flows

For examples of flows using the **Agent** and **MCP Tools** components, see the following:

* [Langflow quickstart](/get-started-quickstart): Start with the **Simple Agent** template, modify its tools, and then learn how to use an agent flow in an application.

    The **Simple Agent** template creates a basic agent flow with an **Agent** component that can use two other Langflow components as tools.
    The LLM specified in the **Agent** component's settings can use its own built-in functionality as well as the functionality provided by the connected tools when generating responses.

* [Use an agent as a tool](/agents-tools#use-an-agent-as-a-tool): Create a multi-agent flow.

* [Use Langflow as an MCP client](/mcp-client) and [Use Langflow as an MCP server](/mcp-server): Use the **Agent** and **MCP Tools** components to implement the Model Context Protocol (MCP) in your flows.

## Agent component {#agent-component}

The **Agent** component is the primary agent actor in your agent flows.
This component uses an LLM integration to respond to input, such as a chat message or file upload.

The agent can use the tools already available in the base LLM as well as additional tools that you connect to the **Agent** component's **Tools** port.
You can connect any Langflow component as a tool, including other **Agent** components and MCP servers through the [**MCP Tools** component](#mcp-connection).

For more information about using this component, see [Use Langflow agents](/agents).

## MCP Tools component {#mcp-connection}

The **MCP Tools** component connects to a Model Context Protocol (MCP) server and exposes the MCP server's functions as tools for Langflow agents to use to respond to input.

In addition to publicly available MCP servers and your own custom-built MCP servers, you can connect Langflow MCP servers, which allow your agent to use your Langflow flows as tools.
To do this, use the **MCP Tools** component's [SSE mode](/mcp-client#mcp-sse-mode) to connect to your Langflow project's MCP server at the `/api/v1/mcp/sse` endpoint.

For more information, see [Use Langflow as an MCP client](/mcp-client) and [Use Langflow as an MCP server](/mcp-server).

<details>
<summary>Earlier versions of the MCP Tools component</summary>

* In Langflow version 1.5, the **MCP Connection** component was renamed to the **MCP Tools** component.
* In Langflow version 1.3, the **MCP Tools (stdio)** and **MCP Tools (SSE)** components were removed and replaced by the unified **MCP Connection** component, which was later renamed to **MCP Tools**.
<<<<<<< HEAD
=======

</details>

## Legacy Agent components

The following components are legacy components.
You can still use these components in your flows, but they are no longer maintained and they can be removed in future releases.

Replace these components with the **Agent** component or other Langflow components, depending on your use case.

* **CrewAI Hierarchical Task**
* **CrewAI Sequential Task**

<details>
<summary>CrewAI Agent</summary>

This component represents CrewAI agents, allowing for the creation of specialized AI agents with defined roles goals and capabilities within a crew.
For more information, see the [CrewAI agents documentation](https://docs.crewai.com/core-concepts/Agents/).

This component accepts the following parameters:

| Name | Display Name | Info |
|------|--------------|------|
| role | Role | Input parameter. The role of the agent. |
| goal | Goal | Input parameter. The objective of the agent. |
| backstory | Backstory | Input parameter. The backstory of the agent. |
| tools | Tools | Input parameter. The tools at the agent's disposal. |
| llm | Language Model | Input parameter. The language model that runs the agent. |
| memory | Memory | Input parameter. This determines whether the agent should have memory or not. |
| verbose | Verbose | Input parameter. This enables verbose output. |
| allow_delegation | Allow Delegation | Input parameter. This determines whether the agent is allowed to delegate tasks to other agents. |
| allow_code_execution | Allow Code Execution | Input parameter. This determines whether the agent is allowed to execute code. |
| kwargs | kwargs | Input parameter. Additional keyword arguments for the agent. |
| output | Agent | Output parameter. The constructed CrewAI Agent object. |

</details>

<details>
<summary>CrewAI Hierarchical Crew</summary>

This component represents a group of agents managing how they should collaborate and the tasks they should perform in a hierarchical structure. This component allows for the creation of a crew with a manager overseeing the task execution.
For more information, see the [CrewAI hierarchical crew documentation](https://docs.crewai.com/how-to/Hierarchical/).

It accepts the following parameters:

| Name | Display Name | Info |
|------|--------------|------|
| agents | Agents | Input parameter. The list of Agent objects representing the crew members. |
| tasks | Tasks | Input parameter. The list of HierarchicalTask objects representing the tasks to be executed. |
| manager_llm | Manager LLM | Input parameter. The language model for the manager agent. |
| manager_agent | Manager Agent | Input parameter. The specific agent to act as the manager. |
| verbose | Verbose | Input parameter. This enables verbose output for detailed logging. |
| memory | Memory | Input parameter. The memory configuration for the crew. |
| use_cache | Use Cache | Input parameter. This enables caching of results. |
| max_rpm | Max RPM | Input parameter. This sets the maximum requests per minute. |
| share_crew | Share Crew | Input parameter. This determines if the crew information is shared among agents. |
| function_calling_llm | Function Calling LLM | Input parameter. The language model for function calling. |
| crew | Crew | Output parameter. The constructed Crew object with hierarchical task execution. |

</details>

<details>
<summary>CrewAI Sequential Crew</summary>

This component represents a group of agents with tasks that are executed sequentially. This component allows for the creation of a crew that performs tasks in a specific order.
For more information, see the [CrewAI sequential crew documentation](https://docs.crewai.com/how-to/Sequential/).

It accepts the following parameters:

| Name | Display Name | Info |
|------|--------------|------|
| tasks | Tasks | Input parameter. The list of SequentialTask objects representing the tasks to be executed. |
| verbose | Verbose | Input parameter. This enables verbose output for detailed logging. |
| memory | Memory | Input parameter. The memory configuration for the crew. |
| use_cache | Use Cache | Input parameter. This enables caching of results. |
| max_rpm | Max RPM | Input parameter. This sets the maximum requests per minute. |
| share_crew | Share Crew | Input parameter. This determines if the crew information is shared among agents. |
| function_calling_llm | Function Calling LLM | Input parameter. The language model for function calling. |
| crew | Crew | Output parameter. The constructed Crew object with sequential task execution. |

</details>

<details>
<summary>CrewAI Sequential Task Agent</summary>

This component creates a CrewAI Task and its associated agent allowing for the definition of sequential tasks with specific agent roles and capabilities.
For more information, see the [CrewAI sequential agents documentation](https://docs.crewai.com/how-to/Sequential/).

It accepts the following parameters:

| Name | Display Name | Info |
|------|--------------|------|
| role | Role | Input parameter. The role of the agent. |
| goal | Goal | Input parameter. The objective of the agent. |
| backstory | Backstory | Input parameter. The backstory of the agent. |
| tools | Tools | Input parameter. The tools at the agent's disposal. |
| llm | Language Model | Input parameter. The language model that runs the agent. |
| memory | Memory | Input parameter. This determines whether the agent should have memory or not. |
| verbose | Verbose | Input parameter. This enables verbose output. |
| allow_delegation | Allow Delegation | Input parameter. This determines whether the agent is allowed to delegate tasks to other agents. |
| allow_code_execution | Allow Code Execution | Input parameter. This determines whether the agent is allowed to execute code. |
| agent_kwargs | Agent kwargs | Input parameter. The additional kwargs for the agent. |
| task_description | Task Description | Input parameter. The descriptive text detailing the task's purpose and execution. |
| expected_output | Expected Task Output | Input parameter. The clear definition of the expected task outcome. |
| async_execution | Async Execution | Input parameter. Boolean flag indicating asynchronous task execution. |
| previous_task | Previous Task | Input parameter. The previous task in the sequence for chaining. |
| task_output | Sequential Task | Output parameter. The list of SequentialTask objects representing the created tasks. |
>>>>>>> b1d5a801

</details>

## See also

* [**Message History** component](/components-helpers#message-history)
* [Store chat memory](/memory#store-chat-memory)
* [Bundles](/components-bundle-components)
* [Legacy LangChain components](/bundles-langchain#legacy-langchain-components)<|MERGE_RESOLUTION|>--- conflicted
+++ resolved
@@ -8,11 +8,6 @@
 Langflow's **Agent** and **MCP Tools** components are critical for building agent flows.
 These components define the behavior and capabilities of AI agents in your flows.
 
-<<<<<<< HEAD
-import PartialAgentsWork from '@site/docs/_partial-agents-work.mdx';
-
-=======
->>>>>>> b1d5a801
 <PartialAgentsWork />
 
 ## Examples of agent flows
@@ -52,116 +47,6 @@
 
 * In Langflow version 1.5, the **MCP Connection** component was renamed to the **MCP Tools** component.
 * In Langflow version 1.3, the **MCP Tools (stdio)** and **MCP Tools (SSE)** components were removed and replaced by the unified **MCP Connection** component, which was later renamed to **MCP Tools**.
-<<<<<<< HEAD
-=======
-
-</details>
-
-## Legacy Agent components
-
-The following components are legacy components.
-You can still use these components in your flows, but they are no longer maintained and they can be removed in future releases.
-
-Replace these components with the **Agent** component or other Langflow components, depending on your use case.
-
-* **CrewAI Hierarchical Task**
-* **CrewAI Sequential Task**
-
-<details>
-<summary>CrewAI Agent</summary>
-
-This component represents CrewAI agents, allowing for the creation of specialized AI agents with defined roles goals and capabilities within a crew.
-For more information, see the [CrewAI agents documentation](https://docs.crewai.com/core-concepts/Agents/).
-
-This component accepts the following parameters:
-
-| Name | Display Name | Info |
-|------|--------------|------|
-| role | Role | Input parameter. The role of the agent. |
-| goal | Goal | Input parameter. The objective of the agent. |
-| backstory | Backstory | Input parameter. The backstory of the agent. |
-| tools | Tools | Input parameter. The tools at the agent's disposal. |
-| llm | Language Model | Input parameter. The language model that runs the agent. |
-| memory | Memory | Input parameter. This determines whether the agent should have memory or not. |
-| verbose | Verbose | Input parameter. This enables verbose output. |
-| allow_delegation | Allow Delegation | Input parameter. This determines whether the agent is allowed to delegate tasks to other agents. |
-| allow_code_execution | Allow Code Execution | Input parameter. This determines whether the agent is allowed to execute code. |
-| kwargs | kwargs | Input parameter. Additional keyword arguments for the agent. |
-| output | Agent | Output parameter. The constructed CrewAI Agent object. |
-
-</details>
-
-<details>
-<summary>CrewAI Hierarchical Crew</summary>
-
-This component represents a group of agents managing how they should collaborate and the tasks they should perform in a hierarchical structure. This component allows for the creation of a crew with a manager overseeing the task execution.
-For more information, see the [CrewAI hierarchical crew documentation](https://docs.crewai.com/how-to/Hierarchical/).
-
-It accepts the following parameters:
-
-| Name | Display Name | Info |
-|------|--------------|------|
-| agents | Agents | Input parameter. The list of Agent objects representing the crew members. |
-| tasks | Tasks | Input parameter. The list of HierarchicalTask objects representing the tasks to be executed. |
-| manager_llm | Manager LLM | Input parameter. The language model for the manager agent. |
-| manager_agent | Manager Agent | Input parameter. The specific agent to act as the manager. |
-| verbose | Verbose | Input parameter. This enables verbose output for detailed logging. |
-| memory | Memory | Input parameter. The memory configuration for the crew. |
-| use_cache | Use Cache | Input parameter. This enables caching of results. |
-| max_rpm | Max RPM | Input parameter. This sets the maximum requests per minute. |
-| share_crew | Share Crew | Input parameter. This determines if the crew information is shared among agents. |
-| function_calling_llm | Function Calling LLM | Input parameter. The language model for function calling. |
-| crew | Crew | Output parameter. The constructed Crew object with hierarchical task execution. |
-
-</details>
-
-<details>
-<summary>CrewAI Sequential Crew</summary>
-
-This component represents a group of agents with tasks that are executed sequentially. This component allows for the creation of a crew that performs tasks in a specific order.
-For more information, see the [CrewAI sequential crew documentation](https://docs.crewai.com/how-to/Sequential/).
-
-It accepts the following parameters:
-
-| Name | Display Name | Info |
-|------|--------------|------|
-| tasks | Tasks | Input parameter. The list of SequentialTask objects representing the tasks to be executed. |
-| verbose | Verbose | Input parameter. This enables verbose output for detailed logging. |
-| memory | Memory | Input parameter. The memory configuration for the crew. |
-| use_cache | Use Cache | Input parameter. This enables caching of results. |
-| max_rpm | Max RPM | Input parameter. This sets the maximum requests per minute. |
-| share_crew | Share Crew | Input parameter. This determines if the crew information is shared among agents. |
-| function_calling_llm | Function Calling LLM | Input parameter. The language model for function calling. |
-| crew | Crew | Output parameter. The constructed Crew object with sequential task execution. |
-
-</details>
-
-<details>
-<summary>CrewAI Sequential Task Agent</summary>
-
-This component creates a CrewAI Task and its associated agent allowing for the definition of sequential tasks with specific agent roles and capabilities.
-For more information, see the [CrewAI sequential agents documentation](https://docs.crewai.com/how-to/Sequential/).
-
-It accepts the following parameters:
-
-| Name | Display Name | Info |
-|------|--------------|------|
-| role | Role | Input parameter. The role of the agent. |
-| goal | Goal | Input parameter. The objective of the agent. |
-| backstory | Backstory | Input parameter. The backstory of the agent. |
-| tools | Tools | Input parameter. The tools at the agent's disposal. |
-| llm | Language Model | Input parameter. The language model that runs the agent. |
-| memory | Memory | Input parameter. This determines whether the agent should have memory or not. |
-| verbose | Verbose | Input parameter. This enables verbose output. |
-| allow_delegation | Allow Delegation | Input parameter. This determines whether the agent is allowed to delegate tasks to other agents. |
-| allow_code_execution | Allow Code Execution | Input parameter. This determines whether the agent is allowed to execute code. |
-| agent_kwargs | Agent kwargs | Input parameter. The additional kwargs for the agent. |
-| task_description | Task Description | Input parameter. The descriptive text detailing the task's purpose and execution. |
-| expected_output | Expected Task Output | Input parameter. The clear definition of the expected task outcome. |
-| async_execution | Async Execution | Input parameter. Boolean flag indicating asynchronous task execution. |
-| previous_task | Previous Task | Input parameter. The previous task in the sequence for chaining. |
-| task_output | Sequential Task | Output parameter. The list of SequentialTask objects representing the created tasks. |
->>>>>>> b1d5a801
 
 </details>
 
