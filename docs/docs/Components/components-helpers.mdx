---
title: Helpers
slug: /components-helpers
---

import Icon from "@site/src/components/icon";
import Tabs from '@theme/Tabs';
import TabItem from '@theme/TabItem';

Helper components provide utility functions to help manage data and perform simple tasks in your flow.

## Calculator

The **Calculator** component performs basic arithmetic operations on mathematical expressions.
It supports addition, subtraction, multiplication, division, and exponentiation operations.

For an example of using this component in a flow, see the [**Python Interpreter** component](/components-processing#python-interpreter).

### Calculator parameters

| Name | Type | Description |
|------|------|-------------|
| expression | String | Input parameter. The arithmetic expression to evaluate, such as `4*4*(33/22)+12-20`. |
| result | Data | Output parameter. The calculation result as a [`Data` object](/data-types) containing the evaluated expression. |

## Current Date

The **Current Date** component returns the current date and time in a selected timezone. This component provides a flexible way to obtain timezone-specific date and time information within a Langflow pipeline.

### Current Date parameters

| Name | Type | Description |
|------|------|-------------|
| timezone | String | Input parameter. The timezone for the current date and time. |
| current_date | String | Output parameter. The resulting current date and time in the selected timezone. |

## Message History

The **Message History** component provides combined chat history and message storage functionality.
It can store and retrieve chat messages from either [Langflow storage](/memory) _or_ a dedicated chat memory database like Mem0 or Redis.

:::important
The **Agent** component has built-in chat memory that is enabled by default and uses Langflow storage.
This built-in chat memory functionality is sufficient for most use cases.

Use the **Message History** component for the following use cases:

* You need to store and retrieve chat memory for a language model component (not an agent).
* You need to retrieve chat memories outside the chat context, such as a sentiment analysis flow that retrieves and analyzes recently stored memories.
* You want to store memories in a specific database that is separate from Langflow storage.

For more information, see [Store chat memory](/memory#store-chat-memory).
:::

### Use the Message History component in a flow

The **Message History** component has two modes, depending on where you want to use it in your flow:

* **Retrieve mode**: The component retrieves chat messages from your Langflow database or external memory.
* **Store mode**: The component stores chat messages in your Langflow database or external memory.

This means that you need multiple **Message History** components in your flow if you want to both store and retrieve chat messages.

<Tabs>
<TabItem value="langflow" label="Use Langflow storage" default>

The following steps explain how to create a chat-based flow that uses **Message History** components to store and retrieve chat memory from your Langflow installation's database:

1. Create or edit a flow where you want to use chat memory.

2. At the beginning of the flow, add a **Message History** component, and then set it to **Retrieve** mode.

3. Optional: In the **Message History** [component's header menu](/concepts-components#component-menus), click <Icon name="SlidersHorizontal" aria-hidden="true"/> **Controls** to enable parameters for memory sorting, filtering, and limits.

3. Add a [**Prompt Template** component](/components-prompts), add a `{memory}` variable to the **Template** field, and then connect the **Message History** output to the **memory** input.

    The **Prompt Template** component supplies instructions and context to LLMs, separate from chat messages passed through a **Chat Input** component.
    The template can include any text and variables that you want to supply to the LLM, for example:

    ```text
    You are a helpful assistant that answers questions.

    Use markdown to format your answer, properly embedding images and urls.

    History:

    {memory}
    ```

    Variables (`{variable}`) in the template dynamically add fields to the **Prompt Template** component so that your flow can receive definitions for those values from elsewhere, such as other components, Langflow global variables, or runtime input.

    In this example, the `{memory}` variable is populated by the retrieved chat memories, which are then passed to a **Language Model** or **Agent** component to provide additional context to the LLM.

4. Connect the **Prompt Template** component's output to a **Language Model** component's **System Message** input.

    This example uses the **Language Model** core component as the central chat driver, but you can also use another language model component or the **Agent** component.

5. Add a **Chat Input** component, and then connect it to the **Language Model** component's **Input** field.

6. Connect the **Language Model** component's output to a **Chat Output** component.

7. At the end of the flow, add another **Message History** component, and then set it to **Store** mode.

    Configure any additional parameters in the second **Message History** component as needed, taking into consideration that this particular component will store chat messages rather than retrieve them.

8. Connect the **Chat Output** component's output to the **Message History** component's **Message** input.

    Each response from the LLM is output from the **Language Model** component to the **Chat Output** component, and then stored in chat memory by the final **Message History** component.

</TabItem>
<TabItem value="external" label="Use external chat memory">

To store and retrieve chat memory from a dedicated, external chat memory database, use the **Message History** component _and_ a provider-specific chat memory component.

The following steps explain how to create a flow that stores and retrieves chat memory from a [**Redis Chat Memory** component](/bundles-redis).
Other options include the [**Mem0 Chat Memory** component](/bundles-mem0) and [**Cassandra Chat Memory** component](/bundles-cassandra#cassandra-chat-memory).

1. Create or edit a flow where you want to use chat memory.

<<<<<<< HEAD
2. At the beginning of the flow, add **Message History** and a **Redis Chat Memory** component.
=======
2. At the beginning of the flow, add a **Message History** component and a **Redis Chat Memory** component:
>>>>>>> b1d5a801

   1. Configure the **Redis Chat Memory** component to connect to your Redis database. For more information, see the [Redis documentation](https://redis.io/docs/latest/).
   2. Set the **Message History** component to **Retrieve** mode.
   3. In the **Message History** [component's header menu](/concepts-components#component-menus), click <Icon name="SlidersHorizontal" aria-hidden="true"/> **Controls**, enable **External Memory**, and then click **Close**.

      In **Controls**, you can also enable parameters for memory sorting, filtering, and limits.

   4. Connect the **Redis Chat Memory** component's output to the **Message History** component's **External Memory** input.

3. Add a [**Prompt Template** component](/components-prompts), add a `{memory}` variable to the **Template** field, and then connect the **Message History** output to the **memory** input.

    The **Prompt Template** component supplies instructions and context to LLMs, separate from chat messages passed through a **Chat Input** component.
    The template can include any text and variables that you want to supply to the LLM, for example:

    ```text
    You are a helpful assistant that answers questions.

    Use markdown to format your answer, properly embedding images and urls.

    History:

    {memory}
    ```

    Variables (`{variable}`) in the template dynamically add fields to the **Prompt Template** component so that your flow can receive definitions for those values from elsewhere, such as other components, Langflow global variables, or runtime input.

    In this example, the `{memory}` variable is populated by the retrieved chat memories, which are then passed to a **Language Model** or **Agent** component to provide additional context to the LLM.

4. Connect the **Prompt Template** component's output to a **Language Model** component's **System Message** input.

    This example uses the **Language Model** core component as the central chat driver, but you can also use another language model component or the **Agent** component.

5. Add a **Chat Input** component, and then connect it to the **Language Model** component's **Input** input.

6. Connect the **Language Model** component's output to a **Chat Output** component.

7. At the end of the flow, add another pair of **Message History** and **Redis Chat Memory** components:

   1. Configure the **Redis Chat Memory** component to connect to your Redis database.
   2. Set the **Message History** component to **Store** mode.
   3. In the **Message History** [component's header menu](/concepts-components#component-menus), click <Icon name="SlidersHorizontal" aria-hidden="true"/> **Controls**, enable **External Memory**, and then click **Close**.

       Configure any additional parameters in this component as needed, taking into consideration that this particular component will store chat messages rather than retrieve them.

   4. Connect the **Redis Chat Memory** component to the **Message History** component's **External Memory** input.

8. Connect the **Chat Output** component's output to the **Message History** component's **Message** input.

    Each response from the LLM is output from the **Language Model** component to the **Chat Output** component, and then stored in chat memory by passing it to the final **Message History** and **Redis Chat Memory** components.

![A flow with Message History and Redis Chat Memory components](/img/component-message-history-external-memory.png)

</TabItem>
</Tabs>

### Message History parameters

import PartialParams from '@site/docs/_partial-hidden-params.mdx';

<PartialParams />

The available parameters depend on whether the component is in **Retrieve** or **Store** mode.

<Tabs>
<TabItem value="retrieve" label="Retrieve mode">

| Name | Type | Description |
|------|------|-------------|
| **Template** (`template`) | String | Input parameter. The template to use for formatting the data. It can contain the keys `{text}`, `{sender}` or any other key in the message data. |
| **External Memory** (`memory`) | External Memory | Input parameter. Retrieve messages from an external memory. If empty, Langflow storage is used. |
| **Number of Messages** (`n_messages`) | Integer | Input parameter. The number of messages to retrieve. Default: 100. |
| **Order** (`order`) | String | Input parameter. The order of the messages. Default: `Ascending`. |
| **Sender Type** (`sender_type`) | String | Input parameter. Filter by sender type, one of `User`, `Machine`, or `Machine and User` (default). |

</TabItem>
<TabItem value="store" label="Store mode">

| Name | Type | Description |
|------|------|-------------|
| **Template** (`template`) | String | Input parameter. The template to use for formatting the data. It can contain the keys `{text}`, `{sender}` or any other key in the message data. |
| **Message** (`message`) | String | Input parameter. The message to store, typically provided by connecting a **Chat Output** component. |
| **External Memory** (`memory`) | External Memory | Input parameter. Store messages in external memory. If empty, Langflow storage is used. |
| **Sender** (`sender`) | String | Input parameter. Choose which messages to store based on sender, one of `User`, `Machine`, or `Machine and User` (default). |
| **Sender Name** (`sender_name`) | String | Input parameter. A backup `sender` label to use if a message doesn't have sender metadata. |
| **Session ID** (`session_id`) | String | Input parameter. The [session ID](/session-id) of the chat memories to store. If omitted or empty, the current session ID for the flow run is used. Use custom session IDs if you need to segregate chat memory for different users or applications that run the same flow. |
| **Sender Type** (`sender_type`) | String | Input parameter. Filter by sender type, one of `User`, `Machine`, or `Machine and User` (default). |

</TabItem>
</Tabs>

### Message History output

Memories can be retrieved in one of two formats:

* **Message**: Retrieve memories as `Message` objects, including `messages_text` containing retrieved chat message text.
This is the typical output format used to pass memories _as chat messages_ to another component.

* **DataFrame**: Returns memories as a `DataFrame` containing the message data.
Useful for cases where you need to retrieve memories in a tabular format rather than as chat messages.

You can set the output type near the component's output port.

## Legacy Helper components

import PartialLegacy from '@site/docs/_partial-legacy.mdx';

<PartialLegacy />

The following Helper components are in legacy status:

* **Message Store**: Replaced by the [**Message History** component](#message-history)
* **Create List**: Replace with [Processing components](/components-processing)
* **ID Generator**: Replace with a component that executes arbitrary code to generate an ID or embed an ID generator script your application code (external to your Langflow flows).
* **Output Parser**: Replace with the [**Structured Output** component](/components-processing#structured-output) and [**Parser** component](/components-processing#parser).
The components you need depend on the data types and complexity of the parsing task.

    The **Output Parser** component transformed the output of a language model into comma-separated values (CSV) format, such as `["item1", "item2", "item3"]`, using LangChain's `CommaSeparatedListOutputParser`.
    The **Structured Output** component is a good alternative for this component because it also formats LLM responses with support for custom schemas and more complex parsing.

    **Parsing** components only provide formatting instructions and parsing functionality.
    _They don't include prompts._
    You must connect parsers to **Prompt Template** components to create prompts that LLMs can use.<|MERGE_RESOLUTION|>--- conflicted
+++ resolved
@@ -117,11 +117,7 @@
 
 1. Create or edit a flow where you want to use chat memory.
 
-<<<<<<< HEAD
-2. At the beginning of the flow, add **Message History** and a **Redis Chat Memory** component.
-=======
 2. At the beginning of the flow, add a **Message History** component and a **Redis Chat Memory** component:
->>>>>>> b1d5a801
 
    1. Configure the **Redis Chat Memory** component to connect to your Redis database. For more information, see the [Redis documentation](https://redis.io/docs/latest/).
    2. Set the **Message History** component to **Retrieve** mode.
