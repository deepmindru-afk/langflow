--- conflicted
+++ resolved
@@ -206,11 +206,7 @@
             "session_id": "charizard_test_request"
         }'
         ```
-<<<<<<< HEAD
-        
-=======
-
->>>>>>> 938d3581
+
         <details>
         <summary>About this example</summary>
 
